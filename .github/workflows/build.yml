--- conflicted
+++ resolved
@@ -4,14 +4,9 @@
 on:
   push:
     branches:
-<<<<<<< HEAD
       - chatterino7
       - "bugfix-release/**"
-=======
-      - master
-      - "bugfix-release/*"
       - "release/*"
->>>>>>> bc218b42
   pull_request:
   workflow_dispatch:
   merge_group:
@@ -21,11 +16,7 @@
   cancel-in-progress: true
 
 env:
-<<<<<<< HEAD
-  C2_ENABLE_LTO: ${{ github.ref == 'refs/heads/chatterino7' || startsWith(github.ref, 'refs/heads/bugfix-release') }}
-=======
-  C2_ENABLE_LTO: ${{ github.ref == 'refs/heads/master' || startsWith(github.ref, 'refs/heads/bugfix-release/') || startsWith(github.ref, 'refs/heads/release/') }}
->>>>>>> bc218b42
+  C2_ENABLE_LTO: ${{ github.ref == 'refs/heads/chatterino7' || startsWith(github.ref, 'refs/heads/bugfix-release') || startsWith(github.ref, 'refs/heads/release/')}}
   CHATTERINO_REQUIRE_CLEAN_GIT: On
   C2_BUILD_WITH_QT6: Off
   # Last known good conan version
@@ -38,16 +29,6 @@
     runs-on: ${{ matrix.os }}
     strategy:
       matrix:
-<<<<<<< HEAD
-        os: [macos-latest]
-        qt-version: [5.15.2, 6.5.0]
-        force-lto: [false]
-        plugins: [false]
-        skip-artifact: [false]
-        skip-crashpad: [false]
-        clang-tidy-review: [false]
-=======
->>>>>>> bc218b42
         include:
           - os: windows-latest
             qt-version: 6.5.0
@@ -88,14 +69,6 @@
             skip-artifact: false
             skip-crashpad: false
             clang-tidy-review: false
-          # Windows 7/8
-          - os: windows-latest
-            qt-version: 6.5.0
-            force-lto: false
-            plugins: false
-            skip-artifact: false
-            skip-crashpad: true
-            clang-tidy-review: false
 
       fail-fast: false
 
@@ -143,11 +116,7 @@
           cache-key-prefix: ${{ runner.os }}-QtCache-${{ matrix.qt-version }}-v2
           version: ${{ matrix.qt-version }}
 
-<<<<<<< HEAD
-      - name: Install Qt 6.5.3
-=======
       - name: Install Qt 6.5.3 imageformats
->>>>>>> bc218b42
         if: startsWith(matrix.qt-version, '6.')
         uses: jurplel/install-qt-action@v3.3.0
         with:
@@ -237,12 +206,6 @@
       - name: Build (Windows)
         if: startsWith(matrix.os, 'windows')
         shell: pwsh
-<<<<<<< HEAD
-        env:
-          # Always enable PCH on Windows
-          C2_WINDOWS_USE_PCH: "ON"
-=======
->>>>>>> bc218b42
         run: |
           cd build
           cmake `
@@ -277,11 +240,7 @@
           cp bin/chatterino.exe Chatterino2/
           echo nightly > Chatterino2/modes
 
-<<<<<<< HEAD
-      - name: Fix Qt (windows)
-=======
       - name: Fix Qt6 (windows)
->>>>>>> bc218b42
         if: startsWith(matrix.qt-version, '6.') && startsWith(matrix.os, 'windows')
         working-directory: build
         run: |
@@ -497,23 +456,13 @@
       - uses: actions/download-artifact@v3
         name: Linux Qt5.15.2 AppImage
         with:
-<<<<<<< HEAD
           name: Chatterino-x86_64-5.15.2.AppImage
-=======
-          name: chatterino-windows-x86-64-Qt-5.15.2.zip
-          path: release-artifacts/
-
-      - uses: actions/download-artifact@v3
-        name: Linux Qt5.12.12 AppImage
-        with:
-          name: Chatterino-x86_64-5.12.12.AppImage
-          path: release-artifacts/
-
-      - uses: actions/download-artifact@v3
-        name: Ubuntu 20.04 Qt5.12.12 deb
-        with:
-          name: Chatterino-ubuntu-20.04-Qt-5.12.12.deb
->>>>>>> bc218b42
+          path: release-artifacts/
+
+      - uses: actions/download-artifact@v3
+        name: Linux Qt6.2.4 AppImage
+        with:
+          name: Chatterino-x86_64-6.2.4.AppImage
           path: release-artifacts/
 
       - uses: actions/download-artifact@v3
@@ -533,14 +482,6 @@
           ls -l
           # Rename the macos build to indicate that it's for macOS 10.15 users
           mv chatterino-macos-Qt-5.15.2.dmg Chatterino-macOS-10.15.dmg
-
-          mv Chatterino-ubuntu-22.04-x86_64.deb EXPERIMENTAL-Chatterino-ubuntu-22.04-Qt-6.2.4.deb
-<<<<<<< HEAD
-=======
-
-          # Mark all Windows Qt5 builds as old
-          mv chatterino-windows-x86-64-Qt-5.15.2.zip chatterino-windows-old-x86-64-Qt-5.15.2.zip
->>>>>>> bc218b42
         working-directory: release-artifacts
         shell: bash
 

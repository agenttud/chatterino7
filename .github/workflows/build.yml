---
name: Build

on:
  push:
    branches:
      - chatterino7
  pull_request:
  workflow_dispatch:

concurrency:
  group: build-${{ github.ref }}
  cancel-in-progress: true

env:
  C2_ENABLE_LTO: ${{ github.ref == 'refs/heads/master' }}
  CHATTERINO_REQUIRE_CLEAN_GIT: On
  C2_BUILD_WITH_QT6: Off
  # Last known good conan version
  # 2.0.3 has a bug on Windows (conan-io/conan#13606)
  CONAN_VERSION: 2.0.2

jobs:
  build:
    name: "Build ${{ matrix.os }}, Qt ${{ matrix.qt-version }} (PCH:${{ matrix.pch }}, LTO:${{ matrix.force-lto }})"
    runs-on: ${{ matrix.os }}
    strategy:
      matrix:
        os: [windows-latest, macos-latest]
        qt-version: [5.15.2, 6.5.0]
        pch: [true]
        force-lto: [false]
        plugins: [false]
        skip_artifact: ["no"]
        crashpad: [true]
        include:
          # Ubuntu 22.04, Qt 5.15
          - os: ubuntu-22.04
            qt-version: 5.15.2
            pch: true
            force-lto: false
          # Ubuntu 22.04, Qt 6.2.4
          - os: ubuntu-22.04
            qt-version: 6.2.4
            pch: false
            force-lto: false
          # Test for disabling Precompiled Headers & enabling link-time optimization and plugins
          - os: ubuntu-22.04
            qt-version: 5.15.2
            pch: false
            force-lto: true
            skip_artifact: "yes"
            plugins: true
          # Test for disabling crashpad on Windows
          - os: windows-latest
            qt-version: 5.15.2
            pch: false
            force-lto: true
            skip_artifact: "yes"
            crashpad: false

      fail-fast: false

    steps:
      - name: Force LTO
        if: matrix.force-lto == true
        run: |
          echo "C2_ENABLE_LTO=ON" >> "$GITHUB_ENV"
        shell: bash

      - name: Enable plugin support
        if: matrix.plugins == true
        run: |
          echo "C2_PLUGINS=ON" >> "$GITHUB_ENV"
        shell: bash

      - name: Set Crashpad
        if: matrix.crashpad == true
        run: |
          echo "C2_ENABLE_CRASHPAD=ON" >> "$GITHUB_ENV"
        shell: bash

      - name: Set environment variables for windows-latest
        if: matrix.os == 'windows-latest'
        run: |
          echo "vs_version=2022" >> "$GITHUB_ENV"
        shell: bash

      - name: Set BUILD_WITH_QT6
        if: startsWith(matrix.qt-version, '6.')
        run: |
          echo "C2_BUILD_WITH_QT6=ON" >> "$GITHUB_ENV"
        shell: bash

      - uses: actions/checkout@v3
        with:
          submodules: recursive
          fetch-depth: 0 # allows for tags access

      - name: Install Qt5
        if: startsWith(matrix.qt-version, '5.')
        uses: jurplel/install-qt-action@v3.1.0
        with:
          cache: true
          cache-key-prefix: ${{ runner.os }}-QtCache-${{ matrix.qt-version }}-v2
          version: ${{ matrix.qt-version }}

      - name: Install Qt6
        if: startsWith(matrix.qt-version, '6.')
        uses: jurplel/install-qt-action@v3.1.0
        with:
          cache: true
          cache-key-prefix: ${{ runner.os }}-QtCache-${{ matrix.qt-version }}-v2
          modules: qt5compat qtimageformats
          version: ${{ matrix.qt-version }}

      # WINDOWS
      - name: Enable Developer Command Prompt (Windows)
        if: startsWith(matrix.os, 'windows')
        uses: ilammy/msvc-dev-cmd@v1.12.1

      - name: Setup conan variables (Windows)
        if: startsWith(matrix.os, 'windows')
        run: |
          "C2_USE_OPENSSL3=$(if ($Env:C2_BUILD_WITH_QT6 -eq "on") { "True" } else { "False" })" >> "$Env:GITHUB_ENV"
          "C2_CONAN_CACHE_SUFFIX=$(if ($Env:C2_BUILD_WITH_QT6 -eq "on") { "-QT6" } else { "`" })" >> "$Env:GITHUB_ENV"
        shell: powershell

      - name: Cache conan packages (Windows)
        if: startsWith(matrix.os, 'windows')
        uses: actions/cache@v3
        with:
          key: ${{ runner.os }}-conan-user-${{ hashFiles('**/conanfile.py') }}${{ env.C2_CONAN_CACHE_SUFFIX }}
          path: ~/.conan2/

      - name: Install Conan (Windows)
        if: startsWith(matrix.os, 'windows')
        run: |
          python3 -c "import site; import sys; print(f'{site.USER_BASE}\\Python{sys.version_info.major}{sys.version_info.minor}\\Scripts')" >> "$GITHUB_PATH"
          pip3 install --user "conan==${{ env.CONAN_VERSION }}"
        shell: powershell

      - name: Setup Conan (Windows)
        if: startsWith(matrix.os, 'windows')
        run: |
          conan --version
          conan profile detect -f
        shell: powershell

      - name: Install dependencies (Windows)
        if: startsWith(matrix.os, 'windows')
        run: |
          mkdir build
          cd build
          conan install .. `
              -s build_type=RelWithDebInfo `
              -c tools.cmake.cmaketoolchain:generator="NMake Makefiles" `
              -b missing `
              --output-folder=. `
              -o with_openssl3="$Env:C2_USE_OPENSSL3"
        shell: powershell

      - name: Build (Windows)
        if: startsWith(matrix.os, 'windows')
        run: |
          cd build
          cmake `
              -G"NMake Makefiles" `
              -DCMAKE_BUILD_TYPE=RelWithDebInfo `
              -DCMAKE_TOOLCHAIN_FILE="conan_toolchain.cmake" `
              -DUSE_PRECOMPILED_HEADERS=${{ matrix.pch }} `
              -DBUILD_WITH_CRASHPAD="$Env:C2_ENABLE_CRASHPAD" `
              -DCHATTERINO_LTO="$Env:C2_ENABLE_LTO" `
              -DCHATTERINO_PLUGINS="$Env:C2_PLUGINS" `
              -DBUILD_WITH_QT6="$Env:C2_BUILD_WITH_QT6" `
              ..
          set cl=/MP
          nmake /S /NOLOGO

      - name: Build crashpad (Windows)
        if: startsWith(matrix.os, 'windows') && matrix.crashpad
        run: |
          cd build
          set cl=/MP
          nmake /S /NOLOGO crashpad_handler
          mkdir Chatterino2/crashpad
          cp bin/crashpad/crashpad_handler.exe Chatterino2/crashpad/crashpad_handler.exe
          7z a bin/chatterino-Qt-${{ matrix.qt-version }}.pdb.7z bin/chatterino.pdb

      - name: Package (windows)
        if: startsWith(matrix.os, 'windows')
        run: |
          cd build
          windeployqt bin/chatterino.exe --release --no-compiler-runtime --no-translations --no-opengl-sw --dir Chatterino2/
          cp bin/chatterino.exe Chatterino2/
          echo nightly > Chatterino2/modes
          7z a chatterino-windows-x86-64-Qt-${{ matrix.qt-version }}.zip Chatterino2/

      - name: Upload artifact (Windows - binary)
        if: startsWith(matrix.os, 'windows') && matrix.skip_artifact != 'yes'
        uses: actions/upload-artifact@v3
        with:
          name: chatterino-windows-x86-64-Qt-${{ matrix.qt-version }}.zip
          path: build/chatterino-windows-x86-64-Qt-${{ matrix.qt-version }}.zip

      - name: Upload artifact (Windows - symbols)
        if: startsWith(matrix.os, 'windows') && matrix.skip_artifact != 'yes'
        uses: actions/upload-artifact@v3
        with:
          name: chatterino-windows-x86-64-Qt-${{ matrix.qt-version }}-symbols.pdb.7z
          path: build/bin/chatterino-Qt-${{ matrix.qt-version }}.pdb.7z

      - name: Clean Conan cache
        if: startsWith(matrix.os, 'windows')
        run: conan cache clean --source --build --download "*"
        shell: bash

      # LINUX
      - name: Install dependencies (Ubuntu)
        if: startsWith(matrix.os, 'ubuntu')
        run: |
          sudo apt-get update
          sudo apt-get -y install \
              cmake \
              virtualenv \
              rapidjson-dev \
              libfuse2 \
              libssl-dev \
              libboost-dev \
              libxcb-randr0-dev \
              libboost-system-dev \
              libboost-filesystem-dev \
              libpulse-dev \
              libxkbcommon-x11-0 \
              build-essential \
              libgl1-mesa-dev \
              libxcb-icccm4 \
              libxcb-image0 \
              libxcb-keysyms1 \
              libxcb-render-util0 \
              libxcb-xinerama0

      - name: Apply Qt patches (Ubuntu)
        if: startsWith(matrix.os, 'ubuntu') && startsWith(matrix.qt-version, '5.')
        run: |
          patch "$Qt5_DIR/include/QtConcurrent/qtconcurrentthreadengine.h" .patches/qt5-on-newer-gcc.patch
        shell: bash

      - name: Build (Ubuntu)
        if: startsWith(matrix.os, 'ubuntu')
        run: |
          mkdir build
          cd build
          CXXFLAGS=-fno-sized-deallocation cmake \
            -DCMAKE_INSTALL_PREFIX=appdir/usr/ \
            -DCMAKE_BUILD_TYPE=Release \
            -DPAJLADA_SETTINGS_USE_BOOST_FILESYSTEM=On \
            -DUSE_PRECOMPILED_HEADERS=${{ matrix.pch }} \
            -DCMAKE_EXPORT_COMPILE_COMMANDS=On \
            -DCHATTERINO_LTO="$C2_ENABLE_LTO" \
            -DCHATTERINO_PLUGINS="$C2_PLUGINS" \
            -DBUILD_WITH_QT6="$C2_BUILD_WITH_QT6" \
            ..
          make -j"$(nproc)"
        shell: bash

      - name: clang-tidy review
        if: (startsWith(matrix.os, 'ubuntu') && matrix.pch == false && matrix.qt-version == '5.15.2' && github.event_name == 'pull_request')
        uses: ZedThree/clang-tidy-review@v0.12.2
        with:
          build_dir: build
          config_file: ".clang-tidy"
          split_workflow: true
          exclude: "tests/*,lib/*"

      - name: clang-tidy-review upload
        if: (startsWith(matrix.os, 'ubuntu') && matrix.pch == false && matrix.qt-version == '5.15.2' && github.event_name == 'pull_request')
        uses: ZedThree/clang-tidy-review/upload@v0.12.2

      - name: Package - .deb (Ubuntu)
        if: startsWith(matrix.os, 'ubuntu') && matrix.skip_artifact != 'yes'
        run: |
          cd build
          sh ./../.CI/CreateUbuntuDeb.sh
        shell: bash

      - name: Upload artifact - .deb (Ubuntu)
        if: startsWith(matrix.os, 'ubuntu') && matrix.skip_artifact != 'yes'
        uses: actions/upload-artifact@v3
        with:
          name: Chatterino-${{ matrix.os }}-Qt-${{ matrix.qt-version }}.deb
          path: build/Chatterino-${{ matrix.os }}-x86_64.deb

      # MACOS
      - name: Install dependencies (MacOS)
        if: startsWith(matrix.os, 'macos')
        run: |
          brew install boost openssl rapidjson p7zip create-dmg cmake tree
        shell: bash

      - name: Build (MacOS)
        if: startsWith(matrix.os, 'macos')
        run: |
          mkdir build
          cd build
          cmake \
              -DCMAKE_BUILD_TYPE=Release \
              -DCMAKE_OSX_DEPLOYMENT_TARGET=10.15 \
              -DOPENSSL_ROOT_DIR=/usr/local/opt/openssl \
              -DUSE_PRECOMPILED_HEADERS=${{ matrix.pch }} \
              -DCHATTERINO_LTO="$C2_ENABLE_LTO" \
              -DCHATTERINO_PLUGINS="$C2_PLUGINS" \
              -DBUILD_WITH_QT6="$C2_BUILD_WITH_QT6" \
              ..
          make -j"$(sysctl -n hw.logicalcpu)"
        shell: bash

      - name: Package (MacOS)
        if: startsWith(matrix.os, 'macos')
        run: |
          ls -la
          pwd
          ls -la build || true
          cd build
          sh ./../.CI/CreateDMG.sh ${{ matrix.qt-version }}
        shell: bash

      - name: Upload artifact (MacOS)
        if: startsWith(matrix.os, 'macos')
        uses: actions/upload-artifact@v3
        with:
          name: chatterino-macos-Qt-${{ matrix.qt-version }}.dmg
          path: build/chatterino-macos-Qt-${{ matrix.qt-version }}.dmg
  create-release:
    needs: build
    runs-on: ubuntu-latest
    if: (github.event_name == 'push' && github.ref == 'refs/heads/chatterino7')

    steps:
      - uses: actions/checkout@v3
        with:
          fetch-depth: 0 # allows for tags access

      - uses: actions/download-artifact@v3
        name: macOS x86_64 Qt6.5.0 dmg
        with:
          name: chatterino-macos-Qt-6.5.0.dmg
          path: release-artifacts/

      - uses: actions/download-artifact@v3
        name: Ubuntu 22.04 Qt6.2.4 deb
        with:
          name: Chatterino-ubuntu-22.04-Qt-6.2.4.deb
          path: release-artifacts/

      - uses: actions/download-artifact@v3
        name: Windows Qt6.5.0
        with:
          name: chatterino-windows-x86-64-Qt-6.5.0.zip
          path: release-artifacts/

      - uses: actions/download-artifact@v3
        name: Windows Qt6.5.0 symbols
        with:
          name: chatterino-windows-x86-64-Qt-6.5.0-symbols.pdb.7z
          path: release-artifacts/

      - name: Mark experimental
        run: |
          ls -l
          # Mark all Qt6 builds as EXPERIMENTAL
          mv chatterino-macos-Qt-6.5.0.dmg EXPERIMENTAL-chatterino-macos-Qt-6.5.0-dmg
          mv Chatterino-ubuntu-22.04-x86_64.deb EXPERIMENTAL-Chatterino-ubuntu-22.04-Qt-6.2.4.deb
          mv chatterino-windows-x86-64-Qt-6.5.0.zip EXPERIMENTAL-chatterino-windows-x86-64-Qt-6.5.0.zip
          mv chatterino-Qt-6.5.0.pdb.7z EXPERIMENTAL-chatterino-Qt-6.5.0.pdb.7z
        working-directory: release-artifacts
        shell: bash

      - uses: actions/download-artifact@v3
<<<<<<< HEAD
        name: Ubuntu 22.04 Qt5.15.2 deb
=======
        name: Windows Qt5.15.2
        with:
          name: chatterino-windows-x86-64-Qt-5.15.2.zip
          path: release-artifacts/

      - uses: actions/download-artifact@v3
        name: Windows Qt5.15 symbols
        with:
          name: chatterino-windows-x86-64-Qt-5.15.2-symbols.pdb.7z
          path: release-artifacts/

      - uses: actions/download-artifact@v3
        name: Linux Qt5.12.12 AppImage
>>>>>>> cb0ab90f
        with:
          name: Chatterino-x86_64-5.12.12.AppImage
          path: release-artifacts/

      - uses: actions/download-artifact@v3
        name: Ubuntu 20.04 Qt5.12.12 deb
        with:
          name: Chatterino-ubuntu-20.04-Qt-5.12.12.deb
          path: release-artifacts/

      - uses: actions/download-artifact@v3
        name: Ubuntu 22.04 Qt5.15.2 deb
        with:
          name: Chatterino-ubuntu-22.04-Qt-5.15.2.deb
          path: release-artifacts/

      - uses: actions/download-artifact@v3
        name: macOS x86_64 Qt5.15.2 dmg
        with:
          name: chatterino-macos-Qt-5.15.2.dmg
          path: release-artifacts/

      - name: Copy flatpakref
        run: |
          cp .CI/chatterino-nightly.flatpakref release-artifacts/
        shell: bash

      - name: Create release
        uses: ncipollo/release-action@v1.12.0
        with:
          removeArtifacts: true
          allowUpdates: true
          artifactErrorsFailBuild: true
          artifacts: "release-artifacts/*"
          body: ${{ github.event.head_commit.message }}
          prerelease: true
          name: Nightly Release
          tag: nightly-build

      - name: Update nightly-build tag
        run: |
          git tag -f nightly-build
          git push -f origin nightly-build
        shell: bash<|MERGE_RESOLUTION|>--- conflicted
+++ resolved
@@ -377,9 +377,6 @@
         shell: bash
 
       - uses: actions/download-artifact@v3
-<<<<<<< HEAD
-        name: Ubuntu 22.04 Qt5.15.2 deb
-=======
         name: Windows Qt5.15.2
         with:
           name: chatterino-windows-x86-64-Qt-5.15.2.zip
@@ -389,19 +386,6 @@
         name: Windows Qt5.15 symbols
         with:
           name: chatterino-windows-x86-64-Qt-5.15.2-symbols.pdb.7z
-          path: release-artifacts/
-
-      - uses: actions/download-artifact@v3
-        name: Linux Qt5.12.12 AppImage
->>>>>>> cb0ab90f
-        with:
-          name: Chatterino-x86_64-5.12.12.AppImage
-          path: release-artifacts/
-
-      - uses: actions/download-artifact@v3
-        name: Ubuntu 20.04 Qt5.12.12 deb
-        with:
-          name: Chatterino-ubuntu-20.04-Qt-5.12.12.deb
           path: release-artifacts/
 
       - uses: actions/download-artifact@v3

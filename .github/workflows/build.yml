--- conflicted
+++ resolved
@@ -34,17 +34,6 @@
         skip-crashpad: [false]
         clang-tidy-review: [false]
         include:
-<<<<<<< HEAD
-=======
-          # Ubuntu 20.04, Qt 5.12
-          - os: ubuntu-20.04
-            qt-version: 5.12.12
-            force-lto: false
-            plugins: false
-            skip-artifact: false
-            skip-crashpad: false
-            clang-tidy-review: false
->>>>>>> 29a14627
           # Ubuntu 22.04, Qt 5.15
           - os: ubuntu-22.04
             qt-version: 5.15.2
@@ -290,16 +279,6 @@
         if: matrix.clang-tidy-review && github.event_name == 'pull_request'
         uses: ZedThree/clang-tidy-review/upload@v0.13.0
 
-<<<<<<< HEAD
-=======
-      - name: Package - AppImage (Ubuntu)
-        if: startsWith(matrix.os, 'ubuntu-20.04') && !matrix.skip-artifact
-        run: |
-          cd build
-          sh ./../.CI/CreateAppImage.sh
-        shell: bash
-
->>>>>>> 29a14627
       - name: Package - .deb (Ubuntu)
         if: startsWith(matrix.os, 'ubuntu') && !matrix.skip-artifact
         run: |
@@ -307,16 +286,6 @@
           sh ./../.CI/CreateUbuntuDeb.sh
         shell: bash
 
-<<<<<<< HEAD
-=======
-      - name: Upload artifact - AppImage (Ubuntu)
-        if: startsWith(matrix.os, 'ubuntu-20.04') && !matrix.skip-artifact
-        uses: actions/upload-artifact@v3
-        with:
-          name: Chatterino-x86_64-${{ matrix.qt-version }}.AppImage
-          path: build/Chatterino-x86_64.AppImage
-
->>>>>>> 29a14627
       - name: Upload artifact - .deb (Ubuntu)
         if: startsWith(matrix.os, 'ubuntu') && !matrix.skip-artifact
         uses: actions/upload-artifact@v3
@@ -419,13 +388,6 @@
           name: chatterino-macos-Qt-5.15.2.dmg
           path: release-artifacts/
 
-<<<<<<< HEAD
-=======
-      - name: Copy flatpakref
-        run: |
-          cp .CI/chatterino-nightly.flatpakref release-artifacts/
-        shell: bash
-
       - name: Rename artifacts
         run: |
           ls -l
@@ -439,7 +401,6 @@
         working-directory: release-artifacts
         shell: bash
 
->>>>>>> 29a14627
       - name: Create release
         uses: ncipollo/release-action@v1.12.0
         with:

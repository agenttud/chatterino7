---
name: Build

on:
  push:
    branches:
      - chatterino7
      - "bugfix-release/**"
      - "release/*"
  pull_request:
  workflow_dispatch:
  merge_group:

concurrency:
  group: build-${{ github.ref }}
  cancel-in-progress: true

env:
  C2_ENABLE_LTO: ${{ github.ref == 'refs/heads/chatterino7' || startsWith(github.ref, 'refs/heads/bugfix-release') || startsWith(github.ref, 'refs/heads/release/')}}
  CHATTERINO_REQUIRE_CLEAN_GIT: On
  C2_BUILD_WITH_QT6: Off
  # Last known good conan version
  # 2.0.3 has a bug on Windows (conan-io/conan#13606)
  CONAN_VERSION: 2.4.0

jobs:
  build-ubuntu-docker:
    name: "Build Ubuntu in Docker"
    runs-on: ubuntu-latest
    container: ${{ matrix.container }}
    strategy:
      matrix:
        include:
          - os: ubuntu-22.04
            container: ghcr.io/chatterino/chatterino2-build-ubuntu-22.04:latest
            qt-version: 6.6.1
            force-lto: false
            plugins: true
            skip-artifact: false
            skip-crashpad: false
            build-appimage: true
            build-deb: true
          - os: ubuntu-24.04
            container: ghcr.io/chatterino/chatterino2-build-ubuntu-24.04:latest
            qt-version: 6.6.1
            force-lto: false
            plugins: true
            skip-artifact: false
            skip-crashpad: false
            build-appimage: false
            build-deb: true
    env:
      C2_ENABLE_LTO: ${{ matrix.force-lto }}
      C2_PLUGINS: ${{ matrix.plugins }}
      C2_ENABLE_CRASHPAD: ${{ matrix.skip-crashpad == false }}
      C2_BUILD_WITH_QT6: ${{ startsWith(matrix.qt-version, '6.') }}

    steps:
      - uses: actions/checkout@v4
        with:
          submodules: recursive
          fetch-depth: 0 # allows for tags access

      - name: Fix git permission error
        run: |
          git config --global --add safe.directory '*'

      - name: Build
        run: |
          mkdir build
          cd build
          CXXFLAGS=-fno-sized-deallocation cmake \
            -DCMAKE_INSTALL_PREFIX=appdir/usr/ \
            -DCMAKE_BUILD_TYPE=Release \
            -DPAJLADA_SETTINGS_USE_BOOST_FILESYSTEM=On \
            -DUSE_PRECOMPILED_HEADERS=OFF \
            -DCMAKE_EXPORT_COMPILE_COMMANDS=On \
            -DCHATTERINO_LTO="$C2_ENABLE_LTO" \
            -DCHATTERINO_PLUGINS="$C2_PLUGINS" \
            -DCMAKE_PREFIX_PATH="$Qt6_DIR/lib/cmake" \
            -DBUILD_WITH_QT6="$C2_BUILD_WITH_QT6" \
            -DCHATTERINO_STATIC_QT_BUILD=On \
            ..
          make -j"$(nproc)"

      - name: Package - AppImage (Ubuntu)
        if: matrix.build-appimage
        run: |
          cd build
          sh ./../.CI/CreateAppImage.sh

      - name: Upload artifact - AppImage (Ubuntu)
        if: matrix.build-appimage
        uses: actions/upload-artifact@v4
        with:
          name: Chatterino-x86_64-Qt-${{ matrix.qt-version }}.AppImage
          path: build/Chatterino-x86_64.AppImage

      - name: Package - .deb (Ubuntu)
        if: matrix.build-deb
        run: |
          cd build
          sh ./../.CI/CreateUbuntuDeb.sh

      - name: Upload artifact - .deb (Ubuntu)
        if: matrix.build-deb
        uses: actions/upload-artifact@v4
        with:
          name: Chatterino-${{ matrix.os }}-Qt-${{ matrix.qt-version }}.deb
          path: build/Chatterino-${{ matrix.os }}-x86_64.deb

  build:
    name: "Build ${{ matrix.os }}${{ matrix.arch && format(' ({0})', matrix.arch) || ''}}, Qt ${{ matrix.qt-version }} (LTO:${{ matrix.force-lto }}, crashpad:${{ matrix.skip-crashpad && 'off' || 'on' }})"
    runs-on: ${{ matrix.os }}
    strategy:
      matrix:
        include:
          # Windows
          - os: windows-latest
            qt-version: 6.7.1
            force-lto: false
            plugins: true
            skip-artifact: false
            skip-crashpad: false
          # macOS (ARM)
          - os: macos-latest
            qt-version: 6.7.1
            arch: arm64
            force-lto: false
            plugins: true
            skip-artifact: false
            skip-crashpad: false
          # macOS (x86)
          - os: macos-13
            qt-version: 6.7.1
            arch: x86_64
            force-lto: false
            plugins: true
            skip-artifact: false
            skip-crashpad: false

      fail-fast: false
    env:
      C2_ENABLE_LTO: ${{ matrix.force-lto }}
      C2_PLUGINS: ${{ matrix.plugins }}
      C2_ENABLE_CRASHPAD: ${{ matrix.skip-crashpad == false }}
      C2_BUILD_WITH_QT6: ${{ startsWith(matrix.qt-version, '6.') }}
      C2_USE_OPENSSL3: ${{ startsWith(matrix.qt-version, '6.') && 'True' || 'False' }}
      C2_CONAN_CACHE_SUFFIX: ${{ startsWith(matrix.qt-version, '6.') && '-QT6' || '' }}

    steps:
      - uses: actions/checkout@v4
        with:
          submodules: recursive
          fetch-depth: 0 # allows for tags access

      - name: Install Qt5
        if: startsWith(matrix.qt-version, '5.')
        uses: jurplel/install-qt-action@v4.0.0
        with:
          cache: true
          cache-key-prefix: ${{ runner.os }}-QtCache-${{ matrix.qt-version }}-v2
          version: ${{ matrix.qt-version }}

      - name: Install Qt6
        if: startsWith(matrix.qt-version, '6.')
        uses: jurplel/install-qt-action@v4.0.0
        with:
          cache: true
          cache-key-prefix: ${{ runner.os }}-QtCache-${{ matrix.qt-version }}-v2
          modules: qt5compat qtimageformats
          version: ${{ matrix.qt-version }}

      # WINDOWS
      - name: Enable Developer Command Prompt (Windows)
        if: startsWith(matrix.os, 'windows')
        uses: ilammy/msvc-dev-cmd@v1.13.0

      - name: Setup sccache (Windows)
        # sccache v0.7.4
        uses: hendrikmuhs/ccache-action@v1.2.14
        if: startsWith(matrix.os, 'windows')
        with:
          variant: sccache
          # only save on on the default (master) branch
          save: ${{ github.event_name == 'push' }}
          key: sccache-build-${{ matrix.os }}-${{ matrix.qt-version }}-${{ matrix.skip-crashpad }}
          restore-keys: |
            sccache-build-${{ matrix.os }}-${{ matrix.qt-version }}

      - name: Cache conan packages (Windows)
        if: startsWith(matrix.os, 'windows')
        uses: actions/cache@v4
        with:
          key: ${{ runner.os }}-conan-user-${{ hashFiles('**/conanfile.py') }}${{ env.C2_CONAN_CACHE_SUFFIX }}
          path: ~/.conan2/

      - name: Install Conan (Windows)
        if: startsWith(matrix.os, 'windows')
        run: |
          python3 -c "import site; import sys; print(f'{site.USER_BASE}\\Python{sys.version_info.major}{sys.version_info.minor}\\Scripts')" >> "$GITHUB_PATH"
          pip3 install --user "conan==${{ env.CONAN_VERSION }}"
        shell: powershell

      - name: Setup Conan (Windows)
        if: startsWith(matrix.os, 'windows')
        run: |
          conan --version
          conan profile detect -f
        shell: powershell

      - name: Install dependencies (Windows)
        if: startsWith(matrix.os, 'windows')
        run: |
          mkdir build
          cd build
          conan install .. `
              -s build_type=RelWithDebInfo `
              -c tools.cmake.cmaketoolchain:generator="NMake Makefiles" `
              -b missing `
              --output-folder=. `
              -o with_openssl3="$Env:C2_USE_OPENSSL3"
        shell: powershell

      - name: Build (Windows)
        if: startsWith(matrix.os, 'windows')
        shell: pwsh
        run: |
          cd build
          cmake `
              -G"NMake Makefiles" `
              -DCMAKE_BUILD_TYPE=RelWithDebInfo `
              -DCMAKE_TOOLCHAIN_FILE="conan_toolchain.cmake" `
              -DUSE_PRECOMPILED_HEADERS=ON `
              -DBUILD_WITH_CRASHPAD="$Env:C2_ENABLE_CRASHPAD" `
              -DCHATTERINO_LTO="$Env:C2_ENABLE_LTO" `
              -DCHATTERINO_PLUGINS="$Env:C2_PLUGINS" `
              -DBUILD_WITH_QT6="$Env:C2_BUILD_WITH_QT6" `
              ..
          set cl=/MP
          nmake /S /NOLOGO

      - name: Build crashpad (Windows)
        if: startsWith(matrix.os, 'windows') && !matrix.skip-crashpad
        shell: pwsh
        run: |
          cd build
          set cl=/MP
          nmake /S /NOLOGO chatterino-crash-handler
          mkdir Chatterino2/crashpad
          cp bin/crashpad/crashpad-handler.exe Chatterino2/crashpad/crashpad-handler.exe
          7z a bin/chatterino-Qt-${{ matrix.qt-version }}.pdb.7z bin/chatterino.pdb

      - name: Prepare build dir (windows)
        if: startsWith(matrix.os, 'windows')
        working-directory: build
        run: |
          windeployqt bin/chatterino.exe --release --no-compiler-runtime --no-translations --no-opengl-sw --dir Chatterino2/
          cp bin/chatterino.exe Chatterino2/
          ..\.CI\deploy-crt.ps1 Chatterino2
          echo nightly > Chatterino2/modes

      - name: Package (windows)
        if: startsWith(matrix.os, 'windows')
        working-directory: build
        run: |
          7z a chatterino-windows-x86-64-Qt-${{ matrix.qt-version }}.zip Chatterino2/

      - name: Upload artifact (Windows - binary)
        if: startsWith(matrix.os, 'windows') && !matrix.skip-artifact
        uses: actions/upload-artifact@v4
        with:
          name: chatterino-windows-x86-64-Qt-${{ matrix.qt-version }}.zip
          path: build/chatterino-windows-x86-64-Qt-${{ matrix.qt-version }}.zip

      - name: Upload artifact (Windows - symbols)
        if: startsWith(matrix.os, 'windows') && !matrix.skip-artifact
        uses: actions/upload-artifact@v4
        with:
          name: chatterino-windows-x86-64-Qt-${{ matrix.qt-version }}-symbols.pdb.7z
          path: build/bin/chatterino-Qt-${{ matrix.qt-version }}.pdb.7z

      - name: Clean Conan cache
        if: startsWith(matrix.os, 'windows')
        run: conan cache clean --source --build --download "*"
        shell: bash

      # MACOS
      - name: Install dependencies (MacOS)
        if: startsWith(matrix.os, 'macos')
        run: |
          brew install boost openssl rapidjson p7zip create-dmg cmake tree
        shell: bash

      - name: Build (MacOS)
        if: startsWith(matrix.os, 'macos')
        run: |
          mkdir build
          cd build
          cmake \
              -DCMAKE_BUILD_TYPE=Release \
              -DCMAKE_OSX_DEPLOYMENT_TARGET=12.0 \
              -DOPENSSL_ROOT_DIR=/usr/local/opt/openssl \
              -DUSE_PRECOMPILED_HEADERS=OFF \
              -DCHATTERINO_LTO="$C2_ENABLE_LTO" \
              -DCHATTERINO_PLUGINS="$C2_PLUGINS" \
              -DBUILD_WITH_QT6="$C2_BUILD_WITH_QT6" \
              -DCHATTERINO_NO_AVIF_PLUGIN=On \
              -DCMAKE_OSX_ARCHITECTURES=${{ matrix.arch }} \
              ..
          make -j"$(sysctl -n hw.logicalcpu)"
        shell: bash

      - name: Package (MacOS)
        if: startsWith(matrix.os, 'macos')
        env:
          OUTPUT_DMG_PATH: chatterino-macos-Qt-${{ matrix.qt-version}}-${{ matrix.arch }}.dmg
        run: |
          ls -la
          pwd
          ls -la build || true
          cd build
          export MACOS_CODESIGN_CERTIFICATE="-"
          echo "-> $MACOS_CODESIGN_CERTIFICATE"

          echo "Downloading kimageformats plugins"
          curl -SsfLo kimg.zip "https://github.com/nerixyz/kimageformats-binaries/releases/download/cont/kimageformats-macos-13-${{ matrix.qt-version}}.zip"

          ./../.CI/MacDeploy.sh
          ./../.CI/CreateDMG.sh
        shell: bash

      - name: Upload artifact (MacOS)
        if: startsWith(matrix.os, 'macos')
        uses: actions/upload-artifact@v4
        with:
          name: chatterino-macos-Qt-${{ matrix.qt-version }}-${{ matrix.arch }}.dmg
          path: build/chatterino-macos-Qt-${{ matrix.qt-version }}-${{ matrix.arch }}.dmg
  create-release:
    needs: [build-ubuntu-docker, build]
    runs-on: ubuntu-latest
    if: (github.event_name == 'push' && github.ref == 'refs/heads/chatterino7')

    steps:
      - uses: actions/checkout@v4
        with:
          fetch-depth: 0 # allows for tags access

      # Windows
      - uses: actions/download-artifact@v4
        name: Windows Qt6.7.1
        with:
          name: chatterino-windows-x86-64-Qt-6.7.1.zip
          path: release-artifacts/

      - uses: actions/download-artifact@v4
        name: Windows Qt6.7.1 symbols
        with:
          name: chatterino-windows-x86-64-Qt-6.7.1-symbols.pdb.7z
          path: release-artifacts/

      # Linux
      - uses: actions/download-artifact@v4
        name: Linux AppImage
        with:
          name: Chatterino-x86_64-Qt-6.6.1.AppImage
          path: release-artifacts/

      - uses: actions/download-artifact@v4
        name: Ubuntu 22.04 deb
        with:
          name: Chatterino-ubuntu-22.04-Qt-6.6.1.deb
          path: release-artifacts/

      # macOS
      - uses: actions/download-artifact@v4
        name: macOS x86_64 Qt6.7.1 x86 dmg
        with:
          name: chatterino-macos-Qt-6.7.1-x86_64.dmg
          path: release-artifacts/

      - uses: actions/download-artifact@v4
<<<<<<< HEAD
        name: macOS x86_64 Qt6.7.1 ARM dmg
        with:
          name: chatterino-macos-Qt-6.7.1-arm64.dmg
          path: release-artifacts/
=======
        name: Ubuntu 24.04 deb
        with:
          name: Chatterino-ubuntu-24.04-Qt-6.6.1.deb
          path: release-artifacts/

      - name: Copy flatpakref
        run: |
          cp .CI/chatterino-nightly.flatpakref release-artifacts/
        shell: bash
>>>>>>> 6e104bde

      - name: Rename artifacts
        run: |
          ls -l
          # Rename the macos build to indicate that it's for macOS 12.0 users
          mv chatterino-macos-Qt-6.7.1-x86_64.dmg Chatterino-macOS-12.0-x86_64.dmg
          mv chatterino-macos-Qt-6.7.1-arm64.dmg Chatterino-macOS-12.0-arm64.dmg
        working-directory: release-artifacts
        shell: bash

      - name: Setup Python
        uses: actions/setup-python@v5
        with:
          python-version: "3.12"

      - name: Format changes
        id: format-changes
        run: |
          delimiter=$(openssl rand -hex 32)
          {
            echo "changelog<<$delimiter"
            python3 ./.CI/format-recent-changes.py
            echo $delimiter
          } >> "$GITHUB_OUTPUT"
        shell: bash

      - name: Create release
        uses: ncipollo/release-action@v1.14.0
        with:
          replacesArtifacts: true
          allowUpdates: true
          artifactErrorsFailBuild: true
          artifacts: "release-artifacts/*"
          body: ${{ steps.format-changes.outputs.changelog }}
          prerelease: true
          name: Nightly Release
          tag: nightly-build

      - name: Update nightly-build tag
        run: |
          git tag -f nightly-build
          git push -f origin nightly-build
        shell: bash<|MERGE_RESOLUTION|>--- conflicted
+++ resolved
@@ -380,22 +380,10 @@
           path: release-artifacts/
 
       - uses: actions/download-artifact@v4
-<<<<<<< HEAD
         name: macOS x86_64 Qt6.7.1 ARM dmg
         with:
           name: chatterino-macos-Qt-6.7.1-arm64.dmg
           path: release-artifacts/
-=======
-        name: Ubuntu 24.04 deb
-        with:
-          name: Chatterino-ubuntu-24.04-Qt-6.6.1.deb
-          path: release-artifacts/
-
-      - name: Copy flatpakref
-        run: |
-          cp .CI/chatterino-nightly.flatpakref release-artifacts/
-        shell: bash
->>>>>>> 6e104bde
 
       - name: Rename artifacts
         run: |

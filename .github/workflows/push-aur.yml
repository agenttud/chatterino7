---
name: Build on Arch Linux

on:
  push:
    branches:
<<<<<<< HEAD
      - chatterino7
  pull_request:
=======
      - master
>>>>>>> 69a73e32

concurrency: 
  group: build-archlinux-${{ github.ref }}
  cancel-in-progress: true

jobs:
  build:
    runs-on: ubuntu-latest

    steps:
      - name: Sync AUR package with current version
        uses: pajlada/aur-sync-action@master
        with:
          package_name: chatterino2-git
          commit_username: chatterino2-ci
          commit_email: chatterino2-ci@pajlada.com
          ssh_private_key: ${{ secrets.AUR_SSH_PRIVATE_KEY }}
          dry_run: true<|MERGE_RESOLUTION|>--- conflicted
+++ resolved
@@ -4,12 +4,7 @@
 on:
   push:
     branches:
-<<<<<<< HEAD
       - chatterino7
-  pull_request:
-=======
-      - master
->>>>>>> 69a73e32
 
 concurrency: 
   group: build-archlinux-${{ github.ref }}

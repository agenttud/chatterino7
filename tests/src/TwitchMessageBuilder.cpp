--- conflicted
+++ resolved
@@ -71,11 +71,11 @@
         return &this->highlights;
     }
 
-<<<<<<< HEAD
     SeventvPersonalEmotes *getSeventvPersonalEmotes() override
     {
         return &this->personalEmotes;
-=======
+    }
+
     BttvEmotes *getBttvEmotes() override
     {
         return &this->bttvEmotes;
@@ -89,7 +89,6 @@
     SeventvEmotes *getSeventvEmotes() override
     {
         return &this->seventvEmotes;
->>>>>>> 7604d7ea
     }
 
     AccountController accounts;
@@ -100,13 +99,10 @@
     FfzBadges ffzBadges;
     SeventvBadges seventvBadges;
     HighlightController highlights;
-<<<<<<< HEAD
     SeventvPersonalEmotes personalEmotes;
-=======
     BttvEmotes bttvEmotes;
     FfzEmotes ffzEmotes;
     SeventvEmotes seventvEmotes;
->>>>>>> 7604d7ea
 };
 
 }  // namespace

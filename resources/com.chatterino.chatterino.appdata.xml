--- conflicted
+++ resolved
@@ -34,16 +34,11 @@
         <binary>chatterino</binary>
     </provides>
     <releases>
-<<<<<<< HEAD
-        <release version="7.5.0" date="2024-04-07">
+        <release version="7.5.0" date="2024-04-21">
+            <url>https://github.com/SevenTV/chatterino7/releases/tag/v7.5.0</url>
+        </release>
+        <release version="7.5.0~beta1" date="2024-04-07">
             <url>https://github.com/SevenTV/chatterino7/releases/tag/v7.5.0-beta.1</url>
-=======
-        <release version="2.5.0" date="2024-04-21">
-            <url>https://github.com/Chatterino/chatterino2/releases/tag/v2.5.0</url>
-        </release>
-        <release version="2.5.0~beta1" date="2024-04-07">
-            <url>https://github.com/Chatterino/chatterino2/releases/tag/v2.5.0-beta.1</url>
->>>>>>> 3aead093
         </release>
         <release version="7.4.6" date="2023-09-28">
             <url>https://github.com/SevenTV/chatterino7/releases/tag/v7.4.6</url>

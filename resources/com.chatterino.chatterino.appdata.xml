--- conflicted
+++ resolved
@@ -34,16 +34,11 @@
         <binary>chatterino</binary>
     </provides>
     <releases>
-<<<<<<< HEAD
+        <release version="7.5.1" date="2024-04-28">
+            <url>https://github.com/SevenTV/chatterino7/releases/tag/v7.5.1</url>
+        </release>
         <release version="7.5.0" date="2024-04-21">
             <url>https://github.com/SevenTV/chatterino7/releases/tag/v7.5.0</url>
-=======
-        <release version="2.5.1" date="2024-04-28">
-            <url>https://github.com/Chatterino/chatterino2/releases/tag/v2.5.1</url>
-        </release>
-        <release version="2.5.0" date="2024-04-21">
-            <url>https://github.com/Chatterino/chatterino2/releases/tag/v2.5.0</url>
->>>>>>> eafcb941
         </release>
         <release version="7.5.0~beta1" date="2024-04-07">
             <url>https://github.com/SevenTV/chatterino7/releases/tag/v7.5.0-beta.1</url>

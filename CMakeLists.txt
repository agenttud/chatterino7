cmake_minimum_required(VERSION 3.15)
cmake_policy(SET CMP0087 NEW) # evaluates generator expressions in `install(CODE/SCRIPT)`
cmake_policy(SET CMP0091 NEW) # select MSVC runtime library through `CMAKE_MSVC_RUNTIME_LIBRARY`
include(FeatureSummary)

list(APPEND CMAKE_MODULE_PATH
    "${CMAKE_SOURCE_DIR}/cmake"
    "${CMAKE_SOURCE_DIR}/cmake/sanitizers-cmake/cmake"
    )

<<<<<<< HEAD
project(chatterino VERSION 7.4.6)

=======
>>>>>>> ab3b2d85
option(BUILD_APP "Build Chatterino" ON)
option(BUILD_TESTS "Build the tests for Chatterino" OFF)
option(BUILD_BENCHMARKS "Build the benchmarks for Chatterino" OFF)
option(USE_SYSTEM_PAJLADA_SETTINGS "Use system pajlada settings library" OFF)
option(USE_SYSTEM_LIBCOMMUNI "Use system communi library" OFF)
option(USE_SYSTEM_QTKEYCHAIN "Use system QtKeychain library" OFF)
option(BUILD_WITH_QTKEYCHAIN "Build Chatterino with support for your system key chain" ON)
option(USE_SYSTEM_MINIAUDIO "Build Chatterino with your system miniaudio" OFF)
option(BUILD_WITH_CRASHPAD "Build chatterino with crashpad" OFF)
option(USE_PRECOMPILED_HEADERS "Use precompiled headers" ON)
option(BUILD_WITH_QT6 "Use Qt6 instead of default Qt5" OFF)
option(CHATTERINO_GENERATE_COVERAGE "Generate coverage files" OFF)
# We don't use translations, and we don't want qtkeychain to build translations
option(BUILD_TRANSLATIONS "" OFF)
option(BUILD_SHARED_LIBS "" OFF)
option(CHATTERINO_LTO "Enable LTO for all targets" OFF)
option(CHATTERINO_PLUGINS "Enable EXPERIMENTAL plugin support in Chatterino" OFF)
option(CHATTERINO_NO_AVIF_PLUGIN "Disable AVIF plugin" OFF)
option(CHATTERINO_STATIC_AVIF "Link to static libavif" ON)

option(CHATTERINO_UPDATER "Enable update checks" ON)
mark_as_advanced(CHATTERINO_UPDATER)

if(BUILD_TESTS)
    list(APPEND VCPKG_MANIFEST_FEATURES "tests")
endif()
if(BUILD_BENCHMARKS)
    list(APPEND VCPKG_MANIFEST_FEATURES "benchmarks")
endif()

project(chatterino VERSION 2.4.6)

if(CHATTERINO_LTO)
    include(CheckIPOSupported)
    check_ipo_supported(RESULT CHATTERINO_ENABLE_LTO OUTPUT IPO_ERROR)
    message(STATUS "LTO: Enabled (Supported: ${CHATTERINO_ENABLE_LTO} - ${IPO_ERROR})")
else()
    message(STATUS "LTO: Disabled")
endif()

if (BUILD_WITH_QT6)
    set(MAJOR_QT_VERSION "6")
else()
    set(MAJOR_QT_VERSION "5")
endif()

find_program(CCACHE_PROGRAM ccache)
find_program(SCCACHE_PROGRAM sccache)
if (SCCACHE_PROGRAM)
    set(_compiler_launcher ${SCCACHE_PROGRAM})
elseif (CCACHE_PROGRAM)
    set(_compiler_launcher ${CCACHE_PROGRAM})
endif ()


# Alternate linker code taken from heavyai/heavydb
# https://github.com/heavyai/heavydb/blob/0517d99b467806f6af7b4c969e351368a667497d/CMakeLists.txt#L87-L103
macro(set_alternate_linker linker)
  find_program(LINKER_EXECUTABLE ld.${USE_ALTERNATE_LINKER} ${USE_ALTERNATE_LINKER})
  if(LINKER_EXECUTABLE)
    if("${CMAKE_CXX_COMPILER_ID}" STREQUAL "Clang" AND "${CMAKE_CXX_COMPILER_VERSION}" VERSION_LESS 12.0.0)
      add_link_options("-ld-path=${USE_ALTERNATE_LINKER}")
    else()
      add_link_options("-fuse-ld=${USE_ALTERNATE_LINKER}")
    endif()
    message(STATUS "Linking with ${USE_ALTERNATE_LINKER}")
  else()
    set(USE_ALTERNATE_LINKER "" CACHE STRING "Use alternate linker" FORCE)
    message(STATUS "Failed to find alternate linker ${USE_ALTERNATE_LINKER}")
  endif()
endmacro()

set(USE_ALTERNATE_LINKER "" CACHE STRING "Use alternate linker. Leave empty for system default; alternatives are 'gold', 'lld', 'bfd', 'mold'")

if(NOT "${USE_ALTERNATE_LINKER}" STREQUAL "")
  set_alternate_linker(${USE_ALTERNATE_LINKER})
endif()

if (_compiler_launcher)
    set(CMAKE_CXX_COMPILER_LAUNCHER "${_compiler_launcher}" CACHE STRING "CXX compiler launcher")
    message(STATUS "Using ${_compiler_launcher} for speeding up build")

    if (MSVC)
        # /Zi can't be used with (s)ccache
        # Use /Z7 instead (debug info in object files)
        if(CMAKE_BUILD_TYPE STREQUAL "Debug")
            string(REPLACE "/Zi" "/Z7" CMAKE_CXX_FLAGS_DEBUG "${CMAKE_CXX_FLAGS_DEBUG}")
        elseif(CMAKE_BUILD_TYPE STREQUAL "Release")
            string(REPLACE "/Zi" "/Z7" CMAKE_CXX_FLAGS_RELEASE "${CMAKE_CXX_FLAGS_RELEASE}")
        elseif(CMAKE_BUILD_TYPE STREQUAL "RelWithDebInfo")
            string(REPLACE "/Zi" "/Z7" CMAKE_CXX_FLAGS_RELWITHDEBINFO "${CMAKE_CXX_FLAGS_RELWITHDEBINFO}")
        endif()
    endif()
endif()

include(${CMAKE_CURRENT_LIST_DIR}/cmake/GIT.cmake)

find_package(Qt${MAJOR_QT_VERSION} REQUIRED
    COMPONENTS
    Core
    Widgets
    Gui
    Network
    Svg
    Concurrent
    )

if (BUILD_WITH_QT6)
    find_package(Qt${MAJOR_QT_VERSION} REQUIRED
        COMPONENTS
        Core5Compat
        )
endif ()

message(STATUS "Qt version: ${Qt${MAJOR_QT_VERSION}_VERSION}")

if (WIN32)
    add_subdirectory(lib/WinToast EXCLUDE_FROM_ALL)
endif ()

find_package(Sanitizers QUIET)

# Find boost on the system
find_package(Boost REQUIRED OPTIONAL_COMPONENTS headers)

# Find OpenSSL on the system
find_package(OpenSSL REQUIRED)

find_package(Threads REQUIRED)

find_library(LIBRT rt)

if (USE_SYSTEM_LIBCOMMUNI)
    find_package(LibCommuni REQUIRED)
else()
    set(LIBCOMMUNI_ROOT_LIB_FOLDER "${CMAKE_SOURCE_DIR}/lib/libcommuni")
    if (NOT EXISTS "${LIBCOMMUNI_ROOT_LIB_FOLDER}/CMakeLists.txt")
        message(FATAL_ERROR "Submodules probably not loaded, unable to find lib/libcommuni/CMakeLists.txt")
    endif()

    add_subdirectory("${LIBCOMMUNI_ROOT_LIB_FOLDER}" EXCLUDE_FROM_ALL)
endif()

if (BUILD_WITH_QTKEYCHAIN)
    # Link QtKeychain statically
    if (USE_SYSTEM_QTKEYCHAIN)
        find_package(Qt${MAJOR_QT_VERSION}Keychain REQUIRED)
    else()
        set(QTKEYCHAIN_ROOT_LIB_FOLDER "${CMAKE_SOURCE_DIR}/lib/qtkeychain")
        if (NOT EXISTS "${QTKEYCHAIN_ROOT_LIB_FOLDER}/CMakeLists.txt")
            message(FATAL_ERROR "Submodules probably not loaded, unable to find lib/qtkeychain/CMakeLists.txt")
        endif()

        add_subdirectory("${QTKEYCHAIN_ROOT_LIB_FOLDER}" EXCLUDE_FROM_ALL)
        if (NOT TARGET qt${MAJOR_QT_VERSION}keychain)
            message(FATAL_ERROR "qt${MAJOR_QT_VERSION}keychain target was not created :@")
        endif()
    endif()
endif()

find_package(RapidJSON REQUIRED)

find_package(Websocketpp REQUIRED)

if (BUILD_TESTS)
    include(GoogleTest)
    # For MSVC: Prevent overriding the parent project's compiler/linker settings
    # See https://github.com/google/googletest/blob/main/googletest/README.md#visual-studio-dynamic-vs-static-runtimes
    set(gtest_force_shared_crt ON CACHE BOOL "" FORCE)

    add_subdirectory("${CMAKE_CURRENT_LIST_DIR}/lib/googletest" "lib/googletest")

    mark_as_advanced(
            BUILD_GMOCK BUILD_GTEST BUILD_SHARED_LIBS
            gmock_build_tests gtest_build_samples gtest_build_tests
            gtest_disable_pthreads gtest_force_shared_crt gtest_hide_internal_symbols
    )

    set_target_properties(gtest PROPERTIES FOLDER lib)
    set_target_properties(gtest_main PROPERTIES FOLDER lib)
    set_target_properties(gmock PROPERTIES FOLDER lib)
    set_target_properties(gmock_main PROPERTIES FOLDER lib)
endif ()

if (BUILD_BENCHMARKS)
    # Include system benchmark (Google Benchmark)
    find_package(benchmark REQUIRED)
endif ()

find_package(PajladaSerialize REQUIRED)
find_package(PajladaSignals REQUIRED)
find_package(LRUCache REQUIRED)
find_package(MagicEnum REQUIRED)

if (USE_SYSTEM_PAJLADA_SETTINGS)
    find_package(PajladaSettings REQUIRED)
else()
    if (NOT EXISTS "${CMAKE_SOURCE_DIR}/lib/settings/CMakeLists.txt")
        message(FATAL_ERROR "Submodules probably not loaded, unable to find lib/settings/CMakeLists.txt")
    endif()

    add_subdirectory("${CMAKE_SOURCE_DIR}/lib/settings" EXCLUDE_FROM_ALL)
endif()

if (CHATTERINO_PLUGINS)
    set(LUA_INCLUDE_DIRS "${CMAKE_SOURCE_DIR}/lib/lua/src")
    add_subdirectory(lib/lua)
endif()

if (BUILD_WITH_CRASHPAD)
    add_subdirectory("${CMAKE_SOURCE_DIR}/lib/crashpad" EXCLUDE_FROM_ALL)
endif()

if (NOT CHATTERINO_NO_AVIF_PLUGIN)
    include(${CMAKE_SOURCE_DIR}/cmake/AVIF.cmake)
endif ()

if (libavif_FOUND AND NOT CHATTERINO_NO_AVIF_PLUGIN)
    message(STATUS "Adding AVIF plugin")
    set(CHATTERINO_WITH_AVIF_PLUGIN ON)
endif()

# Used to provide a date of build in the About page (for nightly builds). Getting the actual time of
# compilation in CMake is a more involved, as documented in https://stackoverflow.com/q/24292898.
# For CI runs, however, the date of build file generation should be consistent with the date of
# compilation so this approximation is "good enough" for our purpose.
if (DEFINED ENV{CHATTERINO_SKIP_DATE_GEN})
    set(cmake_gen_date "1970-01-01")
else ()
    string(TIMESTAMP cmake_gen_date "%Y-%m-%d")
endif ()

set(CMAKE_CXX_STANDARD 20)
set(CMAKE_CXX_STANDARD_REQUIRED ON)

# Generate resource files
include(cmake/resources/generate_resources.cmake)

add_subdirectory(src)

if (BUILD_TESTS OR BUILD_BENCHMARKS)
    add_subdirectory(mocks)
endif ()

if (BUILD_TESTS)
    enable_testing()
    add_subdirectory(tests)
endif ()

if (BUILD_BENCHMARKS)
    add_subdirectory(benchmarks)
endif ()

feature_summary(WHAT ALL)<|MERGE_RESOLUTION|>--- conflicted
+++ resolved
@@ -8,11 +8,6 @@
     "${CMAKE_SOURCE_DIR}/cmake/sanitizers-cmake/cmake"
     )
 
-<<<<<<< HEAD
-project(chatterino VERSION 7.4.6)
-
-=======
->>>>>>> ab3b2d85
 option(BUILD_APP "Build Chatterino" ON)
 option(BUILD_TESTS "Build the tests for Chatterino" OFF)
 option(BUILD_BENCHMARKS "Build the benchmarks for Chatterino" OFF)
@@ -43,7 +38,7 @@
     list(APPEND VCPKG_MANIFEST_FEATURES "benchmarks")
 endif()
 
-project(chatterino VERSION 2.4.6)
+project(chatterino VERSION 7.4.6)
 
 if(CHATTERINO_LTO)
     include(CheckIPOSupported)

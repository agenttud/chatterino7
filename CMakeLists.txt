cmake_minimum_required(VERSION 3.15)
cmake_policy(SET CMP0087 NEW) # evaluates generator expressions in `install(CODE/SCRIPT)`
cmake_policy(SET CMP0091 NEW) # select MSVC runtime library through `CMAKE_MSVC_RUNTIME_LIBRARY`
include(FeatureSummary)

list(APPEND CMAKE_MODULE_PATH
    "${CMAKE_SOURCE_DIR}/cmake"
    "${CMAKE_SOURCE_DIR}/cmake/sanitizers-cmake/cmake"
    )

option(BUILD_APP "Build Chatterino" ON)
option(BUILD_TESTS "Build the tests for Chatterino" OFF)
option(BUILD_BENCHMARKS "Build the benchmarks for Chatterino" OFF)
option(USE_SYSTEM_PAJLADA_SETTINGS "Use system pajlada settings library" OFF)
option(USE_SYSTEM_LIBCOMMUNI "Use system communi library" OFF)
option(USE_SYSTEM_QTKEYCHAIN "Use system QtKeychain library" OFF)
option(BUILD_WITH_QTKEYCHAIN "Build Chatterino with support for your system key chain" ON)
option(USE_SYSTEM_MINIAUDIO "Build Chatterino with your system miniaudio" OFF)
option(BUILD_WITH_CRASHPAD "Build chatterino with crashpad" OFF)
option(USE_PRECOMPILED_HEADERS "Use precompiled headers" ON)
option(BUILD_WITH_QT6 "Use Qt6 instead of default Qt5" OFF)
option(CHATTERINO_GENERATE_COVERAGE "Generate coverage files" OFF)
# We don't use translations, and we don't want qtkeychain to build translations
option(BUILD_TRANSLATIONS "" OFF)
option(BUILD_SHARED_LIBS "" OFF)
option(CHATTERINO_LTO "Enable LTO for all targets" OFF)
option(CHATTERINO_PLUGINS "Enable EXPERIMENTAL plugin support in Chatterino" OFF)
option(CHATTERINO_NO_AVIF_PLUGIN "Disable AVIF plugin" OFF)

option(CHATTERINO_UPDATER "Enable update checks" ON)
mark_as_advanced(CHATTERINO_UPDATER)

if(BUILD_TESTS)
    list(APPEND VCPKG_MANIFEST_FEATURES "tests")
endif()
if(BUILD_BENCHMARKS)
    list(APPEND VCPKG_MANIFEST_FEATURES "benchmarks")
endif()

<<<<<<< HEAD
project(chatterino VERSION 7.4.6)
=======
project(chatterino 
    VERSION 2.4.6
    DESCRIPTION "Chat client for twitch.tv"
    HOMEPAGE_URL "https://chatterino.com/"
)
>>>>>>> 5209e47d

if(CHATTERINO_LTO)
    include(CheckIPOSupported)
    check_ipo_supported(RESULT CHATTERINO_ENABLE_LTO OUTPUT IPO_ERROR)
    message(STATUS "LTO: Enabled (Supported: ${CHATTERINO_ENABLE_LTO} - ${IPO_ERROR})")
else()
    message(STATUS "LTO: Disabled")
endif()

if (BUILD_WITH_QT6)
    set(MAJOR_QT_VERSION "6")
else()
    set(MAJOR_QT_VERSION "5")
endif()

find_program(CCACHE_PROGRAM ccache)
find_program(SCCACHE_PROGRAM sccache)
if (SCCACHE_PROGRAM)
    set(_compiler_launcher ${SCCACHE_PROGRAM})
elseif (CCACHE_PROGRAM)
    set(_compiler_launcher ${CCACHE_PROGRAM})
endif ()


# Alternate linker code taken from heavyai/heavydb
# https://github.com/heavyai/heavydb/blob/0517d99b467806f6af7b4c969e351368a667497d/CMakeLists.txt#L87-L103
macro(set_alternate_linker linker)
  find_program(LINKER_EXECUTABLE ld.${USE_ALTERNATE_LINKER} ${USE_ALTERNATE_LINKER})
  if(LINKER_EXECUTABLE)
    if("${CMAKE_CXX_COMPILER_ID}" STREQUAL "Clang" AND "${CMAKE_CXX_COMPILER_VERSION}" VERSION_LESS 12.0.0)
      add_link_options("-ld-path=${USE_ALTERNATE_LINKER}")
    else()
      add_link_options("-fuse-ld=${USE_ALTERNATE_LINKER}")
    endif()
    message(STATUS "Linking with ${USE_ALTERNATE_LINKER}")
  else()
    set(USE_ALTERNATE_LINKER "" CACHE STRING "Use alternate linker" FORCE)
    message(STATUS "Failed to find alternate linker ${USE_ALTERNATE_LINKER}")
  endif()
endmacro()

set(USE_ALTERNATE_LINKER "" CACHE STRING "Use alternate linker. Leave empty for system default; alternatives are 'gold', 'lld', 'bfd', 'mold'")

if(NOT "${USE_ALTERNATE_LINKER}" STREQUAL "")
  set_alternate_linker(${USE_ALTERNATE_LINKER})
endif()

if (_compiler_launcher)
    set(CMAKE_CXX_COMPILER_LAUNCHER "${_compiler_launcher}" CACHE STRING "CXX compiler launcher")
    message(STATUS "Using ${_compiler_launcher} for speeding up build")

    if (MSVC)
        # /Zi can't be used with (s)ccache
        # Use /Z7 instead (debug info in object files)
        if(CMAKE_BUILD_TYPE STREQUAL "Debug")
            string(REPLACE "/Zi" "/Z7" CMAKE_CXX_FLAGS_DEBUG "${CMAKE_CXX_FLAGS_DEBUG}")
        elseif(CMAKE_BUILD_TYPE STREQUAL "Release")
            string(REPLACE "/Zi" "/Z7" CMAKE_CXX_FLAGS_RELEASE "${CMAKE_CXX_FLAGS_RELEASE}")
        elseif(CMAKE_BUILD_TYPE STREQUAL "RelWithDebInfo")
            string(REPLACE "/Zi" "/Z7" CMAKE_CXX_FLAGS_RELWITHDEBINFO "${CMAKE_CXX_FLAGS_RELWITHDEBINFO}")
        endif()
    endif()
endif()

include(${CMAKE_CURRENT_LIST_DIR}/cmake/GIT.cmake)

find_package(Qt${MAJOR_QT_VERSION} REQUIRED
    COMPONENTS
    Core
    Widgets
    Gui
    Network
    Svg
    Concurrent
    )

message(STATUS "Qt version: ${Qt${MAJOR_QT_VERSION}_VERSION}")

if (WIN32)
    add_subdirectory(lib/WinToast EXCLUDE_FROM_ALL)
endif ()

find_package(Sanitizers QUIET)

# Find boost on the system
find_package(Boost REQUIRED OPTIONAL_COMPONENTS headers)

# Find OpenSSL on the system
find_package(OpenSSL REQUIRED)

find_package(Threads REQUIRED)

find_library(LIBRT rt)

if (USE_SYSTEM_LIBCOMMUNI)
    find_package(LibCommuni REQUIRED)
else()
    set(LIBCOMMUNI_ROOT_LIB_FOLDER "${CMAKE_SOURCE_DIR}/lib/libcommuni")
    if (NOT EXISTS "${LIBCOMMUNI_ROOT_LIB_FOLDER}/CMakeLists.txt")
        message(FATAL_ERROR "Submodules probably not loaded, unable to find lib/libcommuni/CMakeLists.txt")
    endif()

    add_subdirectory("${LIBCOMMUNI_ROOT_LIB_FOLDER}" EXCLUDE_FROM_ALL)
endif()

if (BUILD_WITH_QTKEYCHAIN)
    # Link QtKeychain statically
    if (USE_SYSTEM_QTKEYCHAIN)
        find_package(Qt${MAJOR_QT_VERSION}Keychain REQUIRED)
    else()
        set(QTKEYCHAIN_ROOT_LIB_FOLDER "${CMAKE_SOURCE_DIR}/lib/qtkeychain")
        if (NOT EXISTS "${QTKEYCHAIN_ROOT_LIB_FOLDER}/CMakeLists.txt")
            message(FATAL_ERROR "Submodules probably not loaded, unable to find lib/qtkeychain/CMakeLists.txt")
        endif()

        add_subdirectory("${QTKEYCHAIN_ROOT_LIB_FOLDER}" EXCLUDE_FROM_ALL)
        if (NOT TARGET qt${MAJOR_QT_VERSION}keychain)
            message(FATAL_ERROR "qt${MAJOR_QT_VERSION}keychain target was not created :@")
        endif()
    endif()
endif()

find_package(RapidJSON REQUIRED)

find_package(Websocketpp REQUIRED)

if (BUILD_TESTS)
    include(GoogleTest)
    # For MSVC: Prevent overriding the parent project's compiler/linker settings
    # See https://github.com/google/googletest/blob/main/googletest/README.md#visual-studio-dynamic-vs-static-runtimes
    set(gtest_force_shared_crt ON CACHE BOOL "" FORCE)

    add_subdirectory("${CMAKE_CURRENT_LIST_DIR}/lib/googletest" "lib/googletest")

    mark_as_advanced(
            BUILD_GMOCK BUILD_GTEST BUILD_SHARED_LIBS
            gmock_build_tests gtest_build_samples gtest_build_tests
            gtest_disable_pthreads gtest_force_shared_crt gtest_hide_internal_symbols
    )

    set_target_properties(gtest PROPERTIES FOLDER lib)
    set_target_properties(gtest_main PROPERTIES FOLDER lib)
    set_target_properties(gmock PROPERTIES FOLDER lib)
    set_target_properties(gmock_main PROPERTIES FOLDER lib)
endif ()

if (BUILD_BENCHMARKS)
    # Include system benchmark (Google Benchmark)
    find_package(benchmark REQUIRED)
endif ()

find_package(PajladaSerialize REQUIRED)
find_package(PajladaSignals REQUIRED)
find_package(LRUCache REQUIRED)
find_package(MagicEnum REQUIRED)

if (USE_SYSTEM_PAJLADA_SETTINGS)
    find_package(PajladaSettings REQUIRED)
else()
    if (NOT EXISTS "${CMAKE_SOURCE_DIR}/lib/settings/CMakeLists.txt")
        message(FATAL_ERROR "Submodules probably not loaded, unable to find lib/settings/CMakeLists.txt")
    endif()

    add_subdirectory("${CMAKE_SOURCE_DIR}/lib/settings" EXCLUDE_FROM_ALL)
endif()

if (CHATTERINO_PLUGINS)
    set(LUA_INCLUDE_DIRS "${CMAKE_SOURCE_DIR}/lib/lua/src")
    add_subdirectory(lib/lua)
endif()

if (BUILD_WITH_CRASHPAD)
    add_subdirectory("${CMAKE_SOURCE_DIR}/lib/crashpad" EXCLUDE_FROM_ALL)
endif()

if (NOT CHATTERINO_NO_AVIF_PLUGIN)
    include(${CMAKE_SOURCE_DIR}/cmake/AVIF.cmake)
endif ()

if (libavif_FOUND AND NOT CHATTERINO_NO_AVIF_PLUGIN)
    message(STATUS "Adding AVIF plugin")
    set(CHATTERINO_WITH_AVIF_PLUGIN ON)
endif()

# Used to provide a date of build in the About page (for nightly builds). Getting the actual time of
# compilation in CMake is a more involved, as documented in https://stackoverflow.com/q/24292898.
# For CI runs, however, the date of build file generation should be consistent with the date of
# compilation so this approximation is "good enough" for our purpose.
if (DEFINED ENV{CHATTERINO_SKIP_DATE_GEN})
    set(cmake_gen_date "1970-01-01")
else ()
    string(TIMESTAMP cmake_gen_date "%Y-%m-%d")
endif ()

set(CMAKE_CXX_STANDARD 20)
set(CMAKE_CXX_STANDARD_REQUIRED ON)

# Generate resource files
include(cmake/resources/generate_resources.cmake)

add_subdirectory(src)

if (BUILD_TESTS OR BUILD_BENCHMARKS)
    add_subdirectory(mocks)
endif ()

if (BUILD_TESTS)
    enable_testing()
    add_subdirectory(tests)
endif ()

if (BUILD_BENCHMARKS)
    add_subdirectory(benchmarks)
endif ()

feature_summary(WHAT ALL)<|MERGE_RESOLUTION|>--- conflicted
+++ resolved
@@ -37,15 +37,11 @@
     list(APPEND VCPKG_MANIFEST_FEATURES "benchmarks")
 endif()
 
-<<<<<<< HEAD
-project(chatterino VERSION 7.4.6)
-=======
 project(chatterino 
-    VERSION 2.4.6
+    VERSION 7.4.6
     DESCRIPTION "Chat client for twitch.tv"
     HOMEPAGE_URL "https://chatterino.com/"
 )
->>>>>>> 5209e47d
 
 if(CHATTERINO_LTO)
     include(CheckIPOSupported)

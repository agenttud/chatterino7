--- conflicted
+++ resolved
@@ -136,21 +136,14 @@
 //    func(this->mentionsChannel);
 //}
 
-<<<<<<< HEAD
-//}  // namespace singletons
+//}
+
+// void ChannelManager::doOnAllNormalChannels(std::function<void(ChannelPtr)> func)
+//{
+//    for (const auto &channel : this->twitchChannels) {
+//        func(std::get<0>(channel));
+//    }
+//}
+
 //}  // namespace chatterino
-=======
-    func(this->whispersChannel);
-    func(this->mentionsChannel);
-}
-
-void ChannelManager::doOnAllNormalChannels(std::function<void(ChannelPtr)> func)
-{
-    for (const auto &channel : this->twitchChannels) {
-        func(std::get<0>(channel));
-    }
-}
-
-}  // namespace chatterino
-}
->>>>>>> 556dbe04
+//}
//#pragma once

//#include "channel.hpp"
//#include "channeldata.hpp"
//#include "providers/twitch/twitchchannel.hpp"

//#include <map>

// namespace chatterino {
// namespace singletons {
// class IrcManager;

// class ChannelManager
//{
//    explicit ChannelManager();

// public:
//    static ChannelManager &getInstance();

//    const std::vector<ChannelPtr> getItems();

//    const std::string &getUserID(const std::string &username);

//    void doOnAll(std::function<void(ChannelPtr)> func);

<<<<<<< HEAD
//    // Special channels
//    const ChannelPtr whispersChannel;
//    const ChannelPtr mentionsChannel;
//    const ChannelPtr emptyChannel;
=======
    void doOnAll(std::function<void(ChannelPtr)> func);
    void doOnAllNormalChannels(std::function<void(ChannelPtr)> func);
>>>>>>> 556dbe04

// private:
//    std::map<std::string, std::string> usernameToID;
//    std::map<std::string, ChannelData> channelDatas;

//    QMutex channelsMutex;
//    QMap<QString, std::tuple<std::shared_ptr<TwitchChannel>, int>> twitchChannels;

//    pajlada::Signals::Signal<const QString &> ircJoin;
//    pajlada::Signals::Signal<const QString &> ircPart;

//    friend class singletons::IrcManager;
//};
//}  // namespace singletons
//}  // namespace chatterino<|MERGE_RESOLUTION|>--- conflicted
+++ resolved
@@ -23,15 +23,12 @@
 
 //    void doOnAll(std::function<void(ChannelPtr)> func);
 
-<<<<<<< HEAD
 //    // Special channels
 //    const ChannelPtr whispersChannel;
 //    const ChannelPtr mentionsChannel;
 //    const ChannelPtr emptyChannel;
-=======
-    void doOnAll(std::function<void(ChannelPtr)> func);
-    void doOnAllNormalChannels(std::function<void(ChannelPtr)> func);
->>>>>>> 556dbe04
+//    void doOnAll(std::function<void(ChannelPtr)> func);
+//    void doOnAllNormalChannels(std::function<void(ChannelPtr)> func);
 
 // private:
 //    std::map<std::string, std::string> usernameToID;

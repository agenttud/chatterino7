--- conflicted
+++ resolved
@@ -562,9 +562,6 @@
         }
     }
 
-<<<<<<< HEAD
-    return ImageSet{sizes[0], sizes[1], sizes[2], sizes[3]};
-=======
     // Typically, 7TV provides four versions (1x, 2x, 3x, and 4x). The 3x
     // version has a scale factor of 1/3, which is a size other providers don't
     // provide - they only provide the 4x version (0.25). To be in line with
@@ -577,7 +574,6 @@
     }
 
     return ImageSet{sizes[0], sizes[1], largest};
->>>>>>> 5f6261c0
 }
 
 }  // namespace chatterino
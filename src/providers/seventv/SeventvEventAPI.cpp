#include "providers/seventv/SeventvEventAPI.hpp"

#include "Application.hpp"
#include "providers/seventv/eventapi/Client.hpp"
#include "providers/seventv/eventapi/Dispatch.hpp"
#include "providers/seventv/eventapi/Message.hpp"
#include "providers/seventv/SeventvBadges.hpp"
#include "providers/seventv/SeventvCosmetics.hpp"
#include "providers/seventv/SeventvPaints.hpp"
#include "providers/seventv/SeventvPersonalEmotes.hpp"
#include "util/PostToThread.hpp"

#include <QJsonArray>

#include <utility>

namespace chatterino {
using namespace seventv;
using namespace seventv::eventapi;

SeventvEventAPI::SeventvEventAPI(
    QString host, std::chrono::milliseconds defaultHeartbeatInterval)
    : BasicPubSubManager(std::move(host))
    , heartbeatInterval_(defaultHeartbeatInterval)
{
}

void SeventvEventAPI::subscribeUser(const QString &userID,
                                    const QString &emoteSetID)
{
    if (!userID.isEmpty() && this->subscribedUsers_.insert(userID).second)
    {
        this->subscribe(
            {ObjectIDCondition{userID}, SubscriptionType::UpdateUser});
    }
    if (!emoteSetID.isEmpty() &&
        this->subscribedEmoteSets_.insert(emoteSetID).second)
    {
        this->subscribe(
            {ObjectIDCondition{emoteSetID}, SubscriptionType::UpdateEmoteSet});
    }
}

void SeventvEventAPI::subscribeTwitchChannel(const QString &id)
{
    if (this->subscribedTwitchChannels_.insert(id).second)
    {
        this->subscribe({
            ChannelCondition{id},
            SubscriptionType::CreateCosmetic,
        });
        this->subscribe({
            ChannelCondition{id},
            SubscriptionType::CreateEntitlement,
        });
        this->subscribe({
            ChannelCondition{id},
            SubscriptionType::DeleteEntitlement,
        });
        this->subscribe({
            ChannelCondition{id},
            SubscriptionType::AnyEmoteSet,
        });
    }
}

void SeventvEventAPI::unsubscribeEmoteSet(const QString &id)
{
    if (this->subscribedEmoteSets_.erase(id) > 0)
    {
        this->unsubscribe(
            {ObjectIDCondition{id}, SubscriptionType::UpdateEmoteSet});
    }
}

void SeventvEventAPI::unsubscribeUser(const QString &id)
{
    if (this->subscribedUsers_.erase(id) > 0)
    {
        this->unsubscribe(
            {ObjectIDCondition{id}, SubscriptionType::UpdateUser});
    }
}

void SeventvEventAPI::unsubscribeTwitchChannel(const QString &id)
{
    if (this->subscribedTwitchChannels_.erase(id) > 0)
    {
        this->unsubscribe({
            ChannelCondition{id},
            SubscriptionType::CreateCosmetic,
        });
        this->unsubscribe({
            ChannelCondition{id},
            SubscriptionType::CreateEntitlement,
        });
        this->unsubscribe({
            ChannelCondition{id},
            SubscriptionType::DeleteEntitlement,
        });
        this->unsubscribe({
            ChannelCondition{id},
            SubscriptionType::AnyEmoteSet,
        });
    }
}

std::shared_ptr<BasicPubSubClient<Subscription>> SeventvEventAPI::createClient(
    liveupdates::WebsocketClient &client, websocketpp::connection_hdl hdl)
{
    auto shared =
        std::make_shared<Client>(client, hdl, this->heartbeatInterval_);
    return std::static_pointer_cast<BasicPubSubClient<Subscription>>(
        std::move(shared));
}

void SeventvEventAPI::onMessage(
    websocketpp::connection_hdl hdl,
    BasicPubSubManager<Subscription>::WebsocketMessagePtr msg)
{
    const auto &payload = QString::fromStdString(msg->get_payload());

    auto pMessage = parseBaseMessage(payload);

    if (!pMessage)
    {
        qCDebug(chatterinoSeventvEventAPI)
            << "Unable to parse incoming event-api message: " << payload;
        return;
    }
    auto message = *pMessage;
    switch (message.op)
    {
        case Opcode::Hello: {
            if (auto client = this->findClient(hdl))
            {
                if (auto *stvClient = dynamic_cast<Client *>(client.get()))
                {
                    stvClient->setHeartbeatInterval(
                        message.data["heartbeat_interval"].toInt());
                }
            }
        }
        break;
        case Opcode::Heartbeat: {
            if (auto client = this->findClient(hdl))
            {
                if (auto *stvClient = dynamic_cast<Client *>(client.get()))
                {
                    stvClient->handleHeartbeat();
                }
            }
        }
        break;
        case Opcode::Dispatch: {
            auto dispatch = message.toInner<Dispatch>();
            if (!dispatch)
            {
                qCDebug(chatterinoSeventvEventAPI)
                    << "Malformed dispatch" << payload;
                return;
            }
            this->handleDispatch(*dispatch);
        }
        break;
        case Opcode::Reconnect: {
            if (auto client = this->findClient(hdl))
            {
                if (auto *stvClient = dynamic_cast<Client *>(client.get()))
                {
                    stvClient->close("Reconnecting");
                }
            }
        }
        break;
        case Opcode::Ack: {
            // unhandled
        }
        break;
        default: {
            qCDebug(chatterinoSeventvEventAPI) << "Unhandled op:" << payload;
        }
        break;
    }
}

void SeventvEventAPI::handleDispatch(const Dispatch &dispatch)
{
    switch (dispatch.type)
    {
        case SubscriptionType::CreateEmoteSet: {
            this->onEmoteSetCreate(dispatch);
        }
        break;
        case SubscriptionType::UpdateEmoteSet: {
            this->onEmoteSetUpdate(dispatch);
        }
        break;
        case SubscriptionType::UpdateUser: {
            this->onUserUpdate(dispatch);
        }
        break;
        case SubscriptionType::CreateCosmetic: {
            const CosmeticCreateDispatch cosmetic(dispatch);
            if (cosmetic.validate())
            {
                this->onCosmeticCreate(cosmetic);
            }
            else
            {
                qCDebug(chatterinoSeventvEventAPI)
                    << "Invalid cosmetic dispatch" << dispatch.body;
            }
        }
        break;
        case SubscriptionType::CreateEntitlement: {
            const EntitlementCreateDeleteDispatch entitlement(dispatch);
            if (entitlement.validate())
            {
                this->onEntitlementCreate(entitlement);
            }
            else
            {
                qCDebug(chatterinoSeventvEventAPI)
                    << "Invalid entitlement create dispatch" << dispatch.body;
            }
        }
        break;
        case SubscriptionType::DeleteEntitlement: {
            const EntitlementCreateDeleteDispatch entitlement(dispatch);
            if (entitlement.validate())
            {
                this->onEntitlementDelete(entitlement);
            }
            else
            {
                qCDebug(chatterinoSeventvEventAPI)
                    << "Invalid entitlement delete dispatch" << dispatch.body;
            }
        }
        break;
        default: {
            qCDebug(chatterinoSeventvEventAPI)
                << "Unknown subscription type:"
                << magic_enum::enum_name(dispatch.type).data()
                << "body:" << dispatch.body;
        }
        break;
    }
}

void SeventvEventAPI::onEmoteSetUpdate(const Dispatch &dispatch)
{
    // dispatchBody: {
    //   pushed:  Array<{ key, value            }>,
    //   pulled:  Array<{ key,        old_value }>,
    //   updated: Array<{ key, value, old_value }>,
    // }
    for (const auto pushedRef : dispatch.body["pushed"].toArray())
    {
        auto pushed = pushedRef.toObject();
        if (pushed["key"].toString() != "emotes")
        {
            continue;
        }

        const EmoteAddDispatch added(dispatch, pushed["value"].toObject());

        if (added.validate())
        {
            this->signals_.emoteAdded.invoke(added);
        }
        else
        {
            qCDebug(chatterinoSeventvEventAPI)
                << "Invalid dispatch" << dispatch.body;
        }
    }
    for (const auto updatedRef : dispatch.body["updated"].toArray())
    {
        auto updated = updatedRef.toObject();
        if (updated["key"].toString() != "emotes")
        {
            continue;
        }

        const EmoteUpdateDispatch update(dispatch,
                                         updated["old_value"].toObject(),
                                         updated["value"].toObject());

        if (update.validate())
        {
            this->signals_.emoteUpdated.invoke(update);
        }
        else
        {
            qCDebug(chatterinoSeventvEventAPI)
                << "Invalid dispatch" << dispatch.body;
        }
    }
    for (const auto pulledRef : dispatch.body["pulled"].toArray())
    {
        auto pulled = pulledRef.toObject();
        if (pulled["key"].toString() != "emotes")
        {
            continue;
        }

        const EmoteRemoveDispatch removed(dispatch,
                                          pulled["old_value"].toObject());

        if (removed.validate())
        {
            this->signals_.emoteRemoved.invoke(removed);
        }
        else
        {
            qCDebug(chatterinoSeventvEventAPI)
                << "Invalid dispatch" << dispatch.body;
        }
    }
}

void SeventvEventAPI::onUserUpdate(const Dispatch &dispatch)
{
    // dispatchBody: {
    //   updated: Array<{ key, value: Array<{key, value}> }>
    // }
    for (const auto updatedRef : dispatch.body["updated"].toArray())
    {
        auto updated = updatedRef.toObject();
        if (updated["key"].toString() != "connections")
        {
            continue;
        }
        for (const auto valueRef : updated["value"].toArray())
        {
            auto value = valueRef.toObject();
            if (value["key"].toString() != "emote_set")
            {
                continue;
            }

            const UserConnectionUpdateDispatch update(
                dispatch, value, (size_t)updated["index"].toInt());

            if (update.validate())
            {
                this->signals_.userUpdated.invoke(update);
            }
            else
            {
                qCDebug(chatterinoSeventvEventAPI)
                    << "Invalid dispatch" << dispatch.body;
            }
        }
    }
}

// NOLINTBEGIN(readability-convert-member-functions-to-static)
void SeventvEventAPI::onCosmeticCreate(const CosmeticCreateDispatch &cosmetic)
{
<<<<<<< HEAD
    // We're using `Application::instance` instead of getApp(), because we're not in the GUI thread.
    // `seventvBadges` and `seventvPaints` do their own locking.
=======
    auto *badges = getIApp()->getSeventvBadges();
>>>>>>> 7604d7ea
    switch (cosmetic.kind)
    {
        case CosmeticKind::Badge: {
            Application::instance->seventvBadges->registerBadge(cosmetic.data);
        }
        break;
        case CosmeticKind::Paint: {
            Application::instance->seventvPaints->addPaint(cosmetic.data);
        }
        break;
        default:
            break;
    }
}

void SeventvEventAPI::onEntitlementCreate(
    const EntitlementCreateDeleteDispatch &entitlement)
{
<<<<<<< HEAD
    // We're using `Application::instance` instead of getApp(), because we're not in the GUI thread.
    // `seventvBadges` and `seventvPaints` do their own locking.
=======
    auto *badges = getIApp()->getSeventvBadges();
>>>>>>> 7604d7ea
    switch (entitlement.kind)
    {
        case CosmeticKind::Badge: {
            Application::instance->seventvBadges->assignBadgeToUser(
                entitlement.refID, UserId{entitlement.userID});
        }
        break;
        case CosmeticKind::Paint: {
            Application::instance->seventvPaints->assignPaintToUser(
                entitlement.refID, UserName{entitlement.userName});
        }
        break;
        case CosmeticKind::EmoteSet: {
            if (auto set = Application::instance->seventvPersonalEmotes
                               ->assignUserToEmoteSet(entitlement.refID,
                                                      entitlement.userID))
            {
                this->signals_.personalEmoteSetAdded.invoke(
                    {entitlement.userName, *set});
            }
        }
        break;
        default:
            break;
    }
}

void SeventvEventAPI::onEntitlementDelete(
    const EntitlementCreateDeleteDispatch &entitlement)
{
<<<<<<< HEAD
    // We're using `Application::instance` instead of getApp(), because we're not in the GUI thread.
    // `seventvBadges` and `seventvPaints` do their own locking.
=======
    auto *badges = getIApp()->getSeventvBadges();
>>>>>>> 7604d7ea
    switch (entitlement.kind)
    {
        case CosmeticKind::Badge: {
            Application::instance->seventvBadges->clearBadgeFromUser(
                entitlement.refID, UserId{entitlement.userID});
        }
        break;
        case CosmeticKind::Paint: {
            Application::instance->seventvPaints->clearPaintFromUser(
                entitlement.refID, UserName{entitlement.userName});
        }
        break;
        default:
            break;
    }
}

void SeventvEventAPI::onEmoteSetCreate(const Dispatch &dispatch)
{
    // We're using `Application::instance` instead of getApp(), because we're not in the GUI thread.
    // `seventvBadges` and `seventvPaints` do their own locking.
    EmoteSetCreateDispatch createDispatch(dispatch.body["object"].toObject());
    if (!createDispatch.validate())
    {
        qCDebug(chatterinoSeventvEventAPI)
            << "Invalid dispatch" << dispatch.body;
        return;
    }

    if (createDispatch.isPersonal)
    {
        Application::instance->seventvPersonalEmotes->createEmoteSet(
            createDispatch.emoteSetID);
    }
}
// NOLINTEND(readability-convert-member-functions-to-static)

}  // namespace chatterino<|MERGE_RESOLUTION|>--- conflicted
+++ resolved
@@ -360,20 +360,15 @@
 // NOLINTBEGIN(readability-convert-member-functions-to-static)
 void SeventvEventAPI::onCosmeticCreate(const CosmeticCreateDispatch &cosmetic)
 {
-<<<<<<< HEAD
-    // We're using `Application::instance` instead of getApp(), because we're not in the GUI thread.
-    // `seventvBadges` and `seventvPaints` do their own locking.
-=======
     auto *badges = getIApp()->getSeventvBadges();
->>>>>>> 7604d7ea
     switch (cosmetic.kind)
     {
         case CosmeticKind::Badge: {
-            Application::instance->seventvBadges->registerBadge(cosmetic.data);
+            badges->registerBadge(cosmetic.data);
         }
         break;
         case CosmeticKind::Paint: {
-            Application::instance->seventvPaints->addPaint(cosmetic.data);
+            getIApp()->getSeventvPaints()->addPaint(cosmetic.data);
         }
         break;
         default:
@@ -384,28 +379,23 @@
 void SeventvEventAPI::onEntitlementCreate(
     const EntitlementCreateDeleteDispatch &entitlement)
 {
-<<<<<<< HEAD
-    // We're using `Application::instance` instead of getApp(), because we're not in the GUI thread.
-    // `seventvBadges` and `seventvPaints` do their own locking.
-=======
     auto *badges = getIApp()->getSeventvBadges();
->>>>>>> 7604d7ea
     switch (entitlement.kind)
     {
         case CosmeticKind::Badge: {
-            Application::instance->seventvBadges->assignBadgeToUser(
-                entitlement.refID, UserId{entitlement.userID});
+            badges->assignBadgeToUser(entitlement.refID,
+                                      UserId{entitlement.userID});
         }
         break;
         case CosmeticKind::Paint: {
-            Application::instance->seventvPaints->assignPaintToUser(
+            getIApp()->getSeventvPaints()->assignPaintToUser(
                 entitlement.refID, UserName{entitlement.userName});
         }
         break;
         case CosmeticKind::EmoteSet: {
-            if (auto set = Application::instance->seventvPersonalEmotes
-                               ->assignUserToEmoteSet(entitlement.refID,
-                                                      entitlement.userID))
+            if (auto set =
+                    getIApp()->getSeventvPersonalEmotes()->assignUserToEmoteSet(
+                        entitlement.refID, entitlement.userID))
             {
                 this->signals_.personalEmoteSetAdded.invoke(
                     {entitlement.userName, *set});
@@ -420,21 +410,16 @@
 void SeventvEventAPI::onEntitlementDelete(
     const EntitlementCreateDeleteDispatch &entitlement)
 {
-<<<<<<< HEAD
-    // We're using `Application::instance` instead of getApp(), because we're not in the GUI thread.
-    // `seventvBadges` and `seventvPaints` do their own locking.
-=======
     auto *badges = getIApp()->getSeventvBadges();
->>>>>>> 7604d7ea
     switch (entitlement.kind)
     {
         case CosmeticKind::Badge: {
-            Application::instance->seventvBadges->clearBadgeFromUser(
-                entitlement.refID, UserId{entitlement.userID});
+            badges->clearBadgeFromUser(entitlement.refID,
+                                       UserId{entitlement.userID});
         }
         break;
         case CosmeticKind::Paint: {
-            Application::instance->seventvPaints->clearPaintFromUser(
+            getIApp()->getSeventvPaints()->clearPaintFromUser(
                 entitlement.refID, UserName{entitlement.userName});
         }
         break;
@@ -457,7 +442,7 @@
 
     if (createDispatch.isPersonal)
     {
-        Application::instance->seventvPersonalEmotes->createEmoteSet(
+        getIApp()->getSeventvPersonalEmotes()->createEmoteSet(
             createDispatch.emoteSetID);
     }
 }

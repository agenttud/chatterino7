--- conflicted
+++ resolved
@@ -493,7 +493,6 @@
         return;
     }
 
-<<<<<<< HEAD
     const auto loadPersonalEmotes = [](const QString &twitchUserID,
                                        const QString &emoteSetID) {
         SeventvEmotes::getEmoteSet(
@@ -513,8 +512,6 @@
             });
     };
 
-    getSeventvAPI().getUserByTwitchID(
-=======
     auto *seventv = getIApp()->getSeventvAPI();
     if (!seventv)
     {
@@ -524,14 +521,13 @@
     }
 
     seventv->getUserByTwitchID(
->>>>>>> 1f09035b
         this->getUserId(),
         [this, loadPersonalEmotes](const auto &json) {
             const auto user = json["user"].toObject();
             const auto id = user["id"].toString();
             if (id.isEmpty())
             {
-                return Success;
+                return;
             }
             this->seventvUserID_ = id;
 
@@ -547,11 +543,6 @@
                     break;
                 }
             }
-<<<<<<< HEAD
-
-            return Success;
-=======
->>>>>>> 1f09035b
         },
         [](const auto &result) {
             qCDebug(chatterinoSeventv)

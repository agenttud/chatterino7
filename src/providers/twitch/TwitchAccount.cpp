--- conflicted
+++ resolved
@@ -495,14 +495,13 @@
         return;
     }
 
-<<<<<<< HEAD
     const auto loadPersonalEmotes = [](const QString &twitchUserID,
                                        const QString &emoteSetID) {
         SeventvEmotes::getEmoteSet(
             emoteSetID,
             [twitchUserID, emoteSetID](auto &&emoteMap,
                                        const auto & /*emoteSetName*/) {
-                getIApp()->getSeventvPersonalEmotes()->addEmoteSetForUser(
+                getApp()->getSeventvPersonalEmotes()->addEmoteSetForUser(
                     emoteSetID, std::forward<decltype(emoteMap)>(emoteMap),
                     twitchUserID);
             },
@@ -514,10 +513,7 @@
             });
     };
 
-    auto *seventv = getIApp()->getSeventvAPI();
-=======
     auto *seventv = getApp()->getSeventvAPI();
->>>>>>> a0b70b8c
     if (!seventv)
     {
         qCWarning(chatterinoSeventv)

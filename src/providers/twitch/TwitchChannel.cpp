#include "providers/twitch/TwitchChannel.hpp"

#include "common/Common.hpp"
#include "common/Env.hpp"
#include "common/NetworkRequest.hpp"
#include "common/QLogging.hpp"
#include "controllers/accounts/AccountController.hpp"
#include "controllers/notifications/NotificationController.hpp"
#include "messages/Message.hpp"
#include "providers/RecentMessagesApi.hpp"
#include "providers/bttv/BttvEmotes.hpp"
#include "providers/bttv/LoadBttvChannelEmote.hpp"
#include "providers/seventv/SeventvEmotes.hpp"
#include "providers/twitch/IrcMessageHandler.hpp"
#include "providers/twitch/PubSubManager.hpp"
#include "providers/twitch/TwitchCommon.hpp"
#include "providers/twitch/TwitchIrcServer.hpp"
#include "providers/twitch/TwitchMessageBuilder.hpp"
#include "providers/twitch/api/Helix.hpp"
#include "singletons/Emotes.hpp"
#include "singletons/Settings.hpp"
#include "singletons/Toasts.hpp"
#include "singletons/WindowManager.hpp"
#include "util/PostToThread.hpp"
#include "util/QStringHash.hpp"
#include "widgets/Window.hpp"

#include <rapidjson/document.h>
#include <IrcConnection>
#include <QJsonArray>
#include <QJsonObject>
#include <QJsonValue>
#include <QThread>
#include <QTimer>

namespace chatterino {
namespace {
    constexpr char MAGIC_MESSAGE_SUFFIX[] = u8" \U000E0000";
    constexpr int TITLE_REFRESH_PERIOD = 10000;
    constexpr int CLIP_CREATION_COOLDOWN = 5000;
    const QString CLIPS_LINK("https://clips.twitch.tv/%1");
    const QString CLIPS_FAILURE_CLIPS_DISABLED_TEXT(
        "Failed to create a clip - the streamer has clips disabled entirely or "
        "requires a certain subscriber or follower status to create clips.");
    const QString CLIPS_FAILURE_NOT_AUTHENTICATED_TEXT(
        "Failed to create a clip - you need to re-authenticate.");
    const QString CLIPS_FAILURE_UNKNOWN_ERROR_TEXT(
        "Failed to create a clip - an unknown error occurred.");
    const QString LOGIN_PROMPT_TEXT("Click here to add your account again.");
    const Link ACCOUNTS_LINK(Link::OpenAccountsPage, QString());

    std::pair<Outcome, std::unordered_set<QString>> parseChatters(
        const QJsonObject &jsonRoot)
    {
        static QStringList categories = {"broadcaster", "vips",   "moderators",
                                         "staff",       "admins", "global_mods",
                                         "viewers"};

        auto usernames = std::unordered_set<QString>();

        // parse json
        QJsonObject jsonCategories = jsonRoot.value("chatters").toObject();

        for (const auto &category : categories)
        {
            for (auto jsonCategory : jsonCategories.value(category).toArray())
            {
                usernames.insert(jsonCategory.toString());
            }
        }

        return {Success, std::move(usernames)};
    }

}  // namespace

TwitchChannel::TwitchChannel(const QString &name)
    : Channel(name, Channel::Type::Twitch)
    , ChannelChatters(*static_cast<Channel *>(this))
    , nameOptions{name, name}
    , subscriptionUrl_("https://www.twitch.tv/subs/" + name)
    , channelUrl_("https://twitch.tv/" + name)
    , popoutPlayerUrl_("https://player.twitch.tv/?parent=twitch.tv&channel=" +
                       name)
    , seventvEmotes_(std::make_shared<EmoteMap>())
    , bttvEmotes_(std::make_shared<EmoteMap>())
    , ffzEmotes_(std::make_shared<EmoteMap>())
    , mod_(false)
{
    qCDebug(chatterinoTwitch) << "[TwitchChannel" << name << "] Opened";

    this->bSignals_.emplace_back(
        getApp()->accounts->twitch.currentUserChanged.connect([=] {
            this->setMod(false);
            this->refreshPubSub();
        }));

    this->refreshPubSub();
    this->userStateChanged.connect([this] {
        this->refreshPubSub();
    });

    // room id loaded -> refresh live status
    this->roomIdChanged.connect([this]() {
        this->refreshPubSub();
        this->refreshTitle();
        this->refreshLiveStatus();
        this->refreshBadges();
        this->refreshCheerEmotes();
        this->refresh7TVChannelEmotes(false);
        this->refreshFFZChannelEmotes(false);
        this->refreshBTTVChannelEmotes(false);
    });

<<<<<<< HEAD
    this->destroyed.connect([this]() {
        if (const auto &eventApi = getApp()->twitch->eventApi)
        {
            eventApi->partChannel(this->getName());
        }
=======
    this->connected.connect([this]() {
        if (this->roomId().isEmpty())
        {
            // If we get a reconnected event when the room id is not set, we
            // just connected for the first time. After receiving the first
            // message from a channel, setRoomId is called and further
            // invocations of this event will load recent messages.
            return;
        }

        this->loadRecentMessagesReconnect();
>>>>>>> 76a891c5
    });

    this->messageRemovedFromStart.connect([this](MessagePtr &msg) {
        if (msg->replyThread)
        {
            if (msg->replyThread->liveCount(msg) == 0)
            {
                this->threads_.erase(msg->replyThread->rootId());
            }
        }
    });

    // timers
    QObject::connect(&this->chattersListTimer_, &QTimer::timeout, [=] {
        this->refreshChatters();
    });
    this->chattersListTimer_.start(5 * 60 * 1000);

    QObject::connect(&this->threadClearTimer_, &QTimer::timeout, [=] {
        // We periodically check for any dangling reply threads that missed
        // being cleaned up on messageRemovedFromStart. This could occur if
        // some other part of the program, like a user card, held a reference
        // to the message.
        //
        // It seems difficult to actually replicate a situation where things
        // are actually cleaned up, but I've verified that cleanups DO happen.
        this->cleanUpReplyThreads();
    });
    this->threadClearTimer_.start(5 * 60 * 1000);

    // debugging
#if 0
    for (int i = 0; i < 1000; i++) {
        this->addMessage(makeSystemMessage("asef"));
    }
#endif
}

void TwitchChannel::initialize()
{
    this->fetchDisplayName();
    this->refreshChatters();
    this->refreshBadges();
    this->listenSeventv();
}

bool TwitchChannel::isEmpty() const
{
    return this->getName().isEmpty();
}

bool TwitchChannel::canSendMessage() const
{
    return !this->isEmpty();
}

const QString &TwitchChannel::getDisplayName() const
{
    return this->nameOptions.displayName;
}

void TwitchChannel::setDisplayName(const QString &name)
{
    this->nameOptions.displayName = name;
}

const QString &TwitchChannel::getLocalizedName() const
{
    return this->nameOptions.localizedName;
}

void TwitchChannel::setLocalizedName(const QString &name)
{
    this->nameOptions.localizedName = name;
}

void TwitchChannel::refresh7TVChannelEmotes(bool manualRefresh)
{
    SeventvEmotes::loadChannel(
        weakOf<Channel>(this), this->roomId(),
        [this, weak = weakOf<Channel>(this)](auto &&emoteMap) {
            if (auto shared = weak.lock())
                this->seventvEmotes_.set(
                    std::make_shared<EmoteMap>(std::move(emoteMap)));
        },
        manualRefresh);
}

void TwitchChannel::refreshBTTVChannelEmotes(bool manualRefresh)
{
    BttvEmotes::loadChannel(
        weakOf<Channel>(this), this->roomId(), this->getLocalizedName(),
        [this, weak = weakOf<Channel>(this)](auto &&emoteMap) {
            if (auto shared = weak.lock())
                this->bttvEmotes_.set(
                    std::make_shared<EmoteMap>(std::move(emoteMap)));
        },
        manualRefresh);
}

void TwitchChannel::refreshFFZChannelEmotes(bool manualRefresh)
{
    FfzEmotes::loadChannel(
        weakOf<Channel>(this), this->roomId(),
        [this, weak = weakOf<Channel>(this)](auto &&emoteMap) {
            if (auto shared = weak.lock())
                this->ffzEmotes_.set(
                    std::make_shared<EmoteMap>(std::move(emoteMap)));
        },
        [this, weak = weakOf<Channel>(this)](auto &&modBadge) {
            if (auto shared = weak.lock())
            {
                this->ffzCustomModBadge_.set(std::move(modBadge));
            }
        },
        [this, weak = weakOf<Channel>(this)](auto &&vipBadge) {
            if (auto shared = weak.lock())
            {
                this->ffzCustomVipBadge_.set(std::move(vipBadge));
            }
        },
        manualRefresh);
}

void TwitchChannel::addChannelPointReward(const ChannelPointReward &reward)
{
    assertInGuiThread();

    if (!reward.isUserInputRequired)
    {
        MessageBuilder builder;
        TwitchMessageBuilder::appendChannelPointRewardMessage(
            reward, &builder, this->isMod(), this->isBroadcaster());
        this->addMessage(builder.release());
        return;
    }

    bool result = false;
    {
        auto channelPointRewards = this->channelPointRewards_.access();
        result = channelPointRewards->try_emplace(reward.id, reward).second;
    }
    if (result)
    {
        this->channelPointRewardAdded.invoke(reward);
    }
}

bool TwitchChannel::isChannelPointRewardKnown(const QString &rewardId)
{
    const auto &pointRewards = this->channelPointRewards_.accessConst();
    const auto &it = pointRewards->find(rewardId);
    return it != pointRewards->end();
}

boost::optional<ChannelPointReward> TwitchChannel::channelPointReward(
    const QString &rewardId) const
{
    auto rewards = this->channelPointRewards_.accessConst();
    auto it = rewards->find(rewardId);

    if (it == rewards->end())
        return boost::none;
    return it->second;
}

void TwitchChannel::showLoginMessage()
{
    const auto linkColor = MessageColor(MessageColor::Link);
    const auto accountsLink = Link(Link::OpenAccountsPage, QString());
    const auto currentUser = getApp()->accounts->twitch.getCurrent();
    const auto expirationText =
        QStringLiteral("You need to log in to send messages. You can link your "
                       "Twitch account");
    const auto loginPromptText = QStringLiteral("in the settings.");

    auto builder = MessageBuilder();
    builder.message().flags.set(MessageFlag::System);
    builder.message().flags.set(MessageFlag::DoNotTriggerNotification);

    builder.emplace<TimestampElement>();
    builder.emplace<TextElement>(expirationText, MessageElementFlag::Text,
                                 MessageColor::System);
    builder
        .emplace<TextElement>(loginPromptText, MessageElementFlag::Text,
                              linkColor)
        ->setLink(accountsLink);

    this->addMessage(builder.release());
}

QString TwitchChannel::prepareMessage(const QString &message) const
{
    auto app = getApp();
    QString parsedMessage = app->emotes->emojis.replaceShortCodes(message);

    // This is to make sure that combined emoji go through properly, see
    // https://github.com/Chatterino/chatterino2/issues/3384 and
    // https://mm2pl.github.io/emoji_rfc.pdf for more details
    parsedMessage.replace(ZERO_WIDTH_JOINER, ESCAPE_TAG);
    parsedMessage = parsedMessage.simplified();

    if (parsedMessage.isEmpty())
    {
        return "";
    }

    if (!this->hasHighRateLimit())
    {
        if (getSettings()->allowDuplicateMessages)
        {
            if (parsedMessage == this->lastSentMessage_)
            {
                auto spaceIndex = parsedMessage.indexOf(' ');
                // If the message starts with either '/' or '.' Twitch will treat it as a command, omitting
                // first space and only rest of the arguments treated as actual message content
                // In cases when user sends a message like ". .a b" first character and first space are omitted as well
                bool ignoreFirstSpace =
                    parsedMessage.at(0) == '/' || parsedMessage.at(0) == '.';
                if (ignoreFirstSpace)
                {
                    spaceIndex = parsedMessage.indexOf(' ', spaceIndex + 1);
                }

                if (spaceIndex == -1)
                {
                    // no spaces found, fall back to old magic character
                    parsedMessage.append(MAGIC_MESSAGE_SUFFIX);
                }
                else
                {
                    // replace the space we found in spaceIndex with two spaces
                    parsedMessage.replace(spaceIndex, 1, "  ");
                }
            }
        }
    }

    return parsedMessage;
}

void TwitchChannel::sendMessage(const QString &message)
{
    auto app = getApp();
    if (!app->accounts->twitch.isLoggedIn())
    {
        if (!message.isEmpty())
        {
            this->showLoginMessage();
        }

        return;
    }

    qCDebug(chatterinoTwitch)
        << "[TwitchChannel" << this->getName() << "] Send message:" << message;

    // Do last message processing
    QString parsedMessage = this->prepareMessage(message);
    if (parsedMessage.isEmpty())
    {
        return;
    }

    bool messageSent = false;
    this->sendMessageSignal.invoke(this->getName(), parsedMessage, messageSent);

    if (messageSent)
    {
        qCDebug(chatterinoTwitch) << "sent";
        this->lastSentMessage_ = parsedMessage;
    }
}

void TwitchChannel::sendReply(const QString &message, const QString &replyId)
{
    auto app = getApp();
    if (!app->accounts->twitch.isLoggedIn())
    {
        if (!message.isEmpty())
        {
            this->showLoginMessage();
        }

        return;
    }

    qCDebug(chatterinoTwitch) << "[TwitchChannel" << this->getName()
                              << "] Send reply message:" << message;

    // Do last message processing
    QString parsedMessage = this->prepareMessage(message);
    if (parsedMessage.isEmpty())
    {
        return;
    }

    bool messageSent = false;
    this->sendReplySignal.invoke(this->getName(), parsedMessage, replyId,
                                 messageSent);

    if (messageSent)
    {
        qCDebug(chatterinoTwitch) << "sent";
        this->lastSentMessage_ = parsedMessage;
    }
}

bool TwitchChannel::isMod() const
{
    return this->mod_;
}

bool TwitchChannel::isVip() const
{
    return this->vip_;
}

bool TwitchChannel::isStaff() const
{
    return this->staff_;
}

void TwitchChannel::setMod(bool value)
{
    if (this->mod_ != value)
    {
        this->mod_ = value;

        this->userStateChanged.invoke();
    }
}

void TwitchChannel::setVIP(bool value)
{
    if (this->vip_ != value)
    {
        this->vip_ = value;

        this->userStateChanged.invoke();
    }
}

void TwitchChannel::setStaff(bool value)
{
    if (this->staff_ != value)
    {
        this->staff_ = value;

        this->userStateChanged.invoke();
    }
}

bool TwitchChannel::isBroadcaster() const
{
    auto app = getApp();

    return this->getName() == app->accounts->twitch.getCurrent()->getUserName();
}

bool TwitchChannel::hasHighRateLimit() const
{
    return this->isMod() || this->isBroadcaster() || this->isVip();
}

bool TwitchChannel::canReconnect() const
{
    return true;
}

void TwitchChannel::reconnect()
{
    getApp()->twitch->connect();
}

QString TwitchChannel::roomId() const
{
    return *this->roomID_.access();
}

void TwitchChannel::setRoomId(const QString &id)
{
    if (*this->roomID_.accessConst() != id)
    {
        *this->roomID_.access() = id;
        this->roomIdChanged.invoke();
        this->loadRecentMessages();
    }
}

SharedAccessGuard<const TwitchChannel::RoomModes>
    TwitchChannel::accessRoomModes() const
{
    return this->roomModes_.accessConst();
}

void TwitchChannel::setRoomModes(const RoomModes &_roomModes)
{
    this->roomModes_ = _roomModes;

    this->roomModesChanged.invoke();
}

bool TwitchChannel::isLive() const
{
    return this->streamStatus_.access()->live;
}

SharedAccessGuard<const TwitchChannel::StreamStatus>
    TwitchChannel::accessStreamStatus() const
{
    return this->streamStatus_.accessConst();
}

boost::optional<EmotePtr> TwitchChannel::seventvEmote(
    const EmoteName &name) const
{
    auto emotes = this->seventvEmotes_.get();
    auto it = emotes->find(name);

    if (it == emotes->end())
        return boost::none;
    return it->second;
}

boost::optional<EmotePtr> TwitchChannel::bttvEmote(const EmoteName &name) const
{
    auto emotes = this->bttvEmotes_.get();
    auto it = emotes->find(name);

    if (it == emotes->end())
        return boost::none;
    return it->second;
}

boost::optional<EmotePtr> TwitchChannel::ffzEmote(const EmoteName &name) const
{
    auto emotes = this->ffzEmotes_.get();
    auto it = emotes->find(name);

    if (it == emotes->end())
        return boost::none;
    return it->second;
}

std::shared_ptr<const EmoteMap> TwitchChannel::seventvEmotes() const
{
    return this->seventvEmotes_.get();
}

std::shared_ptr<const EmoteMap> TwitchChannel::bttvEmotes() const
{
    return this->bttvEmotes_.get();
}

std::shared_ptr<const EmoteMap> TwitchChannel::ffzEmotes() const
{
    return this->ffzEmotes_.get();
}

void TwitchChannel::addSeventvEmote(const EventApiEmoteUpdate &action)
{
    if (!action.emote)
    {
        return;  // this shouldn't happen
    }

    SeventvEmotes::addEmote(this->seventvEmotes_, action.emote->json);
    this->addOrReplaceSevenTvEventAddRemove(
        MessageBuilder(seventvAddEmoteMessage, action.actor,
                       {action.emote->json["name"].toString()})
            .release());
}

void TwitchChannel::updateSeventvEmote(const EventApiEmoteUpdate &action)
{
    if (!action.emote)
    {
        return;  // this shouldn't happen
    }

    auto baseName = action.emote->baseName;
    auto result = SeventvEmotes::updateEmote(this->seventvEmotes_, &baseName,
                                             action.emote->json);
    if (!result)
    {
        return;
    }
    this->addMessage(MessageBuilder(seventvUpdateEmoteMessage, action.actor,
                                    action.emote->json["name"].toString(),
                                    baseName)
                         .release());
}

void TwitchChannel::removeSeventvEmote(const EventApiEmoteUpdate &action)
{
    if (SeventvEmotes::removeEmote(this->seventvEmotes_, action.emoteName))
    {
        this->addOrReplaceSevenTvEventAddRemove(
            MessageBuilder(seventvRemoveEmoteMessage, action.actor,
                           {action.emoteName})
                .release());
    }
}

const QString &TwitchChannel::subscriptionUrl()
{
    return this->subscriptionUrl_;
}

const QString &TwitchChannel::channelUrl()
{
    return this->channelUrl_;
}

const QString &TwitchChannel::popoutPlayerUrl()
{
    return this->popoutPlayerUrl_;
}

int TwitchChannel::chatterCount()
{
    return this->chatterCount_;
}

void TwitchChannel::setLive(bool newLiveStatus)
{
    bool gotNewLiveStatus = false;
    {
        auto guard = this->streamStatus_.access();
        if (guard->live != newLiveStatus)
        {
            gotNewLiveStatus = true;
            if (newLiveStatus)
            {
                if (getApp()->notifications->isChannelNotified(
                        this->getName(), Platform::Twitch))
                {
                    if (Toasts::isEnabled())
                    {
                        getApp()->toasts->sendChannelNotification(
                            this->getName(), Platform::Twitch);
                    }
                    if (getSettings()->notificationPlaySound)
                    {
                        getApp()->notifications->playSound();
                    }
                    if (getSettings()->notificationFlashTaskbar)
                    {
                        getApp()->windows->sendAlert();
                    }
                }
                // Channel live message
                MessageBuilder builder;
                TwitchMessageBuilder::liveSystemMessage(this->getDisplayName(),
                                                        &builder);
                this->addMessage(builder.release());

                // Message in /live channel
                MessageBuilder builder2;
                TwitchMessageBuilder::liveMessage(this->getDisplayName(),
                                                  &builder2);
                getApp()->twitch->liveChannel->addMessage(builder2.release());

                // Notify on all channels with a ping sound
                if (getSettings()->notificationOnAnyChannel &&
                    !(isInStreamerMode() &&
                      getSettings()->streamerModeSuppressLiveNotifications))
                {
                    getApp()->notifications->playSound();
                }
            }
            else
            {
                // Channel offline message
                MessageBuilder builder;
                TwitchMessageBuilder::offlineSystemMessage(
                    this->getDisplayName(), &builder);
                this->addMessage(builder.release());

                // "delete" old 'CHANNEL is live' message
                LimitedQueueSnapshot<MessagePtr> snapshot =
                    getApp()->twitch->liveChannel->getMessageSnapshot();
                int snapshotLength = snapshot.size();

                // MSVC hates this code if the parens are not there
                int end = (std::max)(0, snapshotLength - 200);
                auto liveMessageSearchText =
                    QString("%1 is live!").arg(this->getDisplayName());

                for (int i = snapshotLength - 1; i >= end; --i)
                {
                    auto &s = snapshot[i];

                    if (s->messageText == liveMessageSearchText)
                    {
                        s->flags.set(MessageFlag::Disabled);
                        break;
                    }
                }
            }
            guard->live = newLiveStatus;
        }
    }

    if (gotNewLiveStatus)
    {
        this->liveStatusChanged.invoke();
    }
}

void TwitchChannel::refreshTitle()
{
    // timer has never started, proceed and start it
    if (!this->titleRefreshedTimer_.isValid())
    {
        this->titleRefreshedTimer_.start();
    }
    else if (this->roomId().isEmpty() ||
             this->titleRefreshedTimer_.elapsed() < TITLE_REFRESH_PERIOD)
    {
        return;
    }
    this->titleRefreshedTimer_.restart();

    getHelix()->getChannel(
        this->roomId(),
        [this, weak = weakOf<Channel>(this)](HelixChannel channel) {
            ChannelPtr shared = weak.lock();

            if (!shared)
            {
                return;
            }

            {
                auto status = this->streamStatus_.access();
                status->title = channel.title;
            }

            this->liveStatusChanged.invoke();
        },
        [] {
            // failure
        });
}

void TwitchChannel::refreshLiveStatus()
{
    auto roomID = this->roomId();

    if (roomID.isEmpty())
    {
        qCDebug(chatterinoTwitch) << "[TwitchChannel" << this->getName()
                                  << "] Refreshing live status (Missing ID)";
        this->setLive(false);
        return;
    }

    getHelix()->getStreamById(
        roomID,
        [this, weak = weakOf<Channel>(this)](bool live, const auto &stream) {
            ChannelPtr shared = weak.lock();
            if (!shared)
            {
                return;
            }

            this->parseLiveStatus(live, stream);
        },
        [] {
            // failure
        },
        [] {
            // finally
        });
}

void TwitchChannel::parseLiveStatus(bool live, const HelixStream &stream)
{
    if (!live)
    {
        this->setLive(false);
        return;
    }

    {
        auto status = this->streamStatus_.access();
        status->viewerCount = stream.viewerCount;
        status->gameId = stream.gameId;
        status->game = stream.gameName;
        status->title = stream.title;
        QDateTime since = QDateTime::fromString(stream.startedAt, Qt::ISODate);
        auto diff = since.secsTo(QDateTime::currentDateTime());
        status->uptime = QString::number(diff / 3600) + "h " +
                         QString::number(diff % 3600 / 60) + "m";

        status->rerun = false;
        status->streamType = stream.type;
    }

    this->setLive(true);

    // Signal all listeners that the stream status has been updated
    this->liveStatusChanged.invoke();
}

void TwitchChannel::loadRecentMessages()
{
    if (!getSettings()->loadTwitchMessageHistoryOnConnect)
    {
        return;
    }

    if (this->loadingRecentMessages_.test_and_set())
    {
        return;  // already loading
    }

    auto weak = weakOf<Channel>(this);
    RecentMessagesApi::loadRecentMessages(
        this->getName(), weak,
        [weak](const auto &messages) {
            auto shared = weak.lock();
            if (!shared)
                return;

            auto tc = dynamic_cast<TwitchChannel *>(shared.get());
            if (!tc)
                return;

            tc->addMessagesAtStart(messages);
            tc->loadingRecentMessages_.clear();
        },
        [weak]() {
            auto shared = weak.lock();
            if (!shared)
                return;

            auto tc = dynamic_cast<TwitchChannel *>(shared.get());
            if (!tc)
                return;

            tc->loadingRecentMessages_.clear();
        });
}

void TwitchChannel::loadRecentMessagesReconnect()
{
    if (!getSettings()->loadTwitchMessageHistoryOnConnect)
    {
        return;
    }

    if (this->loadingRecentMessages_.test_and_set())
    {
        return;  // already loading
    }

    auto weak = weakOf<Channel>(this);
    RecentMessagesApi::loadRecentMessages(
        this->getName(), weak,
        [weak](const auto &messages) {
            auto shared = weak.lock();
            if (!shared)
                return;

            auto tc = dynamic_cast<TwitchChannel *>(shared.get());
            if (!tc)
                return;

            tc->fillInMissingMessages(messages);
            tc->loadingRecentMessages_.clear();
        },
        [weak]() {
            auto shared = weak.lock();
            if (!shared)
                return;

            auto tc = dynamic_cast<TwitchChannel *>(shared.get());
            if (!tc)
                return;

            tc->loadingRecentMessages_.clear();
        });
}

void TwitchChannel::refreshPubSub()
{
    auto roomId = this->roomId();
    if (roomId.isEmpty())
    {
        return;
    }

    auto currentAccount = getApp()->accounts->twitch.getCurrent();

    getApp()->twitch->pubsub->setAccount(currentAccount);

    getApp()->twitch->pubsub->listenToChannelModerationActions(roomId);
    getApp()->twitch->pubsub->listenToAutomod(roomId);
    getApp()->twitch->pubsub->listenToChannelPointRewards(roomId);
}

void TwitchChannel::refreshChatters()
{
    // setting?
    const auto streamStatus = this->accessStreamStatus();
    const auto viewerCount = static_cast<int>(streamStatus->viewerCount);
    if (getSettings()->onlyFetchChattersForSmallerStreamers)
    {
        if (streamStatus->live &&
            viewerCount > getSettings()->smallStreamerLimit)
        {
            return;
        }
    }

    // get viewer list
    NetworkRequest("https://tmi.twitch.tv/group/user/" + this->getName() +
                   "/chatters")

        .onSuccess(
            [this, weak = weakOf<Channel>(this)](auto result) -> Outcome {
                // channel still exists?
                auto shared = weak.lock();
                if (!shared)
                {
                    return Failure;
                }

                auto data = result.parseJson();
                this->chatterCount_ = data.value("chatter_count").toInt();

                auto pair = parseChatters(std::move(data));
                if (pair.first)
                {
                    this->updateOnlineChatters(pair.second);
                }

                return pair.first;
            })
        .execute();
}

void TwitchChannel::fetchDisplayName()
{
    getHelix()->getUserByName(
        this->getName(),
        [weak = weakOf<Channel>(this)](const auto &user) {
            auto shared = weak.lock();
            if (!shared)
                return;
            auto channel = static_cast<TwitchChannel *>(shared.get());
            if (QString::compare(user.displayName, channel->getName(),
                                 Qt::CaseInsensitive) == 0)
            {
                channel->setDisplayName(user.displayName);
                channel->setLocalizedName(user.displayName);
            }
            else
            {
                channel->setLocalizedName(QString("%1(%2)")
                                              .arg(channel->getName())
                                              .arg(user.displayName));
            }
            channel->addRecentChatter(channel->getDisplayName());
            channel->displayNameChanged.invoke();
        },
        [] {});
}

void TwitchChannel::addReplyThread(const std::shared_ptr<MessageThread> &thread)
{
    this->threads_[thread->rootId()] = thread;
}

const std::unordered_map<QString, std::weak_ptr<MessageThread>>
    &TwitchChannel::threads() const
{
    return this->threads_;
}

void TwitchChannel::cleanUpReplyThreads()
{
    for (auto it = this->threads_.begin(), last = this->threads_.end();
         it != last;)
    {
        bool doErase = true;
        if (auto thread = it->second.lock())
        {
            doErase = thread->liveCount() == 0;
        }

        if (doErase)
        {
            it = this->threads_.erase(it);
        }
        else
        {
            ++it;
        }
    }
}

void TwitchChannel::refreshBadges()
{
    auto url = Url{"https://badges.twitch.tv/v1/badges/channels/" +
                   this->roomId() + "/display?language=en"};
    NetworkRequest(url.string)

        .onSuccess([this,
                    weak = weakOf<Channel>(this)](auto result) -> Outcome {
            auto shared = weak.lock();
            if (!shared)
                return Failure;

            auto badgeSets = this->badgeSets_.access();

            auto jsonRoot = result.parseJson();

            auto _ = jsonRoot["badge_sets"].toObject();
            for (auto jsonBadgeSet = _.begin(); jsonBadgeSet != _.end();
                 jsonBadgeSet++)
            {
                auto &versions = (*badgeSets)[jsonBadgeSet.key()];

                auto _set = jsonBadgeSet->toObject()["versions"].toObject();
                for (auto jsonVersion_ = _set.begin();
                     jsonVersion_ != _set.end(); jsonVersion_++)
                {
                    auto jsonVersion = jsonVersion_->toObject();
                    auto emote = std::make_shared<Emote>(Emote{
                        EmoteName{},
                        ImageSet{
                            Image::fromUrl(
                                {jsonVersion["image_url_1x"].toString()}, 1),
                            Image::fromUrl(
                                {jsonVersion["image_url_2x"].toString()}, .5),
                            Image::fromUrl(
                                {jsonVersion["image_url_4x"].toString()}, .25)},
                        Tooltip{jsonVersion["description"].toString()},
                        Url{jsonVersion["clickURL"].toString()}});

                    versions.emplace(jsonVersion_.key(), emote);
                };
            }

            return Success;
        })
        .execute();
}

void TwitchChannel::refreshCheerEmotes()
{
    getHelix()->getCheermotes(
        this->roomId(),
        [this, weak = weakOf<Channel>(this)](
            const std::vector<HelixCheermoteSet> &cheermoteSets) -> Outcome {
            auto shared = weak.lock();
            if (!shared)
            {
                return Failure;
            }

            std::vector<CheerEmoteSet> emoteSets;

            for (const auto &set : cheermoteSets)
            {
                auto cheerEmoteSet = CheerEmoteSet();
                cheerEmoteSet.regex = QRegularExpression(
                    "^" + set.prefix + "([1-9][0-9]*)$",
                    QRegularExpression::CaseInsensitiveOption);

                for (const auto &tier : set.tiers)
                {
                    CheerEmote cheerEmote;

                    cheerEmote.color = QColor(tier.color);
                    cheerEmote.minBits = tier.minBits;
                    cheerEmote.regex = cheerEmoteSet.regex;

                    // TODO(pajlada): We currently hardcode dark here :|
                    // We will continue to do so for now since we haven't had to
                    // solve that anywhere else

                    // Combine the prefix (e.g. BibleThump) with the tier (1, 100 etc.)
                    auto emoteTooltip =
                        set.prefix + tier.id + "<br>Twitch Cheer Emote";
                    cheerEmote.animatedEmote = std::make_shared<Emote>(
                        Emote{EmoteName{"cheer emote"},
                              ImageSet{
                                  tier.darkAnimated.imageURL1x,
                                  tier.darkAnimated.imageURL2x,
                                  tier.darkAnimated.imageURL4x,
                              },
                              Tooltip{emoteTooltip}, Url{}});
                    cheerEmote.staticEmote = std::make_shared<Emote>(
                        Emote{EmoteName{"cheer emote"},
                              ImageSet{
                                  tier.darkStatic.imageURL1x,
                                  tier.darkStatic.imageURL2x,
                                  tier.darkStatic.imageURL4x,
                              },
                              Tooltip{emoteTooltip}, Url{}});

                    cheerEmoteSet.cheerEmotes.emplace_back(
                        std::move(cheerEmote));
                }

                // Sort cheermotes by cost
                std::sort(cheerEmoteSet.cheerEmotes.begin(),
                          cheerEmoteSet.cheerEmotes.end(),
                          [](const auto &lhs, const auto &rhs) {
                              return lhs.minBits > rhs.minBits;
                          });

                emoteSets.emplace_back(std::move(cheerEmoteSet));
            }

            *this->cheerEmoteSets_.access() = std::move(emoteSets);

            return Success;
        },
        [] {
            // Failure
            return Failure;
        });
}

void TwitchChannel::createClip()
{
    if (!this->isLive())
    {
        this->addMessage(makeSystemMessage(
            "Cannot create clip while the channel is offline!"));
        return;
    }

    // timer has never started, proceed and start it
    if (!this->clipCreationTimer_.isValid())
    {
        this->clipCreationTimer_.start();
    }
    else if (this->clipCreationTimer_.elapsed() < CLIP_CREATION_COOLDOWN ||
             this->isClipCreationInProgress)
    {
        return;
    }

    this->addMessage(makeSystemMessage("Creating clip..."));
    this->isClipCreationInProgress = true;

    getHelix()->createClip(
        this->roomId(),
        // successCallback
        [this](const HelixClip &clip) {
            MessageBuilder builder;
            QString text(
                "Clip created! Copy link to clipboard or edit it in browser.");
            builder.message().messageText = text;
            builder.message().searchText = text;
            builder.message().flags.set(MessageFlag::System);

            builder.emplace<TimestampElement>();
            // text
            builder.emplace<TextElement>("Clip created!",
                                         MessageElementFlag::Text,
                                         MessageColor::System);
            // clip link
            builder
                .emplace<TextElement>("Copy link to clipboard",
                                      MessageElementFlag::Text,
                                      MessageColor::Link)
                ->setLink(Link(Link::CopyToClipboard, CLIPS_LINK.arg(clip.id)));
            // separator text
            builder.emplace<TextElement>("or", MessageElementFlag::Text,
                                         MessageColor::System);
            // edit link
            builder
                .emplace<TextElement>("edit it in browser.",
                                      MessageElementFlag::Text,
                                      MessageColor::Link)
                ->setLink(Link(Link::Url, clip.editUrl));

            this->addMessage(builder.release());
        },
        // failureCallback
        [this](auto error) {
            MessageBuilder builder;
            QString text;
            builder.message().flags.set(MessageFlag::System);

            builder.emplace<TimestampElement>();

            switch (error)
            {
                case HelixClipError::ClipsDisabled: {
                    builder.emplace<TextElement>(
                        CLIPS_FAILURE_CLIPS_DISABLED_TEXT,
                        MessageElementFlag::Text, MessageColor::System);
                    text = CLIPS_FAILURE_CLIPS_DISABLED_TEXT;
                }
                break;

                case HelixClipError::UserNotAuthenticated: {
                    builder.emplace<TextElement>(
                        CLIPS_FAILURE_NOT_AUTHENTICATED_TEXT,
                        MessageElementFlag::Text, MessageColor::System);
                    builder
                        .emplace<TextElement>(LOGIN_PROMPT_TEXT,
                                              MessageElementFlag::Text,
                                              MessageColor::Link)
                        ->setLink(ACCOUNTS_LINK);
                    text = QString("%1 %2").arg(
                        CLIPS_FAILURE_NOT_AUTHENTICATED_TEXT,
                        LOGIN_PROMPT_TEXT);
                }
                break;

                // This would most likely happen if the service is down, or if the JSON payload returned has changed format
                case HelixClipError::Unknown:
                default: {
                    builder.emplace<TextElement>(
                        CLIPS_FAILURE_UNKNOWN_ERROR_TEXT,
                        MessageElementFlag::Text, MessageColor::System);
                    text = CLIPS_FAILURE_UNKNOWN_ERROR_TEXT;
                }
                break;
            }

            builder.message().messageText = text;
            builder.message().searchText = text;

            this->addMessage(builder.release());
        },
        // finallyCallback - this will always execute, so clip creation won't ever be stuck
        [this] {
            this->clipCreationTimer_.restart();
            this->isClipCreationInProgress = false;
        });
}

boost::optional<EmotePtr> TwitchChannel::twitchBadge(
    const QString &set, const QString &version) const
{
    auto badgeSets = this->badgeSets_.access();
    auto it = badgeSets->find(set);
    if (it != badgeSets->end())
    {
        auto it2 = it->second.find(version);
        if (it2 != it->second.end())
        {
            return it2->second;
        }
    }
    return boost::none;
}

boost::optional<EmotePtr> TwitchChannel::ffzCustomModBadge() const
{
    return this->ffzCustomModBadge_.get();
}

boost::optional<EmotePtr> TwitchChannel::ffzCustomVipBadge() const
{
    return this->ffzCustomVipBadge_.get();
}

boost::optional<CheerEmote> TwitchChannel::cheerEmote(const QString &string)
{
    auto sets = this->cheerEmoteSets_.access();
    for (const auto &set : *sets)
    {
        auto match = set.regex.match(string);
        if (!match.hasMatch())
        {
            continue;
        }
        QString amount = match.captured(1);
        bool ok = false;
        int bitAmount = amount.toInt(&ok);
        if (!ok)
        {
            qCDebug(chatterinoTwitch)
                << "Error parsing bit amount in cheerEmote";
        }
        for (const auto &emote : set.cheerEmotes)
        {
            if (bitAmount >= emote.minBits)
            {
                return emote;
            }
        }
    }
    return boost::none;
}

void TwitchChannel::listenSeventv()
{
    if (const auto &eventApi = getApp()->twitch->eventApi)
    {
        eventApi->joinChannel(this->getName());
    }
}

}  // namespace chatterino<|MERGE_RESOLUTION|>--- conflicted
+++ resolved
@@ -112,13 +112,13 @@
         this->refreshBTTVChannelEmotes(false);
     });
 
-<<<<<<< HEAD
     this->destroyed.connect([this]() {
         if (const auto &eventApi = getApp()->twitch->eventApi)
         {
             eventApi->partChannel(this->getName());
         }
-=======
+    });
+
     this->connected.connect([this]() {
         if (this->roomId().isEmpty())
         {
@@ -130,7 +130,6 @@
         }
 
         this->loadRecentMessagesReconnect();
->>>>>>> 76a891c5
     });
 
     this->messageRemovedFromStart.connect([this](MessagePtr &msg) {

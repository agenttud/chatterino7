#include "providers/twitch/TwitchChannel.hpp"

#include "Application.hpp"
#include "common/Common.hpp"
#include "common/Env.hpp"
#include "common/NetworkRequest.hpp"
#include "common/NetworkResult.hpp"
#include "common/QLogging.hpp"
#include "controllers/accounts/AccountController.hpp"
#include "controllers/notifications/NotificationController.hpp"
<<<<<<< HEAD
#include "debug/AssertInGuiThread.hpp"
=======
#include "controllers/twitch/LiveController.hpp"
>>>>>>> 9f8a1d88
#include "messages/Emote.hpp"
#include "messages/Image.hpp"
#include "messages/Link.hpp"
#include "messages/Message.hpp"
#include "messages/MessageElement.hpp"
#include "messages/MessageThread.hpp"
#include "providers/bttv/BttvEmotes.hpp"
#include "providers/bttv/BttvLiveUpdates.hpp"
#include "providers/bttv/liveupdates/BttvLiveUpdateMessages.hpp"
#include "providers/RecentMessagesApi.hpp"
#include "providers/seventv/eventapi/Dispatch.hpp"
#include "providers/seventv/SeventvEmotes.hpp"
#include "providers/seventv/SeventvEventAPI.hpp"
#include "providers/twitch/api/Helix.hpp"
#include "providers/twitch/ChannelPointReward.hpp"
#include "providers/twitch/IrcMessageHandler.hpp"
#include "providers/twitch/PubSubManager.hpp"
#include "providers/twitch/TwitchAccount.hpp"
#include "providers/twitch/TwitchCommon.hpp"
#include "providers/twitch/TwitchIrcServer.hpp"
#include "providers/twitch/TwitchMessageBuilder.hpp"
#include "singletons/Emotes.hpp"
#include "singletons/Settings.hpp"
#include "singletons/Toasts.hpp"
#include "singletons/WindowManager.hpp"
#include "util/PostToThread.hpp"
#include "util/QStringHash.hpp"
#include "widgets/Window.hpp"

#include <IrcConnection>
#include <QJsonArray>
#include <QJsonDocument>
#include <QJsonObject>
#include <QJsonValue>
#include <QThread>
#include <QTimer>
#include <rapidjson/document.h>

#include <algorithm>

namespace chatterino {
namespace {
#if QT_VERSION < QT_VERSION_CHECK(6, 1, 0)
    const QString MAGIC_MESSAGE_SUFFIX = QString((const char *)u8" \U000E0000");
#else
    const QString MAGIC_MESSAGE_SUFFIX = QString::fromUtf8(u8" \U000E0000");
#endif
    constexpr int TITLE_REFRESH_PERIOD = 10000;
    constexpr int CLIP_CREATION_COOLDOWN = 5000;
    const QString CLIPS_LINK("https://clips.twitch.tv/%1");
    const QString CLIPS_FAILURE_CLIPS_DISABLED_TEXT(
        "Failed to create a clip - the streamer has clips disabled entirely or "
        "requires a certain subscriber or follower status to create clips.");
    const QString CLIPS_FAILURE_NOT_AUTHENTICATED_TEXT(
        "Failed to create a clip - you need to re-authenticate.");
    const QString CLIPS_FAILURE_UNKNOWN_ERROR_TEXT(
        "Failed to create a clip - an unknown error occurred.");
    const QString LOGIN_PROMPT_TEXT("Click here to add your account again.");
    const Link ACCOUNTS_LINK(Link::OpenAccountsPage, QString());

    // Maximum number of chatters to fetch when refreshing chatters
    constexpr auto MAX_CHATTERS_TO_FETCH = 5000;
}  // namespace

TwitchChannel::TwitchChannel(const QString &name)
    : Channel(name, Channel::Type::Twitch)
    , ChannelChatters(*static_cast<Channel *>(this))
    , nameOptions{name, name, name}
    , subscriptionUrl_("https://www.twitch.tv/subs/" + name)
    , channelUrl_("https://twitch.tv/" + name)
    , popoutPlayerUrl_("https://player.twitch.tv/?parent=twitch.tv&channel=" +
                       name)
    , bttvEmotes_(std::make_shared<EmoteMap>())
    , ffzEmotes_(std::make_shared<EmoteMap>())
    , seventvEmotes_(std::make_shared<EmoteMap>())
    , mod_(false)
{
    qCDebug(chatterinoTwitch) << "[TwitchChannel" << name << "] Opened";

    this->bSignals_.emplace_back(
        getApp()->accounts->twitch.currentUserChanged.connect([this] {
            this->setMod(false);
            this->refreshPubSub();
        }));

    this->refreshPubSub();
    this->userStateChanged.connect([this] {
        this->refreshPubSub();
    });

    // room id loaded -> refresh live status
    this->roomIdChanged.connect([this]() {
        this->refreshPubSub();
        this->refreshBadges();
        this->refreshCheerEmotes();
        this->refreshFFZChannelEmotes(false);
        this->refreshBTTVChannelEmotes(false);
        this->refreshSevenTVChannelEmotes(false);
        this->joinBttvChannel();
<<<<<<< HEAD
        this->listenSevenTVCosmetics();
=======
        getIApp()->getTwitchLiveController()->add(
            std::dynamic_pointer_cast<TwitchChannel>(shared_from_this()));
>>>>>>> 9f8a1d88
    });

    this->connected.connect([this]() {
        if (this->roomId().isEmpty())
        {
            // If we get a reconnected event when the room id is not set, we
            // just connected for the first time. After receiving the first
            // message from a channel, setRoomId is called and further
            // invocations of this event will load recent messages.
            return;
        }

        this->loadRecentMessagesReconnect();
    });

    this->messageRemovedFromStart.connect([this](MessagePtr &msg) {
        if (msg->replyThread)
        {
            if (msg->replyThread->liveCount(msg) == 0)
            {
                this->threads_.erase(msg->replyThread->rootId());
            }
        }
    });

    // timers

    QObject::connect(&this->chattersListTimer_, &QTimer::timeout, [this] {
        this->refreshChatters();
    });

    this->chattersListTimer_.start(5 * 60 * 1000);

    QObject::connect(&this->threadClearTimer_, &QTimer::timeout, [this] {
        // We periodically check for any dangling reply threads that missed
        // being cleaned up on messageRemovedFromStart. This could occur if
        // some other part of the program, like a user card, held a reference
        // to the message.
        //
        // It seems difficult to actually replicate a situation where things
        // are actually cleaned up, but I've verified that cleanups DO happen.
        this->cleanUpReplyThreads();
    });
    this->threadClearTimer_.start(5 * 60 * 1000);

    auto onLiveStatusChanged = [this](auto isLive) {
        if (isLive)
        {
            qCDebug(chatterinoTwitch)
                << "[TwitchChannel" << this->getName() << "] Online";
            if (getApp()->notifications->isChannelNotified(this->getName(),
                                                           Platform::Twitch))
            {
                if (Toasts::isEnabled())
                {
                    getApp()->toasts->sendChannelNotification(
                        this->getName(), this->accessStreamStatus()->title,
                        Platform::Twitch);
                }
                if (getSettings()->notificationPlaySound)
                {
                    getApp()->notifications->playSound();
                }
                if (getSettings()->notificationFlashTaskbar)
                {
                    getApp()->windows->sendAlert();
                }
            }
            // Channel live message
            MessageBuilder builder;
            TwitchMessageBuilder::liveSystemMessage(this->getDisplayName(),
                                                    &builder);
            this->addMessage(builder.release());

            // Message in /live channel
            MessageBuilder builder2;
            TwitchMessageBuilder::liveMessage(this->getDisplayName(),
                                              &builder2);
            getApp()->twitch->liveChannel->addMessage(builder2.release());

            // Notify on all channels with a ping sound
            if (getSettings()->notificationOnAnyChannel &&
                !(isInStreamerMode() &&
                  getSettings()->streamerModeSuppressLiveNotifications))
            {
                getApp()->notifications->playSound();
            }
        }
        else
        {
            qCDebug(chatterinoTwitch)
                << "[TwitchChannel" << this->getName() << "] Offline";
            // Channel offline message
            MessageBuilder builder;
            TwitchMessageBuilder::offlineSystemMessage(this->getDisplayName(),
                                                       &builder);
            this->addMessage(builder.release());

            // "delete" old 'CHANNEL is live' message
            LimitedQueueSnapshot<MessagePtr> snapshot =
                getApp()->twitch->liveChannel->getMessageSnapshot();
            int snapshotLength = snapshot.size();

            // MSVC hates this code if the parens are not there
            int end = (std::max)(0, snapshotLength - 200);
            auto liveMessageSearchText =
                QString("%1 is live!").arg(this->getDisplayName());

            for (int i = snapshotLength - 1; i >= end; --i)
            {
                const auto &s = snapshot[i];

                if (s->messageText == liveMessageSearchText)
                {
                    s->flags.set(MessageFlag::Disabled);
                    break;
                }
            }
        }
    };

    this->signalHolder_.managedConnect(this->liveStatusChanged,
                                       onLiveStatusChanged);

    // debugging
#if 0
    for (int i = 0; i < 1000; i++) {
        this->addMessage(makeSystemMessage("asef"));
    }
#endif
}

TwitchChannel::~TwitchChannel()
{
    getApp()->twitch->dropSeventvChannel(this->seventvUserID_,
                                         this->seventvEmoteSetID_);

    if (getApp()->twitch->bttvLiveUpdates)
    {
        getApp()->twitch->bttvLiveUpdates->partChannel(this->roomId());
    }

    if (getApp()->twitch->seventvEventAPI)
    {
        getApp()->twitch->seventvEventAPI->unsubscribeTwitchChannel(
            this->roomId());
    }
}

void TwitchChannel::initialize()
{
    this->refreshChatters();
    this->refreshBadges();
}

bool TwitchChannel::isEmpty() const
{
    return this->getName().isEmpty();
}

bool TwitchChannel::canSendMessage() const
{
    return !this->isEmpty();
}

const QString &TwitchChannel::getDisplayName() const
{
    return this->nameOptions.displayName;
}

void TwitchChannel::setDisplayName(const QString &name)
{
    this->nameOptions.displayName = name;
}

const QString &TwitchChannel::getLocalizedName() const
{
    return this->nameOptions.localizedName;
}

void TwitchChannel::setLocalizedName(const QString &name)
{
    this->nameOptions.localizedName = name;
}

void TwitchChannel::refreshBTTVChannelEmotes(bool manualRefresh)
{
    if (!Settings::instance().enableBTTVChannelEmotes)
    {
        this->bttvEmotes_.set(EMPTY_EMOTE_MAP);
        return;
    }

    BttvEmotes::loadChannel(
        weakOf<Channel>(this), this->roomId(), this->getLocalizedName(),
        [this, weak = weakOf<Channel>(this)](auto &&emoteMap) {
            if (auto shared = weak.lock())
                this->bttvEmotes_.set(
                    std::make_shared<EmoteMap>(std::move(emoteMap)));
        },
        manualRefresh);
}

void TwitchChannel::refreshFFZChannelEmotes(bool manualRefresh)
{
    if (!Settings::instance().enableFFZChannelEmotes)
    {
        this->ffzEmotes_.set(EMPTY_EMOTE_MAP);
        return;
    }

    FfzEmotes::loadChannel(
        weakOf<Channel>(this), this->roomId(),
        [this, weak = weakOf<Channel>(this)](auto &&emoteMap) {
            if (auto shared = weak.lock())
                this->ffzEmotes_.set(
                    std::make_shared<EmoteMap>(std::move(emoteMap)));
        },
        [this, weak = weakOf<Channel>(this)](auto &&modBadge) {
            if (auto shared = weak.lock())
            {
                this->ffzCustomModBadge_.set(std::move(modBadge));
            }
        },
        [this, weak = weakOf<Channel>(this)](auto &&vipBadge) {
            if (auto shared = weak.lock())
            {
                this->ffzCustomVipBadge_.set(std::move(vipBadge));
            }
        },
        manualRefresh);
}

void TwitchChannel::refreshSevenTVChannelEmotes(bool manualRefresh)
{
    if (!Settings::instance().enableSevenTVChannelEmotes)
    {
        this->seventvEmotes_.set(EMPTY_EMOTE_MAP);
        return;
    }

    SeventvEmotes::loadChannelEmotes(
        weakOf<Channel>(this), this->roomId(),
        [this, weak = weakOf<Channel>(this)](auto &&emoteMap,
                                             auto channelInfo) {
            if (auto shared = weak.lock())
            {
                this->seventvEmotes_.set(std::make_shared<EmoteMap>(
                    std::forward<decltype(emoteMap)>(emoteMap)));
                this->updateSeventvData(channelInfo.userID,
                                        channelInfo.emoteSetID);
                this->seventvUserTwitchConnectionIndex_ =
                    channelInfo.twitchConnectionIndex;
            }
        },
        manualRefresh);
}

void TwitchChannel::addChannelPointReward(const ChannelPointReward &reward)
{
    assertInGuiThread();

    if (!reward.isUserInputRequired)
    {
        MessageBuilder builder;
        TwitchMessageBuilder::appendChannelPointRewardMessage(
            reward, &builder, this->isMod(), this->isBroadcaster());
        this->addMessage(builder.release());
        return;
    }

    bool result = false;
    {
        auto channelPointRewards = this->channelPointRewards_.access();
        result = channelPointRewards->try_emplace(reward.id, reward).second;
    }
    if (result)
    {
        qCDebug(chatterinoTwitch)
            << "[TwitchChannel" << this->getName()
            << "] Channel point reward added:" << reward.id << ","
            << reward.title << "," << reward.isUserInputRequired;

        // TODO: There's an underlying bug here. This bug should be fixed.
        // This only attempts to prevent a crash when invoking the signal.
        try
        {
            this->channelPointRewardAdded.invoke(reward);
        }
        catch (const std::bad_function_call &)
        {
            qCWarning(chatterinoTwitch).nospace()
                << "[TwitchChannel " << this->getName()
                << "] Caught std::bad_function_call when adding channel point "
                   "reward ChannelPointReward{ id: "
                << reward.id << ", title: " << reward.title << " }.";
        }
    }
}

bool TwitchChannel::isChannelPointRewardKnown(const QString &rewardId)
{
    const auto &pointRewards = this->channelPointRewards_.accessConst();
    const auto &it = pointRewards->find(rewardId);
    return it != pointRewards->end();
}

boost::optional<ChannelPointReward> TwitchChannel::channelPointReward(
    const QString &rewardId) const
{
    auto rewards = this->channelPointRewards_.accessConst();
    auto it = rewards->find(rewardId);

    if (it == rewards->end())
        return boost::none;
    return it->second;
}

void TwitchChannel::updateStreamStatus(
    const std::optional<HelixStream> &helixStream)
{
    if (helixStream)
    {
        auto stream = *helixStream;
        {
            auto status = this->streamStatus_.access();
            status->viewerCount = stream.viewerCount;
            status->gameId = stream.gameId;
            status->game = stream.gameName;
            status->title = stream.title;
            QDateTime since =
                QDateTime::fromString(stream.startedAt, Qt::ISODate);
            auto diff = since.secsTo(QDateTime::currentDateTime());
            status->uptime = QString::number(diff / 3600) + "h " +
                             QString::number(diff % 3600 / 60) + "m";

            status->rerun = false;
            status->streamType = stream.type;
        }
        if (this->setLive(true))
        {
            this->liveStatusChanged.invoke(true);
        }
        this->streamStatusChanged.invoke();
    }
    else
    {
        if (this->setLive(false))
        {
            this->liveStatusChanged.invoke(false);
            this->streamStatusChanged.invoke();
        }
    }
}

void TwitchChannel::updateStreamTitle(const QString &title)
{
    {
        auto status = this->streamStatus_.access();
        if (status->title == title)
        {
            // Title has not changed
            return;
        }
        status->title = title;
    }
    this->streamStatusChanged.invoke();
}

void TwitchChannel::updateDisplayName(const QString &displayName)
{
    if (displayName == this->nameOptions.actualDisplayName)
    {
        // Display name has not changed
        return;
    }

    // Display name has changed

    this->nameOptions.actualDisplayName = displayName;

    if (QString::compare(displayName, this->getName(), Qt::CaseInsensitive) ==
        0)
    {
        // Display name is only a case variation of the login name
        this->setDisplayName(displayName);

        this->setLocalizedName(displayName);
    }
    else
    {
        // Display name contains Chinese, Japanese, or Korean characters
        this->setDisplayName(this->getName());

        this->setLocalizedName(
            QString("%1(%2)").arg(this->getName()).arg(displayName));
    }

    this->addRecentChatter(this->getDisplayName());

    this->displayNameChanged.invoke();
}

void TwitchChannel::showLoginMessage()
{
    const auto linkColor = MessageColor(MessageColor::Link);
    const auto accountsLink = Link(Link::OpenAccountsPage, QString());
    const auto currentUser = getApp()->accounts->twitch.getCurrent();
    const auto expirationText =
        QStringLiteral("You need to log in to send messages. You can link your "
                       "Twitch account");
    const auto loginPromptText = QStringLiteral("in the settings.");

    auto builder = MessageBuilder();
    builder.message().flags.set(MessageFlag::System);
    builder.message().flags.set(MessageFlag::DoNotTriggerNotification);

    builder.emplace<TimestampElement>();
    builder.emplace<TextElement>(expirationText, MessageElementFlag::Text,
                                 MessageColor::System);
    builder
        .emplace<TextElement>(loginPromptText, MessageElementFlag::Text,
                              linkColor)
        ->setLink(accountsLink);

    this->addMessage(builder.release());
}

QString TwitchChannel::prepareMessage(const QString &message) const
{
    auto app = getApp();
    QString parsedMessage = app->emotes->emojis.replaceShortCodes(message);

    parsedMessage = parsedMessage.simplified();

    if (parsedMessage.isEmpty())
    {
        return "";
    }

    if (!this->hasHighRateLimit())
    {
        if (getSettings()->allowDuplicateMessages)
        {
            if (parsedMessage == this->lastSentMessage_)
            {
                auto spaceIndex = parsedMessage.indexOf(' ');
                // If the message starts with either '/' or '.' Twitch will treat it as a command, omitting
                // first space and only rest of the arguments treated as actual message content
                // In cases when user sends a message like ". .a b" first character and first space are omitted as well
                bool ignoreFirstSpace =
                    parsedMessage.at(0) == '/' || parsedMessage.at(0) == '.';
                if (ignoreFirstSpace)
                {
                    spaceIndex = parsedMessage.indexOf(' ', spaceIndex + 1);
                }

                if (spaceIndex == -1)
                {
                    // no spaces found, fall back to old magic character
                    parsedMessage.append(MAGIC_MESSAGE_SUFFIX);
                }
                else
                {
                    // replace the space we found in spaceIndex with two spaces
                    parsedMessage.replace(spaceIndex, 1, "  ");
                }
            }
        }
    }

    return parsedMessage;
}

void TwitchChannel::sendMessage(const QString &message)
{
    auto app = getApp();
    if (!app->accounts->twitch.isLoggedIn())
    {
        if (!message.isEmpty())
        {
            this->showLoginMessage();
        }

        return;
    }

    qCDebug(chatterinoTwitch)
        << "[TwitchChannel" << this->getName() << "] Send message:" << message;

    // Do last message processing
    QString parsedMessage = this->prepareMessage(message);
    if (parsedMessage.isEmpty())
    {
        return;
    }

    bool messageSent = false;
    this->sendMessageSignal.invoke(this->getName(), parsedMessage, messageSent);
    this->updateSevenTVActivity();

    if (messageSent)
    {
        qCDebug(chatterinoTwitch) << "sent";
        this->lastSentMessage_ = parsedMessage;
    }
}

void TwitchChannel::sendReply(const QString &message, const QString &replyId)
{
    auto app = getApp();
    if (!app->accounts->twitch.isLoggedIn())
    {
        if (!message.isEmpty())
        {
            this->showLoginMessage();
        }

        return;
    }

    qCDebug(chatterinoTwitch) << "[TwitchChannel" << this->getName()
                              << "] Send reply message:" << message;

    // Do last message processing
    QString parsedMessage = this->prepareMessage(message);
    if (parsedMessage.isEmpty())
    {
        return;
    }

    bool messageSent = false;
    this->sendReplySignal.invoke(this->getName(), parsedMessage, replyId,
                                 messageSent);

    if (messageSent)
    {
        qCDebug(chatterinoTwitch) << "sent";
        this->lastSentMessage_ = parsedMessage;
    }
}

bool TwitchChannel::isMod() const
{
    return this->mod_;
}

bool TwitchChannel::isVip() const
{
    return this->vip_;
}

bool TwitchChannel::isStaff() const
{
    return this->staff_;
}

void TwitchChannel::setMod(bool value)
{
    if (this->mod_ != value)
    {
        this->mod_ = value;

        this->userStateChanged.invoke();
    }
}

void TwitchChannel::setVIP(bool value)
{
    if (this->vip_ != value)
    {
        this->vip_ = value;

        this->userStateChanged.invoke();
    }
}

void TwitchChannel::setStaff(bool value)
{
    if (this->staff_ != value)
    {
        this->staff_ = value;

        this->userStateChanged.invoke();
    }
}

bool TwitchChannel::isBroadcaster() const
{
    auto app = getApp();

    return this->getName() == app->accounts->twitch.getCurrent()->getUserName();
}

bool TwitchChannel::hasHighRateLimit() const
{
    return this->isMod() || this->isBroadcaster() || this->isVip();
}

bool TwitchChannel::canReconnect() const
{
    return true;
}

void TwitchChannel::reconnect()
{
    getApp()->twitch->connect();
}

QString TwitchChannel::roomId() const
{
    return *this->roomID_.access();
}

void TwitchChannel::setRoomId(const QString &id)
{
    if (*this->roomID_.accessConst() != id)
    {
        *this->roomID_.access() = id;
        this->roomIdChanged.invoke();
        this->loadRecentMessages();
    }
}

SharedAccessGuard<const TwitchChannel::RoomModes>
    TwitchChannel::accessRoomModes() const
{
    return this->roomModes_.accessConst();
}

void TwitchChannel::setRoomModes(const RoomModes &_roomModes)
{
    this->roomModes_ = _roomModes;

    this->roomModesChanged.invoke();
}

bool TwitchChannel::isLive() const
{
    return this->streamStatus_.accessConst()->live;
}

SharedAccessGuard<const TwitchChannel::StreamStatus>
    TwitchChannel::accessStreamStatus() const
{
    return this->streamStatus_.accessConst();
}

boost::optional<EmotePtr> TwitchChannel::bttvEmote(const EmoteName &name) const
{
    auto emotes = this->bttvEmotes_.get();
    auto it = emotes->find(name);

    if (it == emotes->end())
        return boost::none;
    return it->second;
}

boost::optional<EmotePtr> TwitchChannel::ffzEmote(const EmoteName &name) const
{
    auto emotes = this->ffzEmotes_.get();
    auto it = emotes->find(name);

    if (it == emotes->end())
        return boost::none;
    return it->second;
}

boost::optional<EmotePtr> TwitchChannel::seventvEmote(
    const EmoteName &name) const
{
    auto emotes = this->seventvEmotes_.get();
    auto it = emotes->find(name);

    if (it == emotes->end())
    {
        return boost::none;
    }
    return it->second;
}

std::shared_ptr<const EmoteMap> TwitchChannel::bttvEmotes() const
{
    return this->bttvEmotes_.get();
}

std::shared_ptr<const EmoteMap> TwitchChannel::ffzEmotes() const
{
    return this->ffzEmotes_.get();
}

std::shared_ptr<const EmoteMap> TwitchChannel::seventvEmotes() const
{
    return this->seventvEmotes_.get();
}

const QString &TwitchChannel::seventvUserID() const
{
    return this->seventvUserID_;
}
const QString &TwitchChannel::seventvEmoteSetID() const
{
    return this->seventvEmoteSetID_;
}

void TwitchChannel::joinBttvChannel() const
{
    if (getApp()->twitch->bttvLiveUpdates)
    {
        const auto currentAccount = getApp()->accounts->twitch.getCurrent();
        QString userName;
        if (currentAccount && !currentAccount->isAnon())
        {
            userName = currentAccount->getUserName();
        }
        getApp()->twitch->bttvLiveUpdates->joinChannel(this->roomId(),
                                                       userName);
    }
}

void TwitchChannel::addBttvEmote(
    const BttvLiveUpdateEmoteUpdateAddMessage &message)
{
    auto emote = BttvEmotes::addEmote(this->getDisplayName(), this->bttvEmotes_,
                                      message);

    this->addOrReplaceLiveUpdatesAddRemove(true, "BTTV", QString() /*actor*/,
                                           emote->name.string);
}

void TwitchChannel::updateBttvEmote(
    const BttvLiveUpdateEmoteUpdateAddMessage &message)
{
    auto updated = BttvEmotes::updateEmote(this->getDisplayName(),
                                           this->bttvEmotes_, message);
    if (!updated)
    {
        return;
    }

    const auto [oldEmote, newEmote] = *updated;
    if (oldEmote->name == newEmote->name)
    {
        return;  // only the creator changed
    }

    auto builder = MessageBuilder(liveUpdatesUpdateEmoteMessage, "BTTV",
                                  QString() /* actor */, newEmote->name.string,
                                  oldEmote->name.string);
    this->addMessage(builder.release());
}

void TwitchChannel::removeBttvEmote(
    const BttvLiveUpdateEmoteRemoveMessage &message)
{
    auto removed = BttvEmotes::removeEmote(this->bttvEmotes_, message);
    if (!removed)
    {
        return;
    }

    this->addOrReplaceLiveUpdatesAddRemove(false, "BTTV", QString() /*actor*/,
                                           removed.get()->name.string);
}

void TwitchChannel::addSeventvEmote(
    const seventv::eventapi::EmoteAddDispatch &dispatch)
{
    if (!SeventvEmotes::addEmote(this->seventvEmotes_, dispatch))
    {
        return;
    }

    this->addOrReplaceLiveUpdatesAddRemove(
        true, "7TV", dispatch.actorName, dispatch.emoteJson["name"].toString());
}

void TwitchChannel::updateSeventvEmote(
    const seventv::eventapi::EmoteUpdateDispatch &dispatch)
{
    if (!SeventvEmotes::updateEmote(this->seventvEmotes_, dispatch))
    {
        return;
    }

    auto builder =
        MessageBuilder(liveUpdatesUpdateEmoteMessage, "7TV", dispatch.actorName,
                       dispatch.emoteName, dispatch.oldEmoteName);
    this->addMessage(builder.release());
}

void TwitchChannel::removeSeventvEmote(
    const seventv::eventapi::EmoteRemoveDispatch &dispatch)
{
    auto removed = SeventvEmotes::removeEmote(this->seventvEmotes_, dispatch);
    if (!removed)
    {
        return;
    }

    this->addOrReplaceLiveUpdatesAddRemove(false, "7TV", dispatch.actorName,
                                           removed.get()->name.string);
}

void TwitchChannel::updateSeventvUser(
    const seventv::eventapi::UserConnectionUpdateDispatch &dispatch)
{
    if (dispatch.connectionIndex != this->seventvUserTwitchConnectionIndex_)
    {
        // A different connection was updated
        return;
    }

    updateSeventvData(this->seventvUserID_, dispatch.emoteSetID);
    SeventvEmotes::getEmoteSet(
        dispatch.emoteSetID,
        [this, weak = weakOf<Channel>(this), dispatch](auto &&emotes,
                                                       const auto &name) {
            postToThread([this, weak, dispatch, emotes, name]() {
                if (auto shared = weak.lock())
                {
                    this->seventvEmotes_.set(
                        std::make_shared<EmoteMap>(emotes));
                    auto builder =
                        MessageBuilder(liveUpdatesUpdateEmoteSetMessage, "7TV",
                                       dispatch.actorName, name);
                    this->addMessage(builder.release());
                }
            });
        },
        [this, weak = weakOf<Channel>(this)](const auto &reason) {
            postToThread([this, weak, reason]() {
                if (auto shared = weak.lock())
                {
                    this->seventvEmotes_.set(EMPTY_EMOTE_MAP);
                    this->addMessage(makeSystemMessage(
                        QString("Failed updating 7TV emote set (%1).")
                            .arg(reason)));
                }
            });
        });
}

void TwitchChannel::updateSeventvData(const QString &newUserID,
                                      const QString &newEmoteSetID)
{
    if (this->seventvUserID_ == newUserID &&
        this->seventvEmoteSetID_ == newEmoteSetID)
    {
        return;
    }

    boost::optional<QString> oldUserID = boost::make_optional(
        !this->seventvUserID_.isEmpty() && this->seventvUserID_ != newUserID,
        this->seventvUserID_);
    boost::optional<QString> oldEmoteSetID =
        boost::make_optional(!this->seventvEmoteSetID_.isEmpty() &&
                                 this->seventvEmoteSetID_ != newEmoteSetID,
                             this->seventvEmoteSetID_);

    this->seventvUserID_ = newUserID;
    this->seventvEmoteSetID_ = newEmoteSetID;
    runInGuiThread([this, oldUserID, oldEmoteSetID]() {
        if (getApp()->twitch->seventvEventAPI)
        {
            getApp()->twitch->seventvEventAPI->subscribeUser(
                this->seventvUserID_, this->seventvEmoteSetID_);

            if (oldUserID || oldEmoteSetID)
            {
                getApp()->twitch->dropSeventvChannel(
                    oldUserID.get_value_or(QString()),
                    oldEmoteSetID.get_value_or(QString()));
            }
        }
    });
}

void TwitchChannel::addOrReplaceLiveUpdatesAddRemove(bool isEmoteAdd,
                                                     const QString &platform,
                                                     const QString &actor,
                                                     const QString &emoteName)
{
    if (this->tryReplaceLastLiveUpdateAddOrRemove(
            isEmoteAdd ? MessageFlag::LiveUpdatesAdd
                       : MessageFlag::LiveUpdatesRemove,
            platform, actor, emoteName))
    {
        return;
    }

    this->lastLiveUpdateEmoteNames_ = {emoteName};

    MessagePtr msg;
    if (isEmoteAdd)
    {
        msg = MessageBuilder(liveUpdatesAddEmoteMessage, platform, actor,
                             this->lastLiveUpdateEmoteNames_)
                  .release();
    }
    else
    {
        msg = MessageBuilder(liveUpdatesRemoveEmoteMessage, platform, actor,
                             this->lastLiveUpdateEmoteNames_)
                  .release();
    }
    this->lastLiveUpdateEmotePlatform_ = platform;
    this->lastLiveUpdateMessage_ = msg;
    this->lastLiveUpdateEmoteActor_ = actor;
    this->addMessage(msg);
}

bool TwitchChannel::tryReplaceLastLiveUpdateAddOrRemove(
    MessageFlag op, const QString &platform, const QString &actor,
    const QString &emoteName)
{
    if (this->lastLiveUpdateEmotePlatform_ != platform)
    {
        return false;
    }
    auto last = this->lastLiveUpdateMessage_.lock();
    if (!last || !last->flags.has(op) ||
        last->parseTime < QTime::currentTime().addSecs(-5) ||
        last->loginName != actor)
    {
        return false;
    }
    // Update the message
    this->lastLiveUpdateEmoteNames_.push_back(emoteName);

    MessageBuilder replacement;
    if (op == MessageFlag::LiveUpdatesAdd)
    {
        replacement =
            MessageBuilder(liveUpdatesAddEmoteMessage, platform,
                           last->loginName, this->lastLiveUpdateEmoteNames_);
    }
    else  // op == RemoveEmoteMessage
    {
        replacement =
            MessageBuilder(liveUpdatesRemoveEmoteMessage, platform,
                           last->loginName, this->lastLiveUpdateEmoteNames_);
    }

    replacement->flags = last->flags;

    auto msg = replacement.release();
    this->lastLiveUpdateMessage_ = msg;
    this->replaceMessage(last, msg);

    return true;
}

const QString &TwitchChannel::subscriptionUrl()
{
    return this->subscriptionUrl_;
}

const QString &TwitchChannel::channelUrl()
{
    return this->channelUrl_;
}

const QString &TwitchChannel::popoutPlayerUrl()
{
    return this->popoutPlayerUrl_;
}

int TwitchChannel::chatterCount()
{
    return this->chatterCount_;
}

bool TwitchChannel::setLive(bool newLiveStatus)
{
    auto guard = this->streamStatus_.access();
    if (guard->live == newLiveStatus)
    {
        return false;
    }
    guard->live = newLiveStatus;

    return true;
}

void TwitchChannel::loadRecentMessages()
{
    if (!getSettings()->loadTwitchMessageHistoryOnConnect)
    {
        return;
    }

    if (this->loadingRecentMessages_.test_and_set())
    {
        return;  // already loading
    }

    auto weak = weakOf<Channel>(this);
    RecentMessagesApi::loadRecentMessages(
        this->getName(), weak,
        [weak](const auto &messages) {
            auto shared = weak.lock();
            if (!shared)
                return;

            auto tc = dynamic_cast<TwitchChannel *>(shared.get());
            if (!tc)
                return;

            tc->addMessagesAtStart(messages);
            tc->loadingRecentMessages_.clear();
        },
        [weak]() {
            auto shared = weak.lock();
            if (!shared)
                return;

            auto tc = dynamic_cast<TwitchChannel *>(shared.get());
            if (!tc)
                return;

            tc->loadingRecentMessages_.clear();
        });
}

void TwitchChannel::loadRecentMessagesReconnect()
{
    if (!getSettings()->loadTwitchMessageHistoryOnConnect)
    {
        return;
    }

    if (this->loadingRecentMessages_.test_and_set())
    {
        return;  // already loading
    }

    auto weak = weakOf<Channel>(this);
    RecentMessagesApi::loadRecentMessages(
        this->getName(), weak,
        [weak](const auto &messages) {
            auto shared = weak.lock();
            if (!shared)
                return;

            auto tc = dynamic_cast<TwitchChannel *>(shared.get());
            if (!tc)
                return;

            tc->fillInMissingMessages(messages);
            tc->loadingRecentMessages_.clear();
        },
        [weak]() {
            auto shared = weak.lock();
            if (!shared)
                return;

            auto tc = dynamic_cast<TwitchChannel *>(shared.get());
            if (!tc)
                return;

            tc->loadingRecentMessages_.clear();
        });
}

void TwitchChannel::refreshPubSub()
{
    auto roomId = this->roomId();
    if (roomId.isEmpty())
    {
        return;
    }

    auto currentAccount = getApp()->accounts->twitch.getCurrent();

    getApp()->twitch->pubsub->setAccount(currentAccount);

    getApp()->twitch->pubsub->listenToChannelModerationActions(roomId);
    getApp()->twitch->pubsub->listenToAutomod(roomId);
    getApp()->twitch->pubsub->listenToChannelPointRewards(roomId);
}

void TwitchChannel::refreshChatters()
{
    // helix endpoint only works for mods
    if (!this->hasModRights())
    {
        return;
    }

    // setting?
    const auto streamStatus = this->accessStreamStatus();
    const auto viewerCount = static_cast<int>(streamStatus->viewerCount);
    if (getSettings()->onlyFetchChattersForSmallerStreamers)
    {
        if (streamStatus->live &&
            viewerCount > getSettings()->smallStreamerLimit)
        {
            return;
        }
    }

    // Get chatter list via helix api
    getHelix()->getChatters(
        this->roomId(), getApp()->accounts->twitch.getCurrent()->getUserId(),
        MAX_CHATTERS_TO_FETCH,
        [this, weak = weakOf<Channel>(this)](auto result) {
            if (auto shared = weak.lock())
            {
                this->updateOnlineChatters(result.chatters);
                this->chatterCount_ = result.total;
            }
        },
        // Refresh chatters should only be used when failing silently is an option
        [](auto error, auto message) {});
}

void TwitchChannel::addReplyThread(const std::shared_ptr<MessageThread> &thread)
{
    this->threads_[thread->rootId()] = thread;
}

const std::unordered_map<QString, std::weak_ptr<MessageThread>>
    &TwitchChannel::threads() const
{
    return this->threads_;
}

void TwitchChannel::cleanUpReplyThreads()
{
    for (auto it = this->threads_.begin(), last = this->threads_.end();
         it != last;)
    {
        bool doErase = true;
        if (auto thread = it->second.lock())
        {
            doErase = thread->liveCount() == 0;
        }

        if (doErase)
        {
            it = this->threads_.erase(it);
        }
        else
        {
            ++it;
        }
    }
}

void TwitchChannel::refreshBadges()
{
    if (this->roomId().isEmpty())
    {
        return;
    }

    getHelix()->getChannelBadges(
        this->roomId(),
        // successCallback
        [this, weak = weakOf<Channel>(this)](auto channelBadges) {
            auto shared = weak.lock();
            if (!shared)
            {
                // The channel has been closed inbetween us making the request and the request finishing
                return;
            }

            auto badgeSets = this->badgeSets_.access();

            for (const auto &badgeSet : channelBadges.badgeSets)
            {
                const auto &setID = badgeSet.setID;
                for (const auto &version : badgeSet.versions)
                {
                    auto emote = Emote{
                        EmoteName{},
                        ImageSet{
                            Image::fromUrl(version.imageURL1x, 1),
                            Image::fromUrl(version.imageURL2x, .5),
                            Image::fromUrl(version.imageURL4x, .25),
                        },
                        Tooltip{version.title},
                        version.clickURL,
                    };
                    (*badgeSets)[setID][version.id] =
                        std::make_shared<Emote>(emote);
                }
            }
        },
        // failureCallback
        [this, weak = weakOf<Channel>(this)](auto error, auto message) {
            auto shared = weak.lock();
            if (!shared)
            {
                // The channel has been closed inbetween us making the request and the request finishing
                return;
            }

            QString errorMessage("Failed to load channel badges - ");

            switch (error)
            {
                case HelixGetChannelBadgesError::Forwarded: {
                    errorMessage += message;
                }
                break;

                // This would most likely happen if the service is down, or if the JSON payload returned has changed format
                case HelixGetChannelBadgesError::Unknown: {
                    errorMessage += "An unknown error has occurred.";
                }
                break;
            }

            this->addMessage(makeSystemMessage(errorMessage));
        });
}

void TwitchChannel::refreshCheerEmotes()
{
    getHelix()->getCheermotes(
        this->roomId(),
        [this, weak = weakOf<Channel>(this)](
            const std::vector<HelixCheermoteSet> &cheermoteSets) -> Outcome {
            auto shared = weak.lock();
            if (!shared)
            {
                return Failure;
            }

            std::vector<CheerEmoteSet> emoteSets;

            for (const auto &set : cheermoteSets)
            {
                auto cheerEmoteSet = CheerEmoteSet();
                cheerEmoteSet.regex = QRegularExpression(
                    "^" + set.prefix + "([1-9][0-9]*)$",
                    QRegularExpression::CaseInsensitiveOption);

                for (const auto &tier : set.tiers)
                {
                    CheerEmote cheerEmote;

                    cheerEmote.color = QColor(tier.color);
                    cheerEmote.minBits = tier.minBits;
                    cheerEmote.regex = cheerEmoteSet.regex;

                    // TODO(pajlada): We currently hardcode dark here :|
                    // We will continue to do so for now since we haven't had to
                    // solve that anywhere else

                    // Combine the prefix (e.g. BibleThump) with the tier (1, 100 etc.)
                    auto emoteTooltip =
                        set.prefix + tier.id + "<br>Twitch Cheer Emote";
                    cheerEmote.animatedEmote = std::make_shared<Emote>(
                        Emote{EmoteName{"cheer emote"},
                              ImageSet{
                                  tier.darkAnimated.imageURL1x,
                                  tier.darkAnimated.imageURL2x,
                                  tier.darkAnimated.imageURL4x,
                              },
                              Tooltip{emoteTooltip}, Url{}});
                    cheerEmote.staticEmote = std::make_shared<Emote>(
                        Emote{EmoteName{"cheer emote"},
                              ImageSet{
                                  tier.darkStatic.imageURL1x,
                                  tier.darkStatic.imageURL2x,
                                  tier.darkStatic.imageURL4x,
                              },
                              Tooltip{emoteTooltip}, Url{}});

                    cheerEmoteSet.cheerEmotes.emplace_back(
                        std::move(cheerEmote));
                }

                // Sort cheermotes by cost
                std::sort(cheerEmoteSet.cheerEmotes.begin(),
                          cheerEmoteSet.cheerEmotes.end(),
                          [](const auto &lhs, const auto &rhs) {
                              return lhs.minBits > rhs.minBits;
                          });

                emoteSets.emplace_back(std::move(cheerEmoteSet));
            }

            *this->cheerEmoteSets_.access() = std::move(emoteSets);

            return Success;
        },
        [] {
            // Failure
            return Failure;
        });
}

void TwitchChannel::createClip()
{
    if (!this->isLive())
    {
        this->addMessage(makeSystemMessage(
            "Cannot create clip while the channel is offline!"));
        return;
    }

    // timer has never started, proceed and start it
    if (!this->clipCreationTimer_.isValid())
    {
        this->clipCreationTimer_.start();
    }
    else if (this->clipCreationTimer_.elapsed() < CLIP_CREATION_COOLDOWN ||
             this->isClipCreationInProgress)
    {
        return;
    }

    this->addMessage(makeSystemMessage("Creating clip..."));
    this->isClipCreationInProgress = true;

    getHelix()->createClip(
        this->roomId(),
        // successCallback
        [this](const HelixClip &clip) {
            MessageBuilder builder;
            QString text(
                "Clip created! Copy link to clipboard or edit it in browser.");
            builder.message().messageText = text;
            builder.message().searchText = text;
            builder.message().flags.set(MessageFlag::System);

            builder.emplace<TimestampElement>();
            // text
            builder.emplace<TextElement>("Clip created!",
                                         MessageElementFlag::Text,
                                         MessageColor::System);
            // clip link
            builder
                .emplace<TextElement>("Copy link to clipboard",
                                      MessageElementFlag::Text,
                                      MessageColor::Link)
                ->setLink(Link(Link::CopyToClipboard, CLIPS_LINK.arg(clip.id)));
            // separator text
            builder.emplace<TextElement>("or", MessageElementFlag::Text,
                                         MessageColor::System);
            // edit link
            builder
                .emplace<TextElement>("edit it in browser.",
                                      MessageElementFlag::Text,
                                      MessageColor::Link)
                ->setLink(Link(Link::Url, clip.editUrl));

            this->addMessage(builder.release());
        },
        // failureCallback
        [this](auto error) {
            MessageBuilder builder;
            QString text;
            builder.message().flags.set(MessageFlag::System);

            builder.emplace<TimestampElement>();

            switch (error)
            {
                case HelixClipError::ClipsDisabled: {
                    builder.emplace<TextElement>(
                        CLIPS_FAILURE_CLIPS_DISABLED_TEXT,
                        MessageElementFlag::Text, MessageColor::System);
                    text = CLIPS_FAILURE_CLIPS_DISABLED_TEXT;
                }
                break;

                case HelixClipError::UserNotAuthenticated: {
                    builder.emplace<TextElement>(
                        CLIPS_FAILURE_NOT_AUTHENTICATED_TEXT,
                        MessageElementFlag::Text, MessageColor::System);
                    builder
                        .emplace<TextElement>(LOGIN_PROMPT_TEXT,
                                              MessageElementFlag::Text,
                                              MessageColor::Link)
                        ->setLink(ACCOUNTS_LINK);
                    text = QString("%1 %2").arg(
                        CLIPS_FAILURE_NOT_AUTHENTICATED_TEXT,
                        LOGIN_PROMPT_TEXT);
                }
                break;

                // This would most likely happen if the service is down, or if the JSON payload returned has changed format
                case HelixClipError::Unknown:
                default: {
                    builder.emplace<TextElement>(
                        CLIPS_FAILURE_UNKNOWN_ERROR_TEXT,
                        MessageElementFlag::Text, MessageColor::System);
                    text = CLIPS_FAILURE_UNKNOWN_ERROR_TEXT;
                }
                break;
            }

            builder.message().messageText = text;
            builder.message().searchText = text;

            this->addMessage(builder.release());
        },
        // finallyCallback - this will always execute, so clip creation won't ever be stuck
        [this] {
            this->clipCreationTimer_.restart();
            this->isClipCreationInProgress = false;
        });
}

boost::optional<EmotePtr> TwitchChannel::twitchBadge(
    const QString &set, const QString &version) const
{
    auto badgeSets = this->badgeSets_.access();
    auto it = badgeSets->find(set);
    if (it != badgeSets->end())
    {
        auto it2 = it->second.find(version);
        if (it2 != it->second.end())
        {
            return it2->second;
        }
    }
    return boost::none;
}

boost::optional<EmotePtr> TwitchChannel::ffzCustomModBadge() const
{
    return this->ffzCustomModBadge_.get();
}

boost::optional<EmotePtr> TwitchChannel::ffzCustomVipBadge() const
{
    return this->ffzCustomVipBadge_.get();
}

boost::optional<CheerEmote> TwitchChannel::cheerEmote(const QString &string)
{
    auto sets = this->cheerEmoteSets_.access();
    for (const auto &set : *sets)
    {
        auto match = set.regex.match(string);
        if (!match.hasMatch())
        {
            continue;
        }
        QString amount = match.captured(1);
        bool ok = false;
        int bitAmount = amount.toInt(&ok);
        if (!ok)
        {
            qCDebug(chatterinoTwitch)
                << "Error parsing bit amount in cheerEmote";
        }
        for (const auto &emote : set.cheerEmotes)
        {
            if (bitAmount >= emote.minBits)
            {
                return emote;
            }
        }
    }
    return boost::none;
}

void TwitchChannel::updateSevenTVActivity()
{
    static const QString seventvActivityUrl =
        QStringLiteral("https://7tv.io/v3/users/%1/presences");

    const auto currentSeventvUserID =
        getApp()->accounts->twitch.getCurrent()->getSeventvUserID();
    if (currentSeventvUserID.isEmpty())
    {
        return;
    }

    if (!getSettings()->enableSevenTVEventAPI)
    {
        return;
    }

    if (this->nextSeventvActivity_.isValid() &&
        QDateTime::currentDateTimeUtc() < this->nextSeventvActivity_)
    {
        return;
    }
    // Make sure to not send activity again before receiving the response
    this->nextSeventvActivity_ = this->nextSeventvActivity_.addSecs(300);

    qCDebug(chatterinoSeventv) << "Sending activity in" << this->getName();

    QJsonObject payload;
    payload["kind"] = 1;

    QJsonObject data;
    data["id"] = this->roomId();
    data["platform"] = "TWITCH";

    payload["data"] = data;

    NetworkRequest(seventvActivityUrl.arg(currentSeventvUserID),
                   NetworkRequestType::Post)
        .header("Content-Type", "application/json")
        .payload(QJsonDocument(payload).toJson(QJsonDocument::Compact))
        .onSuccess([chan = weakOf<Channel>(this)](const auto &response) {
            const auto self =
                std::dynamic_pointer_cast<TwitchChannel>(chan.lock());
            if (!self)
            {
                return Success;
            }
            const auto json = response.parseJson();
            self->nextSeventvActivity_ =
                QDateTime::currentDateTimeUtc().addSecs(10);
            return Success;
        })
        .concurrent()
        .execute();
}

void TwitchChannel::listenSevenTVCosmetics()
{
    if (getApp()->twitch->seventvEventAPI)
    {
        getApp()->twitch->seventvEventAPI->subscribeTwitchChannel(
            this->roomId());
    }
}

void TwitchChannel::upsertPersonalSeventvEmotes(
    const QString &userLogin, const std::shared_ptr<const EmoteMap> &emoteMap)
{
    assertInGuiThread();
    auto snapshot = this->getMessageSnapshot();
    if (snapshot.size() == 0)
    {
        return;
    }

    const auto findMessage = [&]() -> std::optional<MessagePtr> {
        auto end = std::max<ptrdiff_t>(0, (ptrdiff_t)snapshot.size() - 5);

        // explicitly using signed integers here to represent '-1'
        for (ptrdiff_t i = (ptrdiff_t)snapshot.size() - 1; i >= end; i--)
        {
            const auto &message = snapshot[i];
            if (message->loginName == userLogin)
            {
                return message;
            }
        }

        return std::nullopt;
    };

    const auto message = findMessage();
    if (!message)
    {
        return;
    }

    auto cloned = message.value()->cloneWith([&](Message &message) {
        // We create a new vector of elements,
        // if we encounter a `TextElement` that contains any emote,
        // we insert an `EmoteElement` at the position.
        std::vector<std::unique_ptr<MessageElement>> elements;
        elements.reserve(message.elements.size());

        std::for_each(
            std::make_move_iterator(message.elements.begin()),
            std::make_move_iterator(message.elements.end()),
            [&](auto &&element) {
                auto *elementPtr = element.get();
                auto *textElement = dynamic_cast<TextElement *>(elementPtr);

                // Check if this contains the message text
                if (textElement != nullptr &&
                    textElement->getFlags().has(MessageElementFlag::Text))
                {
                    std::vector<TextElement::Word> words;
                    // Append the text element and clear the vector.
                    const auto flush = [&]() {
                        elements.emplace_back(std::make_unique<TextElement>(
                            std::move(words), textElement->getFlags(),
                            textElement->color(), textElement->style()));
                        words.clear();
                    };

                    // Search for a word that matches any emote.
                    for (const auto &word : textElement->words())
                    {
                        auto emoteIt = emoteMap->find(EmoteName{word.text});
                        if (emoteIt != emoteMap->cend())
                        {
                            MessageElementFlags emoteFlags(
                                MessageElementFlag::SevenTVEmote);
                            // TODO: This doesn't support zero-width emotes.
                            // To support these emotes, we'd now need to look back at the added elements
                            // and insert/update a LayeredEmoteElement.
                            // As of now, this requires too much effort.

                            flush();
                            elements.emplace_back(
                                std::make_unique<EmoteElement>(emoteIt->second,
                                                               emoteFlags));
                        }
                        else
                        {
                            words.emplace_back(word);
                        }
                    }
                    flush();
                }
                else
                {
                    elements.emplace_back(
                        std::forward<decltype(element)>(element));
                }
            });

        message.elements = std::move(elements);
    });

    this->replaceMessage(message.value(), cloned);
}

}  // namespace chatterino<|MERGE_RESOLUTION|>--- conflicted
+++ resolved
@@ -8,11 +8,8 @@
 #include "common/QLogging.hpp"
 #include "controllers/accounts/AccountController.hpp"
 #include "controllers/notifications/NotificationController.hpp"
-<<<<<<< HEAD
+#include "controllers/twitch/LiveController.hpp"
 #include "debug/AssertInGuiThread.hpp"
-=======
-#include "controllers/twitch/LiveController.hpp"
->>>>>>> 9f8a1d88
 #include "messages/Emote.hpp"
 #include "messages/Image.hpp"
 #include "messages/Link.hpp"
@@ -112,12 +109,9 @@
         this->refreshBTTVChannelEmotes(false);
         this->refreshSevenTVChannelEmotes(false);
         this->joinBttvChannel();
-<<<<<<< HEAD
         this->listenSevenTVCosmetics();
-=======
         getIApp()->getTwitchLiveController()->add(
             std::dynamic_pointer_cast<TwitchChannel>(shared_from_this()));
->>>>>>> 9f8a1d88
     });
 
     this->connected.connect([this]() {

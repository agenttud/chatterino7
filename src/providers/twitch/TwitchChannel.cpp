--- conflicted
+++ resolved
@@ -32,11 +32,7 @@
 #include <QJsonValue>
 #include <QThread>
 #include <QTimer>
-<<<<<<< HEAD
-#include <boost/optional.hpp>
-=======
 #include <rapidjson/document.h>
->>>>>>> 4b267b9e
 
 namespace chatterino {
 namespace {
@@ -96,14 +92,6 @@
         this->refreshSevenTVChannelEmotes(false);
     });
 
-    this->destroyed.connect([this]() {
-        if (getApp()->twitch->eventApi)
-        {
-            getApp()->twitch->dropSeventvUser(this->seventvUserId_);
-            getApp()->twitch->dropSeventvEmoteSet(this->seventvEmoteSetId_);
-        }
-    });
-
     this->connected.connect([this]() {
         if (this->roomId().isEmpty())
         {
@@ -259,19 +247,12 @@
                                              auto channelInfo) {
             if (auto shared = weak.lock())
             {
-<<<<<<< HEAD
-                this->seventvEmotes_.set(
-                    std::make_shared<EmoteMap>(std::move(emoteMap)));
-                this->updateSeventvData(channelInfo.userId,
-                                        channelInfo.emoteSetId);
-=======
                 this->seventvEmotes_.set(std::make_shared<EmoteMap>(
                     std::forward<decltype(emoteMap)>(emoteMap)));
                 this->updateSeventvData(channelInfo.userID,
                                         channelInfo.emoteSetID);
                 this->seventvUserTwitchConnectionIndex_ =
                     channelInfo.twitchConnectionIndex;
->>>>>>> 4b267b9e
             }
         },
         manualRefresh);
@@ -619,69 +600,6 @@
     return this->seventvEmotes_.get();
 }
 
-<<<<<<< HEAD
-const QString &TwitchChannel::seventvUserId() const
-{
-    return this->seventvUserId_;
-}
-const QString &TwitchChannel::seventvEmoteSetId() const
-{
-    return this->seventvEmoteSetId_;
-}
-
-void TwitchChannel::addSeventvEmote(
-    const SeventvEventApiEmoteAddDispatch &dispatch)
-{
-    if (dispatch.emoteJson.isEmpty())
-    {
-        return;  // this shouldn't happen
-    }
-
-    SeventvEmotes::addEmote(this->seventvEmotes_, dispatch);
-    this->addOrReplaceSevenTvEventAddRemove(
-        MessageBuilder(seventvAddEmoteMessage, dispatch.actorName,
-                       {dispatch.emoteJson["name"].toString()})
-            .release());
-}
-
-void TwitchChannel::updateSeventvEmote(
-    const SeventvEventApiEmoteUpdateDispatch &dispatch)
-{
-    if (dispatch.emoteId.isEmpty())
-    {
-        return;  // this shouldn't happen
-    }
-
-    auto result = SeventvEmotes::updateEmote(this->seventvEmotes_, dispatch);
-    if (!result)
-    {
-        return;
-    }
-    this->addMessage(MessageBuilder(seventvUpdateEmoteMessage,
-                                    dispatch.actorName, dispatch.emoteName,
-                                    dispatch.oldEmoteName)
-                         .release());
-}
-
-void TwitchChannel::removeSeventvEmote(
-    const SeventvEventApiEmoteRemoveDispatch &dispatch)
-{
-    if (SeventvEmotes::removeEmote(this->seventvEmotes_, dispatch))
-    {
-        this->addOrReplaceSevenTvEventAddRemove(
-            MessageBuilder(seventvRemoveEmoteMessage, dispatch.actorName,
-                           {dispatch.emoteName})
-                .release());
-    }
-}
-
-void TwitchChannel::updateSeventvUser(
-    const SeventvEventApiUserConnectionUpdateDispatch &dispatch)
-{
-    updateSeventvData(this->seventvUserId_, dispatch.emoteSetId);
-    SeventvEmotes::updateEmoteSet(
-        dispatch.emoteSetId,
-=======
 const QString &TwitchChannel::seventvUserID() const
 {
     return this->seventvUserID_;
@@ -742,7 +660,6 @@
     updateSeventvData(this->seventvUserID_, dispatch.emoteSetID);
     SeventvEmotes::getEmoteSet(
         dispatch.emoteSetID,
->>>>>>> 4b267b9e
         [this, weak = weakOf<Channel>(this), dispatch](auto &&emotes,
                                                        const auto &name) {
             postToThread([this, weak, dispatch, emotes, name]() {
@@ -750,17 +667,10 @@
                 {
                     this->seventvEmotes_.set(
                         std::make_shared<EmoteMap>(emotes));
-<<<<<<< HEAD
-                    this->addMessage(
-                        MessageBuilder(seventvUpdateEmoteSetMessage,
-                                       dispatch.actorName, name)
-                            .release());
-=======
                     auto builder =
                         MessageBuilder(liveUpdatesUpdateEmoteSetMessage, "7TV",
                                        dispatch.actorName, name);
                     this->addMessage(builder.release());
->>>>>>> 4b267b9e
                 }
             });
         },
@@ -777,49 +687,6 @@
         });
 }
 
-<<<<<<< HEAD
-void TwitchChannel::updateSeventvData(QString userId, QString emoteSetId)
-{
-    if (this->seventvUserId_ == userId &&
-        this->seventvEmoteSetId_ == emoteSetId)
-    {
-        return;
-    }
-    boost::optional<QString> oldUserId = boost::make_optional(
-        !this->seventvUserId_.isEmpty() && this->seventvUserId_ != userId,
-        this->seventvUserId_);
-    boost::optional<QString> oldEmoteSetId =
-        boost::make_optional(!this->seventvEmoteSetId_.isEmpty() &&
-                                 this->seventvEmoteSetId_ != emoteSetId,
-                             this->seventvEmoteSetId_);
-
-    this->seventvUserId_ = userId;
-    this->seventvEmoteSetId_ = emoteSetId;
-    auto fn = [this, oldUserId, oldEmoteSetId]() {
-        if (getApp()->twitch->eventApi)
-        {
-            getApp()->twitch->eventApi->subscribeUser(this->seventvUserId_,
-                                                      this->seventvEmoteSetId_);
-
-            if (oldUserId)
-            {
-                getApp()->twitch->dropSeventvUser(oldUserId.get());
-            }
-            if (oldEmoteSetId)
-            {
-                getApp()->twitch->dropSeventvEmoteSet(oldEmoteSetId.get());
-            }
-        }
-    };
-    if (isGuiThread())
-    {
-        fn();
-    }
-    else
-    {
-        postToThread(fn);
-    }
-=======
 void TwitchChannel::updateSeventvData(const QString &newUserID,
                                       const QString &newEmoteSetID)
 {
@@ -928,7 +795,6 @@
     this->replaceMessage(last, msg);
 
     return true;
->>>>>>> 4b267b9e
 }
 
 const QString &TwitchChannel::subscriptionUrl()

--- conflicted
+++ resolved
@@ -28,12 +28,6 @@
 #define TWITCH_PUBSUB_URL "wss://pubsub-edge.twitch.tv"
 #define SEVENTV_EVENTAPI_URL "wss://events.7tv.io/v3"
 
-namespace {
-
-const QString SEVENTV_EVENTAPI_URL = "wss://events.7tv.io/v3";
-
-}  // namespace
-
 namespace chatterino {
 
 TwitchIrcServer::TwitchIrcServer()
@@ -50,12 +44,6 @@
     {
         this->seventvEventAPI =
             std::make_unique<SeventvEventAPI>(SEVENTV_EVENTAPI_URL);
-    }
-
-    if (getSettings()->enableSevenTVEventApi)
-    {
-        this->eventApi =
-            std::make_unique<SeventvEventApi>(SEVENTV_EVENTAPI_URL);
     }
 
     // getSettings()->twitchSeperateWriteConnection.connect([this](auto, auto) {
@@ -544,11 +532,7 @@
 {
     this->forEachChannel([emoteSetId, func](const auto &chan) {
         if (auto *channel = dynamic_cast<TwitchChannel *>(chan.get());
-<<<<<<< HEAD
-            channel->seventvEmoteSetId() == emoteSetId)
-=======
             channel->seventvEmoteSetID() == emoteSetId)
->>>>>>> 4b267b9e
         {
             func(*channel);
         }
@@ -559,23 +543,13 @@
 {
     this->forEachChannel([userId, func](const auto &chan) {
         if (auto *channel = dynamic_cast<TwitchChannel *>(chan.get());
-<<<<<<< HEAD
-            channel->seventvUserId() == userId)
-=======
             channel->seventvUserID() == userId)
->>>>>>> 4b267b9e
         {
             func(*channel);
         }
     });
 }
 
-<<<<<<< HEAD
-void TwitchIrcServer::dropSeventvEmoteSet(const QString &id)
-{
-    std::lock_guard<std::mutex> lock(this->channelMutex);
-
-=======
 void TwitchIrcServer::dropSeventvChannel(const QString &userID,
                                          const QString &emoteSetID)
 {
@@ -592,7 +566,6 @@
 
     bool foundUser = skipUser;
     bool foundSet = skipSet;
->>>>>>> 4b267b9e
     for (std::weak_ptr<Channel> &weak : this->channels)
     {
         ChannelPtr chan = weak.lock();
@@ -601,45 +574,6 @@
             continue;
         }
 
-<<<<<<< HEAD
-        if (auto *channel = dynamic_cast<TwitchChannel *>(chan.get());
-            channel->seventvEmoteSetId() == id)
-        {
-            return;
-        }
-    }
-
-    if (this->eventApi)
-    {
-        this->eventApi->unsubscribeEmoteSet(id);
-    }
-}
-
-void TwitchIrcServer::dropSeventvUser(const QString &id)
-{
-    std::lock_guard<std::mutex> lock(this->channelMutex);
-
-    for (std::weak_ptr<Channel> &weak : this->channels)
-    {
-        ChannelPtr chan = weak.lock();
-        if (!chan)
-        {
-            continue;
-        }
-
-        if (auto *channel = dynamic_cast<TwitchChannel *>(chan.get());
-            channel->seventvUserId() == id)
-        {
-            return;
-        }
-    }
-
-    if (this->eventApi)
-    {
-        this->eventApi->unsubscribeUser(id);
-    }
-}
-=======
         auto *channel = dynamic_cast<TwitchChannel *>(chan.get());
         if (!foundSet && channel->seventvEmoteSetID() == emoteSetID)
         {
@@ -666,5 +600,4 @@
     }
 }
 
->>>>>>> 4b267b9e
 }  // namespace chatterino
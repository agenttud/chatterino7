--- conflicted
+++ resolved
@@ -450,11 +450,11 @@
     sent = true;
 }
 
-<<<<<<< HEAD
 const SeventvEmotes &TwitchIrcServer::getSeventvEmotes() const
 {
     return this->seventv;
-=======
+}
+
 void TwitchIrcServer::onReplySendRequested(TwitchChannel *channel,
                                            const QString &message,
                                            const QString &replyId, bool &sent)
@@ -471,7 +471,6 @@
                          channel->getName() + " :" + message);
 
     sent = true;
->>>>>>> 109fb5c0
 }
 
 const BttvEmotes &TwitchIrcServer::getBttvEmotes() const

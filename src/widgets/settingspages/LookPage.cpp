#include "LookPage.hpp"

#include "Application.hpp"
#include "singletons/WindowManager.hpp"
#include "util/LayoutCreator.hpp"
#include "util/RemoveScrollAreaBackground.hpp"
#include "widgets/helper/Line.hpp"

#include <QFontDialog>
#include <QFormLayout>
#include <QGroupBox>
#include <QLabel>
#include <QPushButton>
#include <QScrollArea>
#include <QSlider>
#include <QVBoxLayout>

#define THEME_ITEMS "White", "Light", "Dark", "Black"

#define TAB_X "Show tab close button"
#define TAB_PREF "Preferences button (ctrl+p to show)"
#define TAB_USER "User button"

// clang-format off
#define TIMESTAMP_FORMATS "hh:mm a", "h:mm a", "hh:mm:ss a", "h:mm:ss a", "HH:mm", "H:mm", "HH:mm:ss", "H:mm:ss"
// clang-format on

#ifdef USEWINSDK
#define WINDOW_TOPMOST "Window always on top"
#else
#define WINDOW_TOPMOST "Window always on top (requires restart)"
#endif
#define INPUT_EMPTY "Show input box when empty"
#define LAST_MSG "Mark the last message you read"

namespace chatterino {

LookPage::LookPage()
    : SettingsPage("Look", ":/images/theme.svg")
{
    this->initializeUi();
}

void LookPage::initializeUi()
{
    LayoutCreator<LookPage> layoutCreator(this);

    auto layout = layoutCreator.emplace<QVBoxLayout>().withoutMargin();

    // settings
    auto tabs = layout.emplace<QTabWidget>();

    this->addInterfaceTab(tabs.appendTab(new QVBoxLayout, "Interface"));
    this->addMessageTab(tabs.appendTab(new QVBoxLayout, "Messages"));
    this->addEmoteTab(tabs.appendTab(new QVBoxLayout, "Emotes"));
    this->addSplitHeaderTab(tabs.appendTab(new QVBoxLayout, "Split header"));

    layout->addStretch(1);

    // preview
    layout.emplace<Line>(false);

    auto channelView = layout.emplace<ChannelView>();
    auto channel = this->createPreviewChannel();
    channelView->setChannel(channel);
    channelView->setScaleIndependantHeight(74);
}

void LookPage::addInterfaceTab(LayoutCreator<QVBoxLayout> layout)
{
    // theme
    {
        auto *theme = this->createComboBox({THEME_ITEMS}, getApp()->themes->themeName);
        QObject::connect(theme, &QComboBox::currentTextChanged,
                         [](const QString &) { getApp()->windows->forceLayoutChannelViews(); });

        auto box = layout.emplace<QHBoxLayout>().withoutMargin();
        box.emplace<QLabel>("Theme: ");
        box.append(theme);
        box->addStretch(1);
    }

    // ui scale
    {
        auto box = layout.emplace<QHBoxLayout>().withoutMargin();
        box.emplace<QLabel>("Window scale: ");
        box.append(this->createUiScaleSlider());
    }

    layout.append(this->createCheckBox(WINDOW_TOPMOST, getSettings()->windowTopMost));

    // --
    layout.emplace<Line>(false);

    // tab x
    layout.append(this->createCheckBox(TAB_X, getSettings()->showTabCloseButton));

// show buttons
#ifndef USEWINSDK
    layout.append(this->createCheckBox(TAB_PREF, getSettings()->hidePreferencesButton));
    layout.append(this->createCheckBox(TAB_USER, getSettings()->hideUserButton));
#endif

    // empty input
    layout.append(this->createCheckBox(INPUT_EMPTY, getSettings()->showEmptyInput));
    layout.append(
        this->createCheckBox("Show message length while typing", getSettings()->showMessageLength));
    layout->addStretch(1);
}

void LookPage::addMessageTab(LayoutCreator<QVBoxLayout> layout)
{
    // font
    layout.append(this->createFontChanger());

    // bold-slider
    {
        auto box = layout.emplace<QHBoxLayout>().withoutMargin();
        box.emplace<QLabel>("Boldness: ");
        box.append(this->createBoldScaleSlider());
    }
    // --
    layout.emplace<Line>(false);

    // timestamps
    {
        auto box = layout.emplace<QHBoxLayout>().withoutMargin();
        box.append(this->createCheckBox("Show timestamps", getSettings()->showTimestamps));
        box.append(this->createComboBox({TIMESTAMP_FORMATS}, getSettings()->timestampFormat));
        box->addStretch(1);
    }

    // badges
    layout.append(this->createCheckBox("Show badges", getSettings()->showBadges));

    // --
    layout.emplace<Line>(false);

    // seperate
    layout.append(this->createCheckBox("Seperate lines", getSettings()->separateMessages));

    // alternate
    layout.append(
        this->createCheckBox("Alternate background", getSettings()->alternateMessageBackground));

    // --
    layout.emplace<Line>(false);

    // lowercase links
    layout.append(this->createCheckBox("Lowercase domains", getSettings()->enableLowercaseLink));
    // bold usernames
    layout.append(this->createCheckBox("Bold @usernames", getSettings()->enableUsernameBold));

    // collapsing
    {
        auto *combo = new QComboBox(this);
        combo->addItems(
            {"Never", "2", "3", "4", "5", "6", "7", "8", "9", "10", "11", "12", "13", "14", "15"});

        const auto currentIndex = []() -> int {
            auto val = getSettings()->collpseMessagesMinLines.getValue();
            if (val > 0) {
                --val;
            }
            return val;
        }();
        combo->setCurrentIndex(currentIndex);

        QObject::connect(combo, &QComboBox::currentTextChanged, [](const QString &str) {
            getSettings()->collpseMessagesMinLines = str.toInt();
        });

        auto hbox = layout.emplace<QHBoxLayout>().withoutMargin();
        hbox.emplace<QLabel>("Collapse messages longer than");
        hbox.append(combo);
        hbox.emplace<QLabel>("lines");
    }

    // last read message
    this->addLastReadMessageIndicatorPatternSelector(layout);

    // --
    layout->addStretch(1);
}

void LookPage::addEmoteTab(LayoutCreator<QVBoxLayout> layout)
{
    /*
    emotes.append(
        this->createCheckBox("Enable Twitch emotes", app->settings->enableTwitchEmotes));
    emotes.append(this->createCheckBox("Enable BetterTTV emotes for Twitch",
                                       app->settings->enableBttvEmotes));
    emotes.append(this->createCheckBox("Enable FrankerFaceZ emotes for Twitch",
                                       app->settings->enableFfzEmotes));
    emotes.append(this->createCheckBox("Enable emojis", app->settings->enableEmojis));
    */
    layout.append(this->createCheckBox("Animations", getSettings()->enableGifAnimations));

    auto scaleBox = layout.emplace<QHBoxLayout>().withoutMargin();
    {
        scaleBox.emplace<QLabel>("Size:");

        auto emoteScale = scaleBox.emplace<QSlider>(Qt::Horizontal);
        emoteScale->setMinimum(5);
        emoteScale->setMaximum(50);

        auto scaleLabel = scaleBox.emplace<QLabel>("1.0");
        scaleLabel->setFixedWidth(100);
        QObject::connect(emoteScale.getElement(), &QSlider::valueChanged,
                         [scaleLabel](int value) mutable {
                             float f = float(value) / 10.f;
                             scaleLabel->setText(QString::number(f));

                             getSettings()->emoteScale.setValue(f);
                         });

        emoteScale->setValue(
            std::max<int>(5, std::min<int>(50, int(getSettings()->emoteScale.getValue() * 10.f))));

        scaleLabel->setText(QString::number(getSettings()->emoteScale.getValue()));
    }

    {
        auto *combo = new QComboBox(this);
        combo->addItems(
            {"EmojiOne 2", "EmojiOne 3", "Twitter", "Facebook", "Apple", "Google", "Messenger"});

        combo->setCurrentText(getSettings()->emojiSet);

        QObject::connect(combo, &QComboBox::currentTextChanged, [](const QString &str) {
            getSettings()->emojiSet = str;  //
        });

        auto hbox = layout.emplace<QHBoxLayout>().withoutMargin();
        hbox.emplace<QLabel>("Emoji set:");
        hbox.append(combo);
    }

    layout->addStretch(1);
}

void LookPage::addSplitHeaderTab(LayoutCreator<QVBoxLayout> layout)
{
    layout.append(this->createCheckBox("Show viewer count", getSettings()->showViewerCount));
    layout.append(this->createCheckBox("Show title", getSettings()->showTitle));
    layout.append(this->createCheckBox("Show game", getSettings()->showGame));
    layout.append(this->createCheckBox("Show uptime", getSettings()->showUptime));

    layout->addStretch(1);
}

void LookPage::addLastReadMessageIndicatorPatternSelector(LayoutCreator<QVBoxLayout> layout)
{
    // combo
    auto *combo = new QComboBox(this);
    combo->addItems({"Dotted line", "Solid line"});

    const auto currentIndex = []() -> int {
        switch (getApp()->settings->lastMessagePattern.getValue()) {
            case Qt::SolidLine:
                return 1;
            case Qt::VerPattern:
            default:
                return 0;
        }
    }();
    combo->setCurrentIndex(currentIndex);

    QObject::connect(combo, static_cast<void (QComboBox::*)(int)>(&QComboBox::currentIndexChanged),
                     [](int index) {
                         getSettings()->lastMessagePattern = [&] {
                             switch (index) {
                                 case 1:
                                     return Qt::SolidPattern;
                                 case 0:
                                 default:
                                     return Qt::VerPattern;
                             }
                         }();
                     });

    // layout
    auto hbox = layout.emplace<QHBoxLayout>().withoutMargin();
    hbox.append(this->createCheckBox(LAST_MSG, getSettings()->showLastMessageIndicator));
    hbox.append(combo);
    hbox->addStretch(1);
}

ChannelPtr LookPage::createPreviewChannel()
{
    auto channel = ChannelPtr(new Channel("preview", Channel::Type::Misc));

    {
        auto message = MessagePtr(new Message());
        message->addElement(new TimestampElement(QTime(8, 13, 42)));
        message->addElement(
            new ImageElement(Image::fromNonOwningPixmap(&getApp()->resources->twitch.moderator),
                             MessageElement::BadgeChannelAuthority));
        message->addElement(
            new ImageElement(Image::fromNonOwningPixmap(&getApp()->resources->twitch.subscriber),
                             MessageElement::BadgeSubscription));
        message->addElement(new TextElement("username1:", MessageElement::Username,
                                            QColor("#0094FF"), FontStyle::ChatMediumBold));
        message->addElement(new TextElement("This is a preview message", MessageElement::Text));
<<<<<<< HEAD
        message->addElement(new EmoteElement(EmoteData(getApp()->resources->pajaDank),
                                             MessageElement::Flags::AlwaysShow));
        message->addElement(new TextElement("@fourtf", TextElement::BoldUsername,
                                            MessageColor::Text, FontStyle::ChatMediumBold));
        message->addElement(new TextElement("@fourtf", TextElement::NonBoldUsername));
=======
        message->addElement(
            new ImageElement(Image::fromNonOwningPixmap(&getApp()->resources->pajaDank),
                             MessageElement::Flags::AlwaysShow));
        // message->addElement(new)
>>>>>>> 35d462d1
        channel->addMessage(message);
    }
    {
        auto message = MessagePtr(new Message());
        message->addElement(new TimestampElement(QTime(8, 15, 21)));
        message->addElement(
            new ImageElement(Image::fromNonOwningPixmap(&getApp()->resources->twitch.broadcaster),
                             MessageElement::BadgeChannelAuthority));
        message->addElement(new TextElement("username2:", MessageElement::Username,
                                            QColor("#FF6A00"), FontStyle::ChatMediumBold));
        message->addElement(new TextElement("This is another one", MessageElement::Text));
        // message->addElement(new ImageElement(
        //    Image::fromNonOwningPixmap(&getApp()->resources->ppHop), MessageElement::BttvEmote));
        message->addElement(
            (new TextElement("www.fourtf.com", MessageElement::LowercaseLink, MessageColor::Link))
                ->setLink(Link(Link::Url, "https://www.fourtf.com")));
        message->addElement(
            (new TextElement("wWw.FoUrTf.CoM", MessageElement::OriginalLink, MessageColor::Link))
                ->setLink(Link(Link::Url, "https://www.fourtf.com")));
        channel->addMessage(message);
    }

    return channel;
}

QLayout *LookPage::createThemeColorChanger()
{
    auto app = getApp();
    QHBoxLayout *layout = new QHBoxLayout;

    auto &themeHue = app->themes->themeHue;

    // SLIDER
    QSlider *slider = new QSlider(Qt::Horizontal);
    layout->addWidget(slider);
    slider->setValue(int(std::min(std::max(themeHue.getValue(), 0.0), 1.0) * 100));

    // BUTTON
    QPushButton *button = new QPushButton;
    layout->addWidget(button);
    button->setFlat(true);
    button->setFixedWidth(64);

    auto setButtonColor = [button, app](int value) mutable {
        double newValue = value / 100.0;
        app->themes->themeHue.setValue(newValue);

        QPalette pal = button->palette();
        QColor color;
        color.setHsvF(newValue, 1.0, 1.0, 1.0);
        pal.setColor(QPalette::Button, color);
        button->setAutoFillBackground(true);
        button->setPalette(pal);
        button->update();
    };

    // SIGNALS
    QObject::connect(slider, &QSlider::valueChanged, this, setButtonColor);

    setButtonColor(themeHue * 100);

    return layout;
}

QLayout *LookPage::createFontChanger()
{
    auto app = getApp();

    QHBoxLayout *layout = new QHBoxLayout;
    layout->setMargin(0);

    // LABEL
    QLabel *label = new QLabel();
    layout->addWidget(label);

    auto updateFontFamilyLabel = [=](auto) {
        label->setText("Font (" + QString::fromStdString(app->fonts->chatFontFamily.getValue()) +
                       ", " + QString::number(app->fonts->chatFontSize) + "pt)");
    };

    app->fonts->chatFontFamily.connectSimple(updateFontFamilyLabel, this->managedConnections_);
    app->fonts->chatFontSize.connectSimple(updateFontFamilyLabel, this->managedConnections_);

    // BUTTON
    QPushButton *button = new QPushButton("Select");
    layout->addWidget(button);
    button->setSizePolicy(QSizePolicy::Fixed, QSizePolicy::Policy::Fixed);

    QObject::connect(button, &QPushButton::clicked, [=]() {
        QFontDialog dialog(app->fonts->getFont(Fonts::ChatMedium, 1.));

        dialog.setWindowFlag(Qt::WindowStaysOnTopHint);

        dialog.connect(&dialog, &QFontDialog::fontSelected, [=](const QFont &font) {
            app->fonts->chatFontFamily = font.family().toStdString();
            app->fonts->chatFontSize = font.pointSize();
        });

        dialog.show();
        dialog.exec();
    });

    layout->addStretch(1);

    return layout;
}

QLayout *LookPage::createUiScaleSlider()
{
    auto layout = new QHBoxLayout();
    auto slider = new QSlider(Qt::Horizontal);
    auto label = new QLabel();
    layout->addWidget(slider);
    layout->addWidget(label);

    slider->setMinimum(WindowManager::uiScaleMin);
    slider->setMaximum(WindowManager::uiScaleMax);
    slider->setValue(WindowManager::clampUiScale(getSettings()->uiScale.getValue()));

    label->setMinimumWidth(100);

    QObject::connect(slider, &QSlider::valueChanged,
                     [](auto value) { getSettings()->uiScale.setValue(value); });

    getSettings()->uiScale.connect(
        [label](auto, auto) { label->setText(QString::number(WindowManager::getUiScaleValue())); },
        this->connections_);

    return layout;
}

QLayout *LookPage::createBoldScaleSlider()
{
    auto layout = new QHBoxLayout();
    auto slider = new QSlider(Qt::Horizontal);
    auto label = new QLabel();

    layout->addWidget(slider);
    layout->addWidget(label);

    slider->setMinimum(50);
    slider->setMaximum(100);
    slider->setValue(getSettings()->boldScale.getValue());

    label->setMinimumWidth(100);

    QObject::connect(slider, &QSlider::valueChanged,
                     [](auto value) { getSettings()->boldScale.setValue(value); });
    // show value
    // getSettings()->boldScale.connect(
    //    [label](auto, auto) {
    //        label->setText(QString::number(getSettings()->boldScale.getValue()));
    //    },
    //    this->connections_);

    QPushButton *button = new QPushButton("Reset");
    layout->addWidget(button);
    button->setSizePolicy(QSizePolicy::Fixed, QSizePolicy::Policy::Fixed);

    QObject::connect(button, &QPushButton::clicked, [=]() {
        getSettings()->boldScale.setValue(57);
        slider->setValue(57);
    });

    return layout;
}

}  // namespace chatterino
<|MERGE_RESOLUTION|>--- conflicted
+++ resolved
@@ -1,484 +1,478 @@
-#include "LookPage.hpp"
-
-#include "Application.hpp"
-#include "singletons/WindowManager.hpp"
-#include "util/LayoutCreator.hpp"
-#include "util/RemoveScrollAreaBackground.hpp"
-#include "widgets/helper/Line.hpp"
-
-#include <QFontDialog>
-#include <QFormLayout>
-#include <QGroupBox>
-#include <QLabel>
-#include <QPushButton>
-#include <QScrollArea>
-#include <QSlider>
-#include <QVBoxLayout>
-
-#define THEME_ITEMS "White", "Light", "Dark", "Black"
-
-#define TAB_X "Show tab close button"
-#define TAB_PREF "Preferences button (ctrl+p to show)"
-#define TAB_USER "User button"
-
-// clang-format off
-#define TIMESTAMP_FORMATS "hh:mm a", "h:mm a", "hh:mm:ss a", "h:mm:ss a", "HH:mm", "H:mm", "HH:mm:ss", "H:mm:ss"
-// clang-format on
-
-#ifdef USEWINSDK
-#define WINDOW_TOPMOST "Window always on top"
-#else
-#define WINDOW_TOPMOST "Window always on top (requires restart)"
-#endif
-#define INPUT_EMPTY "Show input box when empty"
-#define LAST_MSG "Mark the last message you read"
-
-namespace chatterino {
-
-LookPage::LookPage()
-    : SettingsPage("Look", ":/images/theme.svg")
-{
-    this->initializeUi();
-}
-
-void LookPage::initializeUi()
-{
-    LayoutCreator<LookPage> layoutCreator(this);
-
-    auto layout = layoutCreator.emplace<QVBoxLayout>().withoutMargin();
-
-    // settings
-    auto tabs = layout.emplace<QTabWidget>();
-
-    this->addInterfaceTab(tabs.appendTab(new QVBoxLayout, "Interface"));
-    this->addMessageTab(tabs.appendTab(new QVBoxLayout, "Messages"));
-    this->addEmoteTab(tabs.appendTab(new QVBoxLayout, "Emotes"));
-    this->addSplitHeaderTab(tabs.appendTab(new QVBoxLayout, "Split header"));
-
-    layout->addStretch(1);
-
-    // preview
-    layout.emplace<Line>(false);
-
-    auto channelView = layout.emplace<ChannelView>();
-    auto channel = this->createPreviewChannel();
-    channelView->setChannel(channel);
-    channelView->setScaleIndependantHeight(74);
-}
-
-void LookPage::addInterfaceTab(LayoutCreator<QVBoxLayout> layout)
-{
-    // theme
-    {
-        auto *theme = this->createComboBox({THEME_ITEMS}, getApp()->themes->themeName);
-        QObject::connect(theme, &QComboBox::currentTextChanged,
-                         [](const QString &) { getApp()->windows->forceLayoutChannelViews(); });
-
-        auto box = layout.emplace<QHBoxLayout>().withoutMargin();
-        box.emplace<QLabel>("Theme: ");
-        box.append(theme);
-        box->addStretch(1);
-    }
-
-    // ui scale
-    {
-        auto box = layout.emplace<QHBoxLayout>().withoutMargin();
-        box.emplace<QLabel>("Window scale: ");
-        box.append(this->createUiScaleSlider());
-    }
-
-    layout.append(this->createCheckBox(WINDOW_TOPMOST, getSettings()->windowTopMost));
-
-    // --
-    layout.emplace<Line>(false);
-
-    // tab x
-    layout.append(this->createCheckBox(TAB_X, getSettings()->showTabCloseButton));
-
-// show buttons
-#ifndef USEWINSDK
-    layout.append(this->createCheckBox(TAB_PREF, getSettings()->hidePreferencesButton));
-    layout.append(this->createCheckBox(TAB_USER, getSettings()->hideUserButton));
-#endif
-
-    // empty input
-    layout.append(this->createCheckBox(INPUT_EMPTY, getSettings()->showEmptyInput));
-    layout.append(
-        this->createCheckBox("Show message length while typing", getSettings()->showMessageLength));
-    layout->addStretch(1);
-}
-
-void LookPage::addMessageTab(LayoutCreator<QVBoxLayout> layout)
-{
-    // font
-    layout.append(this->createFontChanger());
-
-    // bold-slider
-    {
-        auto box = layout.emplace<QHBoxLayout>().withoutMargin();
-        box.emplace<QLabel>("Boldness: ");
-        box.append(this->createBoldScaleSlider());
-    }
-    // --
-    layout.emplace<Line>(false);
-
-    // timestamps
-    {
-        auto box = layout.emplace<QHBoxLayout>().withoutMargin();
-        box.append(this->createCheckBox("Show timestamps", getSettings()->showTimestamps));
-        box.append(this->createComboBox({TIMESTAMP_FORMATS}, getSettings()->timestampFormat));
-        box->addStretch(1);
-    }
-
-    // badges
-    layout.append(this->createCheckBox("Show badges", getSettings()->showBadges));
-
-    // --
-    layout.emplace<Line>(false);
-
-    // seperate
-    layout.append(this->createCheckBox("Seperate lines", getSettings()->separateMessages));
-
-    // alternate
-    layout.append(
-        this->createCheckBox("Alternate background", getSettings()->alternateMessageBackground));
-
-    // --
-    layout.emplace<Line>(false);
-
-    // lowercase links
-    layout.append(this->createCheckBox("Lowercase domains", getSettings()->enableLowercaseLink));
-    // bold usernames
-    layout.append(this->createCheckBox("Bold @usernames", getSettings()->enableUsernameBold));
-
-    // collapsing
-    {
-        auto *combo = new QComboBox(this);
-        combo->addItems(
-            {"Never", "2", "3", "4", "5", "6", "7", "8", "9", "10", "11", "12", "13", "14", "15"});
-
-        const auto currentIndex = []() -> int {
-            auto val = getSettings()->collpseMessagesMinLines.getValue();
-            if (val > 0) {
-                --val;
-            }
-            return val;
-        }();
-        combo->setCurrentIndex(currentIndex);
-
-        QObject::connect(combo, &QComboBox::currentTextChanged, [](const QString &str) {
-            getSettings()->collpseMessagesMinLines = str.toInt();
-        });
-
-        auto hbox = layout.emplace<QHBoxLayout>().withoutMargin();
-        hbox.emplace<QLabel>("Collapse messages longer than");
-        hbox.append(combo);
-        hbox.emplace<QLabel>("lines");
-    }
-
-    // last read message
-    this->addLastReadMessageIndicatorPatternSelector(layout);
-
-    // --
-    layout->addStretch(1);
-}
-
-void LookPage::addEmoteTab(LayoutCreator<QVBoxLayout> layout)
-{
-    /*
-    emotes.append(
-        this->createCheckBox("Enable Twitch emotes", app->settings->enableTwitchEmotes));
-    emotes.append(this->createCheckBox("Enable BetterTTV emotes for Twitch",
-                                       app->settings->enableBttvEmotes));
-    emotes.append(this->createCheckBox("Enable FrankerFaceZ emotes for Twitch",
-                                       app->settings->enableFfzEmotes));
-    emotes.append(this->createCheckBox("Enable emojis", app->settings->enableEmojis));
-    */
-    layout.append(this->createCheckBox("Animations", getSettings()->enableGifAnimations));
-
-    auto scaleBox = layout.emplace<QHBoxLayout>().withoutMargin();
-    {
-        scaleBox.emplace<QLabel>("Size:");
-
-        auto emoteScale = scaleBox.emplace<QSlider>(Qt::Horizontal);
-        emoteScale->setMinimum(5);
-        emoteScale->setMaximum(50);
-
-        auto scaleLabel = scaleBox.emplace<QLabel>("1.0");
-        scaleLabel->setFixedWidth(100);
-        QObject::connect(emoteScale.getElement(), &QSlider::valueChanged,
-                         [scaleLabel](int value) mutable {
-                             float f = float(value) / 10.f;
-                             scaleLabel->setText(QString::number(f));
-
-                             getSettings()->emoteScale.setValue(f);
-                         });
-
-        emoteScale->setValue(
-            std::max<int>(5, std::min<int>(50, int(getSettings()->emoteScale.getValue() * 10.f))));
-
-        scaleLabel->setText(QString::number(getSettings()->emoteScale.getValue()));
-    }
-
-    {
-        auto *combo = new QComboBox(this);
-        combo->addItems(
-            {"EmojiOne 2", "EmojiOne 3", "Twitter", "Facebook", "Apple", "Google", "Messenger"});
-
-        combo->setCurrentText(getSettings()->emojiSet);
-
-        QObject::connect(combo, &QComboBox::currentTextChanged, [](const QString &str) {
-            getSettings()->emojiSet = str;  //
-        });
-
-        auto hbox = layout.emplace<QHBoxLayout>().withoutMargin();
-        hbox.emplace<QLabel>("Emoji set:");
-        hbox.append(combo);
-    }
-
-    layout->addStretch(1);
-}
-
-void LookPage::addSplitHeaderTab(LayoutCreator<QVBoxLayout> layout)
-{
-    layout.append(this->createCheckBox("Show viewer count", getSettings()->showViewerCount));
-    layout.append(this->createCheckBox("Show title", getSettings()->showTitle));
-    layout.append(this->createCheckBox("Show game", getSettings()->showGame));
-    layout.append(this->createCheckBox("Show uptime", getSettings()->showUptime));
-
-    layout->addStretch(1);
-}
-
-void LookPage::addLastReadMessageIndicatorPatternSelector(LayoutCreator<QVBoxLayout> layout)
-{
-    // combo
-    auto *combo = new QComboBox(this);
-    combo->addItems({"Dotted line", "Solid line"});
-
-    const auto currentIndex = []() -> int {
-        switch (getApp()->settings->lastMessagePattern.getValue()) {
-            case Qt::SolidLine:
-                return 1;
-            case Qt::VerPattern:
-            default:
-                return 0;
-        }
-    }();
-    combo->setCurrentIndex(currentIndex);
-
-    QObject::connect(combo, static_cast<void (QComboBox::*)(int)>(&QComboBox::currentIndexChanged),
-                     [](int index) {
-                         getSettings()->lastMessagePattern = [&] {
-                             switch (index) {
-                                 case 1:
-                                     return Qt::SolidPattern;
-                                 case 0:
-                                 default:
-                                     return Qt::VerPattern;
-                             }
-                         }();
-                     });
-
-    // layout
-    auto hbox = layout.emplace<QHBoxLayout>().withoutMargin();
-    hbox.append(this->createCheckBox(LAST_MSG, getSettings()->showLastMessageIndicator));
-    hbox.append(combo);
-    hbox->addStretch(1);
-}
-
-ChannelPtr LookPage::createPreviewChannel()
-{
-    auto channel = ChannelPtr(new Channel("preview", Channel::Type::Misc));
-
-    {
-        auto message = MessagePtr(new Message());
-        message->addElement(new TimestampElement(QTime(8, 13, 42)));
-        message->addElement(
-            new ImageElement(Image::fromNonOwningPixmap(&getApp()->resources->twitch.moderator),
-                             MessageElement::BadgeChannelAuthority));
-        message->addElement(
-            new ImageElement(Image::fromNonOwningPixmap(&getApp()->resources->twitch.subscriber),
-                             MessageElement::BadgeSubscription));
-        message->addElement(new TextElement("username1:", MessageElement::Username,
-                                            QColor("#0094FF"), FontStyle::ChatMediumBold));
-        message->addElement(new TextElement("This is a preview message", MessageElement::Text));
-<<<<<<< HEAD
-        message->addElement(new EmoteElement(EmoteData(getApp()->resources->pajaDank),
-                                             MessageElement::Flags::AlwaysShow));
-        message->addElement(new TextElement("@fourtf", TextElement::BoldUsername,
-                                            MessageColor::Text, FontStyle::ChatMediumBold));
-        message->addElement(new TextElement("@fourtf", TextElement::NonBoldUsername));
-=======
-        message->addElement(
-            new ImageElement(Image::fromNonOwningPixmap(&getApp()->resources->pajaDank),
-                             MessageElement::Flags::AlwaysShow));
-        // message->addElement(new)
->>>>>>> 35d462d1
-        channel->addMessage(message);
-    }
-    {
-        auto message = MessagePtr(new Message());
-        message->addElement(new TimestampElement(QTime(8, 15, 21)));
-        message->addElement(
-            new ImageElement(Image::fromNonOwningPixmap(&getApp()->resources->twitch.broadcaster),
-                             MessageElement::BadgeChannelAuthority));
-        message->addElement(new TextElement("username2:", MessageElement::Username,
-                                            QColor("#FF6A00"), FontStyle::ChatMediumBold));
-        message->addElement(new TextElement("This is another one", MessageElement::Text));
-        // message->addElement(new ImageElement(
-        //    Image::fromNonOwningPixmap(&getApp()->resources->ppHop), MessageElement::BttvEmote));
-        message->addElement(
-            (new TextElement("www.fourtf.com", MessageElement::LowercaseLink, MessageColor::Link))
-                ->setLink(Link(Link::Url, "https://www.fourtf.com")));
-        message->addElement(
-            (new TextElement("wWw.FoUrTf.CoM", MessageElement::OriginalLink, MessageColor::Link))
-                ->setLink(Link(Link::Url, "https://www.fourtf.com")));
-        channel->addMessage(message);
-    }
-
-    return channel;
-}
-
-QLayout *LookPage::createThemeColorChanger()
-{
-    auto app = getApp();
-    QHBoxLayout *layout = new QHBoxLayout;
-
-    auto &themeHue = app->themes->themeHue;
-
-    // SLIDER
-    QSlider *slider = new QSlider(Qt::Horizontal);
-    layout->addWidget(slider);
-    slider->setValue(int(std::min(std::max(themeHue.getValue(), 0.0), 1.0) * 100));
-
-    // BUTTON
-    QPushButton *button = new QPushButton;
-    layout->addWidget(button);
-    button->setFlat(true);
-    button->setFixedWidth(64);
-
-    auto setButtonColor = [button, app](int value) mutable {
-        double newValue = value / 100.0;
-        app->themes->themeHue.setValue(newValue);
-
-        QPalette pal = button->palette();
-        QColor color;
-        color.setHsvF(newValue, 1.0, 1.0, 1.0);
-        pal.setColor(QPalette::Button, color);
-        button->setAutoFillBackground(true);
-        button->setPalette(pal);
-        button->update();
-    };
-
-    // SIGNALS
-    QObject::connect(slider, &QSlider::valueChanged, this, setButtonColor);
-
-    setButtonColor(themeHue * 100);
-
-    return layout;
-}
-
-QLayout *LookPage::createFontChanger()
-{
-    auto app = getApp();
-
-    QHBoxLayout *layout = new QHBoxLayout;
-    layout->setMargin(0);
-
-    // LABEL
-    QLabel *label = new QLabel();
-    layout->addWidget(label);
-
-    auto updateFontFamilyLabel = [=](auto) {
-        label->setText("Font (" + QString::fromStdString(app->fonts->chatFontFamily.getValue()) +
-                       ", " + QString::number(app->fonts->chatFontSize) + "pt)");
-    };
-
-    app->fonts->chatFontFamily.connectSimple(updateFontFamilyLabel, this->managedConnections_);
-    app->fonts->chatFontSize.connectSimple(updateFontFamilyLabel, this->managedConnections_);
-
-    // BUTTON
-    QPushButton *button = new QPushButton("Select");
-    layout->addWidget(button);
-    button->setSizePolicy(QSizePolicy::Fixed, QSizePolicy::Policy::Fixed);
-
-    QObject::connect(button, &QPushButton::clicked, [=]() {
-        QFontDialog dialog(app->fonts->getFont(Fonts::ChatMedium, 1.));
-
-        dialog.setWindowFlag(Qt::WindowStaysOnTopHint);
-
-        dialog.connect(&dialog, &QFontDialog::fontSelected, [=](const QFont &font) {
-            app->fonts->chatFontFamily = font.family().toStdString();
-            app->fonts->chatFontSize = font.pointSize();
-        });
-
-        dialog.show();
-        dialog.exec();
-    });
-
-    layout->addStretch(1);
-
-    return layout;
-}
-
-QLayout *LookPage::createUiScaleSlider()
-{
-    auto layout = new QHBoxLayout();
-    auto slider = new QSlider(Qt::Horizontal);
-    auto label = new QLabel();
-    layout->addWidget(slider);
-    layout->addWidget(label);
-
-    slider->setMinimum(WindowManager::uiScaleMin);
-    slider->setMaximum(WindowManager::uiScaleMax);
-    slider->setValue(WindowManager::clampUiScale(getSettings()->uiScale.getValue()));
-
-    label->setMinimumWidth(100);
-
-    QObject::connect(slider, &QSlider::valueChanged,
-                     [](auto value) { getSettings()->uiScale.setValue(value); });
-
-    getSettings()->uiScale.connect(
-        [label](auto, auto) { label->setText(QString::number(WindowManager::getUiScaleValue())); },
-        this->connections_);
-
-    return layout;
-}
-
-QLayout *LookPage::createBoldScaleSlider()
-{
-    auto layout = new QHBoxLayout();
-    auto slider = new QSlider(Qt::Horizontal);
-    auto label = new QLabel();
-
-    layout->addWidget(slider);
-    layout->addWidget(label);
-
-    slider->setMinimum(50);
-    slider->setMaximum(100);
-    slider->setValue(getSettings()->boldScale.getValue());
-
-    label->setMinimumWidth(100);
-
-    QObject::connect(slider, &QSlider::valueChanged,
-                     [](auto value) { getSettings()->boldScale.setValue(value); });
-    // show value
-    // getSettings()->boldScale.connect(
-    //    [label](auto, auto) {
-    //        label->setText(QString::number(getSettings()->boldScale.getValue()));
-    //    },
-    //    this->connections_);
-
-    QPushButton *button = new QPushButton("Reset");
-    layout->addWidget(button);
-    button->setSizePolicy(QSizePolicy::Fixed, QSizePolicy::Policy::Fixed);
-
-    QObject::connect(button, &QPushButton::clicked, [=]() {
-        getSettings()->boldScale.setValue(57);
-        slider->setValue(57);
-    });
-
-    return layout;
-}
-
-}  // namespace chatterino
+#include "LookPage.hpp"
+
+#include "Application.hpp"
+#include "singletons/WindowManager.hpp"
+#include "util/LayoutCreator.hpp"
+#include "util/RemoveScrollAreaBackground.hpp"
+#include "widgets/helper/Line.hpp"
+
+#include <QFontDialog>
+#include <QFormLayout>
+#include <QGroupBox>
+#include <QLabel>
+#include <QPushButton>
+#include <QScrollArea>
+#include <QSlider>
+#include <QVBoxLayout>
+
+#define THEME_ITEMS "White", "Light", "Dark", "Black"
+
+#define TAB_X "Show tab close button"
+#define TAB_PREF "Preferences button (ctrl+p to show)"
+#define TAB_USER "User button"
+
+// clang-format off
+#define TIMESTAMP_FORMATS "hh:mm a", "h:mm a", "hh:mm:ss a", "h:mm:ss a", "HH:mm", "H:mm", "HH:mm:ss", "H:mm:ss"
+// clang-format on
+
+#ifdef USEWINSDK
+#define WINDOW_TOPMOST "Window always on top"
+#else
+#define WINDOW_TOPMOST "Window always on top (requires restart)"
+#endif
+#define INPUT_EMPTY "Show input box when empty"
+#define LAST_MSG "Mark the last message you read"
+
+namespace chatterino {
+
+LookPage::LookPage()
+    : SettingsPage("Look", ":/images/theme.svg")
+{
+    this->initializeUi();
+}
+
+void LookPage::initializeUi()
+{
+    LayoutCreator<LookPage> layoutCreator(this);
+
+    auto layout = layoutCreator.emplace<QVBoxLayout>().withoutMargin();
+
+    // settings
+    auto tabs = layout.emplace<QTabWidget>();
+
+    this->addInterfaceTab(tabs.appendTab(new QVBoxLayout, "Interface"));
+    this->addMessageTab(tabs.appendTab(new QVBoxLayout, "Messages"));
+    this->addEmoteTab(tabs.appendTab(new QVBoxLayout, "Emotes"));
+    this->addSplitHeaderTab(tabs.appendTab(new QVBoxLayout, "Split header"));
+
+    layout->addStretch(1);
+
+    // preview
+    layout.emplace<Line>(false);
+
+    auto channelView = layout.emplace<ChannelView>();
+    auto channel = this->createPreviewChannel();
+    channelView->setChannel(channel);
+    channelView->setScaleIndependantHeight(74);
+}
+
+void LookPage::addInterfaceTab(LayoutCreator<QVBoxLayout> layout)
+{
+    // theme
+    {
+        auto *theme = this->createComboBox({THEME_ITEMS}, getApp()->themes->themeName);
+        QObject::connect(theme, &QComboBox::currentTextChanged,
+                         [](const QString &) { getApp()->windows->forceLayoutChannelViews(); });
+
+        auto box = layout.emplace<QHBoxLayout>().withoutMargin();
+        box.emplace<QLabel>("Theme: ");
+        box.append(theme);
+        box->addStretch(1);
+    }
+
+    // ui scale
+    {
+        auto box = layout.emplace<QHBoxLayout>().withoutMargin();
+        box.emplace<QLabel>("Window scale: ");
+        box.append(this->createUiScaleSlider());
+    }
+
+    layout.append(this->createCheckBox(WINDOW_TOPMOST, getSettings()->windowTopMost));
+
+    // --
+    layout.emplace<Line>(false);
+
+    // tab x
+    layout.append(this->createCheckBox(TAB_X, getSettings()->showTabCloseButton));
+
+// show buttons
+#ifndef USEWINSDK
+    layout.append(this->createCheckBox(TAB_PREF, getSettings()->hidePreferencesButton));
+    layout.append(this->createCheckBox(TAB_USER, getSettings()->hideUserButton));
+#endif
+
+    // empty input
+    layout.append(this->createCheckBox(INPUT_EMPTY, getSettings()->showEmptyInput));
+    layout.append(
+        this->createCheckBox("Show message length while typing", getSettings()->showMessageLength));
+    layout->addStretch(1);
+}
+
+void LookPage::addMessageTab(LayoutCreator<QVBoxLayout> layout)
+{
+    // font
+    layout.append(this->createFontChanger());
+
+    // bold-slider
+    {
+        auto box = layout.emplace<QHBoxLayout>().withoutMargin();
+        box.emplace<QLabel>("Boldness: ");
+        box.append(this->createBoldScaleSlider());
+    }
+    // --
+    layout.emplace<Line>(false);
+
+    // timestamps
+    {
+        auto box = layout.emplace<QHBoxLayout>().withoutMargin();
+        box.append(this->createCheckBox("Show timestamps", getSettings()->showTimestamps));
+        box.append(this->createComboBox({TIMESTAMP_FORMATS}, getSettings()->timestampFormat));
+        box->addStretch(1);
+    }
+
+    // badges
+    layout.append(this->createCheckBox("Show badges", getSettings()->showBadges));
+
+    // --
+    layout.emplace<Line>(false);
+
+    // seperate
+    layout.append(this->createCheckBox("Seperate lines", getSettings()->separateMessages));
+
+    // alternate
+    layout.append(
+        this->createCheckBox("Alternate background", getSettings()->alternateMessageBackground));
+
+    // --
+    layout.emplace<Line>(false);
+
+    // lowercase links
+    layout.append(this->createCheckBox("Lowercase domains", getSettings()->enableLowercaseLink));
+    // bold usernames
+    layout.append(this->createCheckBox("Bold @usernames", getSettings()->enableUsernameBold));
+
+    // collapsing
+    {
+        auto *combo = new QComboBox(this);
+        combo->addItems(
+            {"Never", "2", "3", "4", "5", "6", "7", "8", "9", "10", "11", "12", "13", "14", "15"});
+
+        const auto currentIndex = []() -> int {
+            auto val = getSettings()->collpseMessagesMinLines.getValue();
+            if (val > 0) {
+                --val;
+            }
+            return val;
+        }();
+        combo->setCurrentIndex(currentIndex);
+
+        QObject::connect(combo, &QComboBox::currentTextChanged, [](const QString &str) {
+            getSettings()->collpseMessagesMinLines = str.toInt();
+        });
+
+        auto hbox = layout.emplace<QHBoxLayout>().withoutMargin();
+        hbox.emplace<QLabel>("Collapse messages longer than");
+        hbox.append(combo);
+        hbox.emplace<QLabel>("lines");
+    }
+
+    // last read message
+    this->addLastReadMessageIndicatorPatternSelector(layout);
+
+    // --
+    layout->addStretch(1);
+}
+
+void LookPage::addEmoteTab(LayoutCreator<QVBoxLayout> layout)
+{
+    /*
+    emotes.append(
+        this->createCheckBox("Enable Twitch emotes", app->settings->enableTwitchEmotes));
+    emotes.append(this->createCheckBox("Enable BetterTTV emotes for Twitch",
+                                       app->settings->enableBttvEmotes));
+    emotes.append(this->createCheckBox("Enable FrankerFaceZ emotes for Twitch",
+                                       app->settings->enableFfzEmotes));
+    emotes.append(this->createCheckBox("Enable emojis", app->settings->enableEmojis));
+    */
+    layout.append(this->createCheckBox("Animations", getSettings()->enableGifAnimations));
+
+    auto scaleBox = layout.emplace<QHBoxLayout>().withoutMargin();
+    {
+        scaleBox.emplace<QLabel>("Size:");
+
+        auto emoteScale = scaleBox.emplace<QSlider>(Qt::Horizontal);
+        emoteScale->setMinimum(5);
+        emoteScale->setMaximum(50);
+
+        auto scaleLabel = scaleBox.emplace<QLabel>("1.0");
+        scaleLabel->setFixedWidth(100);
+        QObject::connect(emoteScale.getElement(), &QSlider::valueChanged,
+                         [scaleLabel](int value) mutable {
+                             float f = float(value) / 10.f;
+                             scaleLabel->setText(QString::number(f));
+
+                             getSettings()->emoteScale.setValue(f);
+                         });
+
+        emoteScale->setValue(
+            std::max<int>(5, std::min<int>(50, int(getSettings()->emoteScale.getValue() * 10.f))));
+
+        scaleLabel->setText(QString::number(getSettings()->emoteScale.getValue()));
+    }
+
+    {
+        auto *combo = new QComboBox(this);
+        combo->addItems(
+            {"EmojiOne 2", "EmojiOne 3", "Twitter", "Facebook", "Apple", "Google", "Messenger"});
+
+        combo->setCurrentText(getSettings()->emojiSet);
+
+        QObject::connect(combo, &QComboBox::currentTextChanged, [](const QString &str) {
+            getSettings()->emojiSet = str;  //
+        });
+
+        auto hbox = layout.emplace<QHBoxLayout>().withoutMargin();
+        hbox.emplace<QLabel>("Emoji set:");
+        hbox.append(combo);
+    }
+
+    layout->addStretch(1);
+}
+
+void LookPage::addSplitHeaderTab(LayoutCreator<QVBoxLayout> layout)
+{
+    layout.append(this->createCheckBox("Show viewer count", getSettings()->showViewerCount));
+    layout.append(this->createCheckBox("Show title", getSettings()->showTitle));
+    layout.append(this->createCheckBox("Show game", getSettings()->showGame));
+    layout.append(this->createCheckBox("Show uptime", getSettings()->showUptime));
+
+    layout->addStretch(1);
+}
+
+void LookPage::addLastReadMessageIndicatorPatternSelector(LayoutCreator<QVBoxLayout> layout)
+{
+    // combo
+    auto *combo = new QComboBox(this);
+    combo->addItems({"Dotted line", "Solid line"});
+
+    const auto currentIndex = []() -> int {
+        switch (getApp()->settings->lastMessagePattern.getValue()) {
+            case Qt::SolidLine:
+                return 1;
+            case Qt::VerPattern:
+            default:
+                return 0;
+        }
+    }();
+    combo->setCurrentIndex(currentIndex);
+
+    QObject::connect(combo, static_cast<void (QComboBox::*)(int)>(&QComboBox::currentIndexChanged),
+                     [](int index) {
+                         getSettings()->lastMessagePattern = [&] {
+                             switch (index) {
+                                 case 1:
+                                     return Qt::SolidPattern;
+                                 case 0:
+                                 default:
+                                     return Qt::VerPattern;
+                             }
+                         }();
+                     });
+
+    // layout
+    auto hbox = layout.emplace<QHBoxLayout>().withoutMargin();
+    hbox.append(this->createCheckBox(LAST_MSG, getSettings()->showLastMessageIndicator));
+    hbox.append(combo);
+    hbox->addStretch(1);
+}
+
+ChannelPtr LookPage::createPreviewChannel()
+{
+    auto channel = ChannelPtr(new Channel("preview", Channel::Type::Misc));
+
+    {
+        auto message = MessagePtr(new Message());
+        message->addElement(new TimestampElement(QTime(8, 13, 42)));
+        message->addElement(
+            new ImageElement(Image::fromNonOwningPixmap(&getApp()->resources->twitch.moderator),
+                             MessageElement::BadgeChannelAuthority));
+        message->addElement(
+            new ImageElement(Image::fromNonOwningPixmap(&getApp()->resources->twitch.subscriber),
+                             MessageElement::BadgeSubscription));
+        message->addElement(new TextElement("username1:", MessageElement::Username,
+                                            QColor("#0094FF"), FontStyle::ChatMediumBold));
+        message->addElement(new TextElement("This is a preview message", MessageElement::Text));
+        message->addElement(
+            new ImageElement(Image::fromNonOwningPixmap(&getApp()->resources->pajaDank),
+                             MessageElement::Flags::AlwaysShow));
+        message->addElement(new TextElement("@fourtf", TextElement::BoldUsername,
+                                            MessageColor::Text, FontStyle::ChatMediumBold));
+        message->addElement(new TextElement("@fourtf", TextElement::NonBoldUsername));
+        channel->addMessage(message);
+    }
+    {
+        auto message = MessagePtr(new Message());
+        message->addElement(new TimestampElement(QTime(8, 15, 21)));
+        message->addElement(
+            new ImageElement(Image::fromNonOwningPixmap(&getApp()->resources->twitch.broadcaster),
+                             MessageElement::BadgeChannelAuthority));
+        message->addElement(new TextElement("username2:", MessageElement::Username,
+                                            QColor("#FF6A00"), FontStyle::ChatMediumBold));
+        message->addElement(new TextElement("This is another one", MessageElement::Text));
+        // message->addElement(new ImageElement(
+        //    Image::fromNonOwningPixmap(&getApp()->resources->ppHop), MessageElement::BttvEmote));
+        message->addElement(
+            (new TextElement("www.fourtf.com", MessageElement::LowercaseLink, MessageColor::Link))
+                ->setLink(Link(Link::Url, "https://www.fourtf.com")));
+        message->addElement(
+            (new TextElement("wWw.FoUrTf.CoM", MessageElement::OriginalLink, MessageColor::Link))
+                ->setLink(Link(Link::Url, "https://www.fourtf.com")));
+        channel->addMessage(message);
+    }
+
+    return channel;
+}
+
+QLayout *LookPage::createThemeColorChanger()
+{
+    auto app = getApp();
+    QHBoxLayout *layout = new QHBoxLayout;
+
+    auto &themeHue = app->themes->themeHue;
+
+    // SLIDER
+    QSlider *slider = new QSlider(Qt::Horizontal);
+    layout->addWidget(slider);
+    slider->setValue(int(std::min(std::max(themeHue.getValue(), 0.0), 1.0) * 100));
+
+    // BUTTON
+    QPushButton *button = new QPushButton;
+    layout->addWidget(button);
+    button->setFlat(true);
+    button->setFixedWidth(64);
+
+    auto setButtonColor = [button, app](int value) mutable {
+        double newValue = value / 100.0;
+        app->themes->themeHue.setValue(newValue);
+
+        QPalette pal = button->palette();
+        QColor color;
+        color.setHsvF(newValue, 1.0, 1.0, 1.0);
+        pal.setColor(QPalette::Button, color);
+        button->setAutoFillBackground(true);
+        button->setPalette(pal);
+        button->update();
+    };
+
+    // SIGNALS
+    QObject::connect(slider, &QSlider::valueChanged, this, setButtonColor);
+
+    setButtonColor(themeHue * 100);
+
+    return layout;
+}
+
+QLayout *LookPage::createFontChanger()
+{
+    auto app = getApp();
+
+    QHBoxLayout *layout = new QHBoxLayout;
+    layout->setMargin(0);
+
+    // LABEL
+    QLabel *label = new QLabel();
+    layout->addWidget(label);
+
+    auto updateFontFamilyLabel = [=](auto) {
+        label->setText("Font (" + QString::fromStdString(app->fonts->chatFontFamily.getValue()) +
+                       ", " + QString::number(app->fonts->chatFontSize) + "pt)");
+    };
+
+    app->fonts->chatFontFamily.connectSimple(updateFontFamilyLabel, this->managedConnections_);
+    app->fonts->chatFontSize.connectSimple(updateFontFamilyLabel, this->managedConnections_);
+
+    // BUTTON
+    QPushButton *button = new QPushButton("Select");
+    layout->addWidget(button);
+    button->setSizePolicy(QSizePolicy::Fixed, QSizePolicy::Policy::Fixed);
+
+    QObject::connect(button, &QPushButton::clicked, [=]() {
+        QFontDialog dialog(app->fonts->getFont(Fonts::ChatMedium, 1.));
+
+        dialog.setWindowFlag(Qt::WindowStaysOnTopHint);
+
+        dialog.connect(&dialog, &QFontDialog::fontSelected, [=](const QFont &font) {
+            app->fonts->chatFontFamily = font.family().toStdString();
+            app->fonts->chatFontSize = font.pointSize();
+        });
+
+        dialog.show();
+        dialog.exec();
+    });
+
+    layout->addStretch(1);
+
+    return layout;
+}
+
+QLayout *LookPage::createUiScaleSlider()
+{
+    auto layout = new QHBoxLayout();
+    auto slider = new QSlider(Qt::Horizontal);
+    auto label = new QLabel();
+    layout->addWidget(slider);
+    layout->addWidget(label);
+
+    slider->setMinimum(WindowManager::uiScaleMin);
+    slider->setMaximum(WindowManager::uiScaleMax);
+    slider->setValue(WindowManager::clampUiScale(getSettings()->uiScale.getValue()));
+
+    label->setMinimumWidth(100);
+
+    QObject::connect(slider, &QSlider::valueChanged,
+                     [](auto value) { getSettings()->uiScale.setValue(value); });
+
+    getSettings()->uiScale.connect(
+        [label](auto, auto) { label->setText(QString::number(WindowManager::getUiScaleValue())); },
+        this->connections_);
+
+    return layout;
+}
+
+QLayout *LookPage::createBoldScaleSlider()
+{
+    auto layout = new QHBoxLayout();
+    auto slider = new QSlider(Qt::Horizontal);
+    auto label = new QLabel();
+
+    layout->addWidget(slider);
+    layout->addWidget(label);
+
+    slider->setMinimum(50);
+    slider->setMaximum(100);
+    slider->setValue(getSettings()->boldScale.getValue());
+
+    label->setMinimumWidth(100);
+
+    QObject::connect(slider, &QSlider::valueChanged,
+                     [](auto value) { getSettings()->boldScale.setValue(value); });
+    // show value
+    // getSettings()->boldScale.connect(
+    //    [label](auto, auto) {
+    //        label->setText(QString::number(getSettings()->boldScale.getValue()));
+    //    },
+    //    this->connections_);
+
+    QPushButton *button = new QPushButton("Reset");
+    layout->addWidget(button);
+    button->setSizePolicy(QSizePolicy::Fixed, QSizePolicy::Policy::Fixed);
+
+    QObject::connect(button, &QPushButton::clicked, [=]() {
+        getSettings()->boldScale.setValue(57);
+        slider->setValue(57);
+    });
+
+    return layout;
+}
+
+}  // namespace chatterino
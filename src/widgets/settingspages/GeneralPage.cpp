#include "GeneralPage.hpp"

#include <QFontDialog>
#include <QLabel>
#include <QScrollArea>

#include "Application.hpp"
#include "singletons/Fonts.hpp"
#include "singletons/Paths.hpp"
#include "singletons/Theme.hpp"
#include "singletons/WindowManager.hpp"
#include "util/FuzzyConvert.hpp"
#include "util/Helpers.hpp"
#include "widgets/helper/Line.hpp"

#define CHROME_EXTENSION_LINK                                           \
    "https://chrome.google.com/webstore/detail/chatterino-native-host/" \
    "glknmaideaikkmemifbfkhnomoknepka"
#define FIREFOX_EXTENSION_LINK \
    "https://addons.mozilla.org/en-US/firefox/addon/chatterino-native-host/"

namespace chatterino {

TitleLabel *SettingsLayout::addTitle(const QString &title)
{
    auto label = new TitleLabel(title + ":");

    if (this->count() != 0)
        this->addSpacing(16);

    this->addWidget(label);
    return label;
}

TitleLabel2 *SettingsLayout::addTitle2(const QString &title)
{
    auto label = new TitleLabel2(title);

    this->addSpacing(16);

    this->addWidget(label);
    return label;
}

QCheckBox *SettingsLayout::addCheckbox(const QString &text,
                                       BoolSetting &setting)
{
    auto check = new QCheckBox(text);

    // update when setting changes
    setting.connect(
        [check](const bool &value, auto) { check->setChecked(value); },
        this->managedConnections_);

    // update setting on toggle
    QObject::connect(check, &QCheckBox::toggled, this,
                     [&setting](bool state) { setting = state; });

    this->addWidget(check);
    return check;
}

ComboBox *SettingsLayout::addDropdown(const QString &text,
                                      const QStringList &list)
{
    auto layout = new QHBoxLayout;
    auto combo = new ComboBox;
    combo->setFocusPolicy(Qt::StrongFocus);
    combo->addItems(list);

    layout->addWidget(new QLabel(text + ":"));
    layout->addStretch(1);
    layout->addWidget(combo);

    this->addLayout(layout);
    return combo;
}

ComboBox *SettingsLayout::addDropdown(
    const QString &text, const QStringList &items,
    pajlada::Settings::Setting<QString> &setting, bool editable)
{
    auto combo = this->addDropdown(text, items);

    if (editable)
        combo->setEditable(true);

    // update when setting changes
    setting.connect(
        [combo](const QString &value, auto) { combo->setCurrentText(value); },
        this->managedConnections_);

    QObject::connect(combo, &QComboBox::currentTextChanged,
                     [&setting](const QString &newValue) {
                         setting = newValue;
                         getApp()->windows->forceLayoutChannelViews();
                     });

    return combo;
}

DescriptionLabel *SettingsLayout::addDescription(const QString &text)
{
    auto label = new DescriptionLabel(text);

    label->setTextInteractionFlags(Qt::TextBrowserInteraction |
                                   Qt::LinksAccessibleByKeyboard);
    label->setOpenExternalLinks(true);
    label->setWordWrap(true);

    this->addWidget(label);

    return label;
}

void SettingsLayout::addSeperator()
{
    this->addWidget(new Line(false));
}

GeneralPage::GeneralPage()
    : SettingsPage("General", ":/settings/about.svg")
{
    auto y = new QVBoxLayout;
    auto scroll = new QScrollArea;
    scroll->setWidgetResizable(true);
    y->addWidget(scroll);
    auto x = new QHBoxLayout;
    auto layout = new SettingsLayout;
    x->addStretch(1);
    x->addLayout(layout, 0);
    x->addStretch(1);
    auto z = new QFrame;
    z->setLayout(x);
    scroll->setWidget(z);
    this->setLayout(y);

    this->initLayout(*layout);

    layout->addStretch(1);

    this->initExtra();
}

void GeneralPage::initLayout(SettingsLayout &layout)
{
    auto &s = *getSettings();

    layout.addTitle("Appearance");
    layout.addDropdown("Theme", {"White", "Light", "Dark", "Black"},
                       getApp()->themes->themeName);
    layout.addDropdown<QString>(
        "Font", {"Segoe UI", "Arial", "Choose..."},
        getApp()->fonts->chatFontFamily, [](auto val) { return val; },
        [this](auto args) { return this->getFont(args); });
    layout.addDropdown<int>(
        "Font size", {"9pt", "10pt", "12pt", "14pt", "16pt", "20pt"},
        getApp()->fonts->chatFontSize,
        [](auto val) { return QString::number(val) + "pt"; },
        [](auto args) { return fuzzyToInt(args.value, 10); });
    layout.addDropdown<float>(
        "UI Scale",
        {"0.5x", "0.6x", "0.7x", "0.8x", "0.9x", "Default", "1.2x", "1.4x",
         "1.6x", "1.8x", "2x", "2.33x", "2.66x", "3x", "3.5x", "4x"},
        s.uiScale,
        [](auto val) {
            if (val == 1)
                return QString("Default");
            else
                return QString::number(val) + "x";
        },
        [](auto args) { return fuzzyToFloat(args.value, 1.f); });
    layout.addCheckbox("Always on top", s.windowTopMost);

    layout.addTitle("Interface");
    layout.addDropdown<float>(
        "Mouse scroll speed", {"0.5x", "0.75x", "Default", "1.5x", "2x"},
        s.mouseScrollMultiplier,
        [](auto val) {
            if (val == 1)
                return QString("Default");
            else
                return QString::number(val) + "x";
        },
        [](auto args) { return fuzzyToFloat(args.value, 1.f); });
    layout.addCheckbox("Smooth scrolling", s.enableSmoothScrolling);
    layout.addCheckbox("Smooth scrolling on new messages.",
                       s.enableSmoothScrollingNewMessages);
    layout.addCheckbox("Pause chat while hovering", s.pauseChatOnHover);
    layout.addCheckbox("Show tab close button", s.showTabCloseButton);
    layout.addCheckbox("Show input when empty", s.showEmptyInput);
    layout.addCheckbox("Show input message length", s.showMessageLength);

    layout.addTitle("Messages");
    layout.addCheckbox("Timestamps", s.showTimestamps);
    layout.addDropdown("Timestamp format",
                       {"h:mm", "hh:mm", "h:mm a", "hh:mm a"},
                       s.timestampFormat, true);
    layout.addDropdown<int>(
        "Collapse messages",
        {"Never", "Longer than 2 lines", "Longer than 3 lines",
         "Longer than 4 lines", "Longer than 5 lines"},
        s.collpseMessagesMinLines,
        [](auto val) {
            return val ? QString("After ") + QString::number(val) + " lines"
                       : QString("Never");
        },
        [](auto args) { return fuzzyToInt(args.value, 0); });
    layout.addCheckbox("Seperate with lines", s.separateMessages);
    layout.addCheckbox("Alternate background color", s.alternateMessages);
    // layout.addCheckbox("Mark last message you read");
    // layout.addDropdown("Last read message style", {"Default"});

    layout.addTitle("Emotes");
    layout.addDropdown<float>(
        "Emote size", {"0.5x", "0.75x", "Default", "1.25x", "1.5x", "2x"},
        s.emoteScale,
        [](auto val) {
            if (val == 1)
                return QString("Default");
            else
                return QString::number(val) + "x";
        },
        [](auto args) { return fuzzyToFloat(args.value, 1.f); });
    layout.addCheckbox("Gif animations", s.animateEmotes);
    layout.addCheckbox("Animate only when focused", s.animationsWhenFocused);
    layout.addDropdown("Emoji set",
                       {"EmojiOne 2", "EmojiOne 3", "Twitter", "Facebook",
                        "Apple", "Google", "Messenger"},
                       s.emojiSet);

    layout.addTitle("Badges");
    layout.addCheckbox("Show authority badges (staff, admin)",
                       getSettings()->showBadgesGlobalAuthority);
    layout.addCheckbox("Show channel badges (broadcaster, moderator)",
                       getSettings()->showBadgesChannelAuthority);
    layout.addCheckbox("Show subscriber badges ",
                       getSettings()->showBadgesSubscription);
    layout.addCheckbox("Show vanity badges (prime, bits, subgifter)",
                       getSettings()->showBadgesVanity);
    layout.addCheckbox("Show chatterino badges",
                       getSettings()->showBadgesChatterino);

    layout.addTitle("Header");
    layout.addCheckbox("Show stream uptime", s.headerUptime);
    layout.addCheckbox("Show stream viewer count", s.headerViewerCount);
    layout.addCheckbox("Show stream category", s.headerGame);
    layout.addCheckbox("Show stream title", s.headerStreamTitle);

    layout.addTitle("Miscellaneous");
    layout.addCheckbox("Show joined users (< 1000 chatters)", s.showJoins);
    layout.addCheckbox("Show parted users (< 1000 chatters)", s.showParts);
    layout.addDropdown("Boldness", {"Not implemented"});
    layout.addCheckbox("Lowercase domains", s.lowercaseDomains);
    layout.addCheckbox("Bold @usernames", s.boldUsernames);
    layout.addCheckbox("Show link info when hovering", s.linkInfoTooltip);
    layout.addCheckbox("Double click links to open", s.linksDoubleClickOnly);
    layout.addCheckbox("Unshorten links", s.unshortLinks);
    layout.addCheckbox("Show live indicator in tabs", s.showTabLive);

    layout.addSpacing(16);
    layout.addSeperator();

    layout.addTitle2("Misc");
    layout.addCheckbox("Show twitch whispers inline", s.inlineWhispers);
<<<<<<< HEAD
    layout.addDropdown("Historic messages appearance",
                       {"Crossed and Greyed", "Crossed", "Greyed", "No change"},
                       s.historicMessagesAppearance);
=======
    layout.addCheckbox("Grey out historic messages", s.greyOutHistoricMessages);
    layout.addCheckbox("Emphasize deleted messages", s.redDisabledMessages);
>>>>>>> 11a63452

    /*
    layout.addTitle2("Cache");
    layout.addDescription("Chatterino saves files on disk to speed up loading "
                          "times and reduce network usage.");
    this->cachePath = layout.addDescription("%cachePath%");
    layout.addDropdown("Cache directory", {"Automatic"});
    */

    layout.addTitle2("Browser Integration");
    layout.addDescription("The browser extension replaces the default "
                          "Twitch.tv chat with chatterino.");

    layout.addDescription(
        createNamedLink(CHROME_EXTENSION_LINK, "Download for Google Chrome"));
    layout.addDescription(
        createNamedLink(FIREFOX_EXTENSION_LINK, "Download for Firefox"));

    /*
    layout.addTitle2("Streamlink");
    layout.addDescription("Streamlinks allows you to watch streams with "
                          "desktop media players like VLC.");
    layout.addDescription(
        createNamedLink("https://streamlink.github.io/", "Website") + " " +
        createNamedLink("https://github.com/streamlink/streamlink/"
                        "releases/latest",
                        "Download"));

    layout.addDropdown("Executable path", {"Automatic"});
    layout.addDropdown("Preferred quality", {"Choose", "Source", "High",
                                             "Medium", "Low", "Audio only"});
    layout.addDropdown("Command line arguments", {"..."});
    */
}

void GeneralPage::initExtra()
{
    /// update cache path
    if (this->cachePath)
    {
        getSettings()->cachePath.connect(
            [cachePath = this->cachePath](const auto &, auto) mutable {
                QString newPath = getPaths()->cacheDirectory();

                QString pathShortened = "Current location: <a href=\"file:///" +
                                        newPath + "\">" +
                                        shortenString(newPath, 50) + "</a>";

                cachePath->setText(pathShortened);
                cachePath->setToolTip(newPath);
            });
    }
}

QString GeneralPage::getFont(const DropdownArgs &args) const
{
    if (args.combobox->currentIndex() == args.combobox->count() - 1)
    {
        args.combobox->setCurrentIndex(0);
        args.combobox->setEditText("Choosing...");
        QFontDialog dialog(getApp()->fonts->getFont(FontStyle::ChatMedium, 1.));

        dialog.setWindowFlag(Qt::WindowStaysOnTopHint);

        auto ok = bool();
        auto font = dialog.getFont(&ok);

        if (ok)
            return font.family();
        else
            return args.combobox->itemText(0);
    }
    return args.value;
}

}  // namespace chatterino
<|MERGE_RESOLUTION|>--- conflicted
+++ resolved
@@ -1,349 +1,385 @@
-#include "GeneralPage.hpp"
-
-#include <QFontDialog>
-#include <QLabel>
-#include <QScrollArea>
-
-#include "Application.hpp"
-#include "singletons/Fonts.hpp"
-#include "singletons/Paths.hpp"
-#include "singletons/Theme.hpp"
-#include "singletons/WindowManager.hpp"
-#include "util/FuzzyConvert.hpp"
-#include "util/Helpers.hpp"
-#include "widgets/helper/Line.hpp"
-
-#define CHROME_EXTENSION_LINK                                           \
-    "https://chrome.google.com/webstore/detail/chatterino-native-host/" \
-    "glknmaideaikkmemifbfkhnomoknepka"
-#define FIREFOX_EXTENSION_LINK \
-    "https://addons.mozilla.org/en-US/firefox/addon/chatterino-native-host/"
-
-namespace chatterino {
-
-TitleLabel *SettingsLayout::addTitle(const QString &title)
-{
-    auto label = new TitleLabel(title + ":");
-
-    if (this->count() != 0)
-        this->addSpacing(16);
-
-    this->addWidget(label);
-    return label;
-}
-
-TitleLabel2 *SettingsLayout::addTitle2(const QString &title)
-{
-    auto label = new TitleLabel2(title);
-
-    this->addSpacing(16);
-
-    this->addWidget(label);
-    return label;
-}
-
-QCheckBox *SettingsLayout::addCheckbox(const QString &text,
-                                       BoolSetting &setting)
-{
-    auto check = new QCheckBox(text);
-
-    // update when setting changes
-    setting.connect(
-        [check](const bool &value, auto) { check->setChecked(value); },
-        this->managedConnections_);
-
-    // update setting on toggle
-    QObject::connect(check, &QCheckBox::toggled, this,
-                     [&setting](bool state) { setting = state; });
-
-    this->addWidget(check);
-    return check;
-}
-
-ComboBox *SettingsLayout::addDropdown(const QString &text,
-                                      const QStringList &list)
-{
-    auto layout = new QHBoxLayout;
-    auto combo = new ComboBox;
-    combo->setFocusPolicy(Qt::StrongFocus);
-    combo->addItems(list);
-
-    layout->addWidget(new QLabel(text + ":"));
-    layout->addStretch(1);
-    layout->addWidget(combo);
-
-    this->addLayout(layout);
-    return combo;
-}
-
-ComboBox *SettingsLayout::addDropdown(
-    const QString &text, const QStringList &items,
-    pajlada::Settings::Setting<QString> &setting, bool editable)
-{
-    auto combo = this->addDropdown(text, items);
-
-    if (editable)
-        combo->setEditable(true);
-
-    // update when setting changes
-    setting.connect(
-        [combo](const QString &value, auto) { combo->setCurrentText(value); },
-        this->managedConnections_);
-
-    QObject::connect(combo, &QComboBox::currentTextChanged,
-                     [&setting](const QString &newValue) {
-                         setting = newValue;
-                         getApp()->windows->forceLayoutChannelViews();
-                     });
-
-    return combo;
-}
-
-DescriptionLabel *SettingsLayout::addDescription(const QString &text)
-{
-    auto label = new DescriptionLabel(text);
-
-    label->setTextInteractionFlags(Qt::TextBrowserInteraction |
-                                   Qt::LinksAccessibleByKeyboard);
-    label->setOpenExternalLinks(true);
-    label->setWordWrap(true);
-
-    this->addWidget(label);
-
-    return label;
-}
-
-void SettingsLayout::addSeperator()
-{
-    this->addWidget(new Line(false));
-}
-
-GeneralPage::GeneralPage()
-    : SettingsPage("General", ":/settings/about.svg")
-{
-    auto y = new QVBoxLayout;
-    auto scroll = new QScrollArea;
-    scroll->setWidgetResizable(true);
-    y->addWidget(scroll);
-    auto x = new QHBoxLayout;
-    auto layout = new SettingsLayout;
-    x->addStretch(1);
-    x->addLayout(layout, 0);
-    x->addStretch(1);
-    auto z = new QFrame;
-    z->setLayout(x);
-    scroll->setWidget(z);
-    this->setLayout(y);
-
-    this->initLayout(*layout);
-
-    layout->addStretch(1);
-
-    this->initExtra();
-}
-
-void GeneralPage::initLayout(SettingsLayout &layout)
-{
-    auto &s = *getSettings();
-
-    layout.addTitle("Appearance");
-    layout.addDropdown("Theme", {"White", "Light", "Dark", "Black"},
-                       getApp()->themes->themeName);
-    layout.addDropdown<QString>(
-        "Font", {"Segoe UI", "Arial", "Choose..."},
-        getApp()->fonts->chatFontFamily, [](auto val) { return val; },
-        [this](auto args) { return this->getFont(args); });
-    layout.addDropdown<int>(
-        "Font size", {"9pt", "10pt", "12pt", "14pt", "16pt", "20pt"},
-        getApp()->fonts->chatFontSize,
-        [](auto val) { return QString::number(val) + "pt"; },
-        [](auto args) { return fuzzyToInt(args.value, 10); });
-    layout.addDropdown<float>(
-        "UI Scale",
-        {"0.5x", "0.6x", "0.7x", "0.8x", "0.9x", "Default", "1.2x", "1.4x",
-         "1.6x", "1.8x", "2x", "2.33x", "2.66x", "3x", "3.5x", "4x"},
-        s.uiScale,
-        [](auto val) {
-            if (val == 1)
-                return QString("Default");
-            else
-                return QString::number(val) + "x";
-        },
-        [](auto args) { return fuzzyToFloat(args.value, 1.f); });
-    layout.addCheckbox("Always on top", s.windowTopMost);
-
-    layout.addTitle("Interface");
-    layout.addDropdown<float>(
-        "Mouse scroll speed", {"0.5x", "0.75x", "Default", "1.5x", "2x"},
-        s.mouseScrollMultiplier,
-        [](auto val) {
-            if (val == 1)
-                return QString("Default");
-            else
-                return QString::number(val) + "x";
-        },
-        [](auto args) { return fuzzyToFloat(args.value, 1.f); });
-    layout.addCheckbox("Smooth scrolling", s.enableSmoothScrolling);
-    layout.addCheckbox("Smooth scrolling on new messages.",
-                       s.enableSmoothScrollingNewMessages);
-    layout.addCheckbox("Pause chat while hovering", s.pauseChatOnHover);
-    layout.addCheckbox("Show tab close button", s.showTabCloseButton);
-    layout.addCheckbox("Show input when empty", s.showEmptyInput);
-    layout.addCheckbox("Show input message length", s.showMessageLength);
-
-    layout.addTitle("Messages");
-    layout.addCheckbox("Timestamps", s.showTimestamps);
-    layout.addDropdown("Timestamp format",
-                       {"h:mm", "hh:mm", "h:mm a", "hh:mm a"},
-                       s.timestampFormat, true);
-    layout.addDropdown<int>(
-        "Collapse messages",
-        {"Never", "Longer than 2 lines", "Longer than 3 lines",
-         "Longer than 4 lines", "Longer than 5 lines"},
-        s.collpseMessagesMinLines,
-        [](auto val) {
-            return val ? QString("After ") + QString::number(val) + " lines"
-                       : QString("Never");
-        },
-        [](auto args) { return fuzzyToInt(args.value, 0); });
-    layout.addCheckbox("Seperate with lines", s.separateMessages);
-    layout.addCheckbox("Alternate background color", s.alternateMessages);
-    // layout.addCheckbox("Mark last message you read");
-    // layout.addDropdown("Last read message style", {"Default"});
-
-    layout.addTitle("Emotes");
-    layout.addDropdown<float>(
-        "Emote size", {"0.5x", "0.75x", "Default", "1.25x", "1.5x", "2x"},
-        s.emoteScale,
-        [](auto val) {
-            if (val == 1)
-                return QString("Default");
-            else
-                return QString::number(val) + "x";
-        },
-        [](auto args) { return fuzzyToFloat(args.value, 1.f); });
-    layout.addCheckbox("Gif animations", s.animateEmotes);
-    layout.addCheckbox("Animate only when focused", s.animationsWhenFocused);
-    layout.addDropdown("Emoji set",
-                       {"EmojiOne 2", "EmojiOne 3", "Twitter", "Facebook",
-                        "Apple", "Google", "Messenger"},
-                       s.emojiSet);
-
-    layout.addTitle("Badges");
-    layout.addCheckbox("Show authority badges (staff, admin)",
-                       getSettings()->showBadgesGlobalAuthority);
-    layout.addCheckbox("Show channel badges (broadcaster, moderator)",
-                       getSettings()->showBadgesChannelAuthority);
-    layout.addCheckbox("Show subscriber badges ",
-                       getSettings()->showBadgesSubscription);
-    layout.addCheckbox("Show vanity badges (prime, bits, subgifter)",
-                       getSettings()->showBadgesVanity);
-    layout.addCheckbox("Show chatterino badges",
-                       getSettings()->showBadgesChatterino);
-
-    layout.addTitle("Header");
-    layout.addCheckbox("Show stream uptime", s.headerUptime);
-    layout.addCheckbox("Show stream viewer count", s.headerViewerCount);
-    layout.addCheckbox("Show stream category", s.headerGame);
-    layout.addCheckbox("Show stream title", s.headerStreamTitle);
-
-    layout.addTitle("Miscellaneous");
-    layout.addCheckbox("Show joined users (< 1000 chatters)", s.showJoins);
-    layout.addCheckbox("Show parted users (< 1000 chatters)", s.showParts);
-    layout.addDropdown("Boldness", {"Not implemented"});
-    layout.addCheckbox("Lowercase domains", s.lowercaseDomains);
-    layout.addCheckbox("Bold @usernames", s.boldUsernames);
-    layout.addCheckbox("Show link info when hovering", s.linkInfoTooltip);
-    layout.addCheckbox("Double click links to open", s.linksDoubleClickOnly);
-    layout.addCheckbox("Unshorten links", s.unshortLinks);
-    layout.addCheckbox("Show live indicator in tabs", s.showTabLive);
-
-    layout.addSpacing(16);
-    layout.addSeperator();
-
-    layout.addTitle2("Misc");
-    layout.addCheckbox("Show twitch whispers inline", s.inlineWhispers);
-<<<<<<< HEAD
-    layout.addDropdown("Historic messages appearance",
-                       {"Crossed and Greyed", "Crossed", "Greyed", "No change"},
-                       s.historicMessagesAppearance);
-=======
-    layout.addCheckbox("Grey out historic messages", s.greyOutHistoricMessages);
-    layout.addCheckbox("Emphasize deleted messages", s.redDisabledMessages);
->>>>>>> 11a63452
-
-    /*
-    layout.addTitle2("Cache");
-    layout.addDescription("Chatterino saves files on disk to speed up loading "
-                          "times and reduce network usage.");
-    this->cachePath = layout.addDescription("%cachePath%");
-    layout.addDropdown("Cache directory", {"Automatic"});
-    */
-
-    layout.addTitle2("Browser Integration");
-    layout.addDescription("The browser extension replaces the default "
-                          "Twitch.tv chat with chatterino.");
-
-    layout.addDescription(
-        createNamedLink(CHROME_EXTENSION_LINK, "Download for Google Chrome"));
-    layout.addDescription(
-        createNamedLink(FIREFOX_EXTENSION_LINK, "Download for Firefox"));
-
-    /*
-    layout.addTitle2("Streamlink");
-    layout.addDescription("Streamlinks allows you to watch streams with "
-                          "desktop media players like VLC.");
-    layout.addDescription(
-        createNamedLink("https://streamlink.github.io/", "Website") + " " +
-        createNamedLink("https://github.com/streamlink/streamlink/"
-                        "releases/latest",
-                        "Download"));
-
-    layout.addDropdown("Executable path", {"Automatic"});
-    layout.addDropdown("Preferred quality", {"Choose", "Source", "High",
-                                             "Medium", "Low", "Audio only"});
-    layout.addDropdown("Command line arguments", {"..."});
-    */
-}
-
-void GeneralPage::initExtra()
-{
-    /// update cache path
-    if (this->cachePath)
-    {
-        getSettings()->cachePath.connect(
-            [cachePath = this->cachePath](const auto &, auto) mutable {
-                QString newPath = getPaths()->cacheDirectory();
-
-                QString pathShortened = "Current location: <a href=\"file:///" +
-                                        newPath + "\">" +
-                                        shortenString(newPath, 50) + "</a>";
-
-                cachePath->setText(pathShortened);
-                cachePath->setToolTip(newPath);
-            });
-    }
-}
-
-QString GeneralPage::getFont(const DropdownArgs &args) const
-{
-    if (args.combobox->currentIndex() == args.combobox->count() - 1)
-    {
-        args.combobox->setCurrentIndex(0);
-        args.combobox->setEditText("Choosing...");
-        QFontDialog dialog(getApp()->fonts->getFont(FontStyle::ChatMedium, 1.));
-
-        dialog.setWindowFlag(Qt::WindowStaysOnTopHint);
-
-        auto ok = bool();
-        auto font = dialog.getFont(&ok);
-
-        if (ok)
-            return font.family();
-        else
-            return args.combobox->itemText(0);
-    }
-    return args.value;
-}
-
-}  // namespace chatterino
+#include "GeneralPage.hpp"
+
+#include <QFontDialog>
+#include <QLabel>
+#include <QScrollArea>
+
+#include "Application.hpp"
+#include "singletons/Fonts.hpp"
+#include "singletons/Paths.hpp"
+#include "singletons/Theme.hpp"
+#include "singletons/WindowManager.hpp"
+#include "util/FuzzyConvert.hpp"
+#include "util/Helpers.hpp"
+#include "widgets/helper/Line.hpp"
+
+#define CHROME_EXTENSION_LINK                                           \
+    "https://chrome.google.com/webstore/detail/chatterino-native-host/" \
+    "glknmaideaikkmemifbfkhnomoknepka"
+#define FIREFOX_EXTENSION_LINK \
+    "https://addons.mozilla.org/en-US/firefox/addon/chatterino-native-host/"
+
+namespace chatterino {
+
+TitleLabel *SettingsLayout::addTitle(const QString &title)
+{
+    auto label = new TitleLabel(title + ":");
+
+    if (this->count() != 0)
+        this->addSpacing(16);
+
+    this->addWidget(label);
+    return label;
+}
+
+TitleLabel2 *SettingsLayout::addTitle2(const QString &title)
+{
+    auto label = new TitleLabel2(title);
+
+    this->addSpacing(16);
+
+    this->addWidget(label);
+    return label;
+}
+
+QCheckBox *SettingsLayout::addCheckbox(const QString &text,
+                                       BoolSetting &setting)
+{
+    auto check = new QCheckBox(text);
+
+    // update when setting changes
+    setting.connect(
+        [check](const bool &value, auto) { check->setChecked(value); },
+        this->managedConnections_);
+
+    // update setting on toggle
+    QObject::connect(check, &QCheckBox::toggled, this,
+                     [&setting](bool state) { setting = state; });
+
+    this->addWidget(check);
+    return check;
+}
+
+ComboBox *SettingsLayout::addDropdown(const QString &text,
+                                      const QStringList &list)
+{
+    auto layout = new QHBoxLayout;
+    auto combo = new ComboBox;
+    combo->setFocusPolicy(Qt::StrongFocus);
+    combo->addItems(list);
+
+    layout->addWidget(new QLabel(text + ":"));
+    layout->addStretch(1);
+    layout->addWidget(combo);
+
+    this->addLayout(layout);
+    return combo;
+}
+
+ComboBox *SettingsLayout::addDropdown(
+    const QString &text, const QStringList &items,
+    pajlada::Settings::Setting<QString> &setting, bool editable)
+{
+    auto combo = this->addDropdown(text, items);
+
+    if (editable)
+        combo->setEditable(true);
+
+    // update when setting changes
+    setting.connect(
+        [combo](const QString &value, auto) { combo->setCurrentText(value); },
+        this->managedConnections_);
+
+    QObject::connect(combo, &QComboBox::currentTextChanged,
+                     [&setting](const QString &newValue) {
+                         setting = newValue;
+                         getApp()->windows->forceLayoutChannelViews();
+                     });
+
+    return combo;
+}
+
+DescriptionLabel *SettingsLayout::addDescription(const QString &text)
+{
+    auto label = new DescriptionLabel(text);
+
+    label->setTextInteractionFlags(Qt::TextBrowserInteraction |
+                                   Qt::LinksAccessibleByKeyboard);
+    label->setOpenExternalLinks(true);
+    label->setWordWrap(true);
+
+    this->addWidget(label);
+
+    return label;
+}
+
+void SettingsLayout::addSeperator()
+{
+    this->addWidget(new Line(false));
+}
+
+GeneralPage::GeneralPage()
+    : SettingsPage("General", ":/settings/about.svg")
+{
+    auto y = new QVBoxLayout;
+    auto scroll = new QScrollArea;
+    scroll->setWidgetResizable(true);
+    y->addWidget(scroll);
+    auto x = new QHBoxLayout;
+    auto layout = new SettingsLayout;
+    x->addStretch(1);
+    x->addLayout(layout, 0);
+    x->addStretch(1);
+    auto z = new QFrame;
+    z->setLayout(x);
+    scroll->setWidget(z);
+    this->setLayout(y);
+
+    this->initLayout(*layout);
+
+    layout->addStretch(1);
+
+    this->initExtra();
+}
+
+void GeneralPage::initLayout(SettingsLayout &layout)
+{
+    auto &s = *getSettings();
+
+    layout.addTitle("Appearance");
+    layout.addDropdown("Theme", {"White", "Light", "Dark", "Black"},
+                       getApp()->themes->themeName);
+    layout.addDropdown<QString>(
+        "Font", {"Segoe UI", "Arial", "Choose..."},
+        getApp()->fonts->chatFontFamily, [](auto val) { return val; },
+        [this](auto args) { return this->getFont(args); });
+    layout.addDropdown<int>(
+        "Font size", {"9pt", "10pt", "12pt", "14pt", "16pt", "20pt"},
+        getApp()->fonts->chatFontSize,
+        [](auto val) { return QString::number(val) + "pt"; },
+        [](auto args) { return fuzzyToInt(args.value, 10); });
+    layout.addDropdown<float>(
+        "UI Scale",
+        {"0.5x", "0.6x", "0.7x", "0.8x", "0.9x", "Default", "1.2x", "1.4x",
+         "1.6x", "1.8x", "2x", "2.33x", "2.66x", "3x", "3.5x", "4x"},
+        s.uiScale,
+        [](auto val) {
+            if (val == 1)
+                return QString("Default");
+            else
+                return QString::number(val) + "x";
+        },
+        [](auto args) { return fuzzyToFloat(args.value, 1.f); });
+    layout.addCheckbox("Always on top", s.windowTopMost);
+
+    layout.addTitle("Interface");
+    layout.addDropdown<float>(
+        "Mouse scroll speed", {"0.5x", "0.75x", "Default", "1.5x", "2x"},
+        s.mouseScrollMultiplier,
+        [](auto val) {
+            if (val == 1)
+                return QString("Default");
+            else
+                return QString::number(val) + "x";
+        },
+        [](auto args) { return fuzzyToFloat(args.value, 1.f); });
+    layout.addCheckbox("Smooth scrolling", s.enableSmoothScrolling);
+    layout.addCheckbox("Smooth scrolling on new messages.",
+                       s.enableSmoothScrollingNewMessages);
+    layout.addCheckbox("Pause chat while hovering", s.pauseChatOnHover);
+    layout.addCheckbox("Show tab close button", s.showTabCloseButton);
+    layout.addCheckbox("Show input when empty", s.showEmptyInput);
+    layout.addCheckbox("Show input message length", s.showMessageLength);
+
+    layout.addTitle("Messages");
+    layout.addCheckbox("Timestamps", s.showTimestamps);
+    layout.addDropdown("Timestamp format",
+                       {"h:mm", "hh:mm", "h:mm a", "hh:mm a"},
+                       s.timestampFormat, true);
+    layout.addDropdown<int>(
+        "Collapse messages",
+        {"Never", "Longer than 2 lines", "Longer than 3 lines",
+         "Longer than 4 lines", "Longer than 5 lines"},
+        s.collpseMessagesMinLines,
+        [](auto val) {
+            return val ? QString("After ") + QString::number(val) + " lines"
+                       : QString("Never");
+        },
+        [](auto args) { return fuzzyToInt(args.value, 0); });
+    layout.addCheckbox("Seperate with lines", s.separateMessages);
+    layout.addCheckbox("Alternate background color", s.alternateMessages);
+    // layout.addCheckbox("Mark last message you read");
+    // layout.addDropdown("Last read message style", {"Default"});
+
+    layout.addTitle("Emotes");
+    layout.addDropdown<float>(
+        "Emote size", {"0.5x", "0.75x", "Default", "1.25x", "1.5x", "2x"},
+        s.emoteScale,
+        [](auto val) {
+            if (val == 1)
+                return QString("Default");
+            else
+                return QString::number(val) + "x";
+        },
+        [](auto args) { return fuzzyToFloat(args.value, 1.f); });
+    layout.addCheckbox("Gif animations", s.animateEmotes);
+    layout.addCheckbox("Animate only when focused", s.animationsWhenFocused);
+    layout.addDropdown("Emoji set",
+                       {"EmojiOne 2", "EmojiOne 3", "Twitter", "Facebook",
+                        "Apple", "Google", "Messenger"},
+                       s.emojiSet);
+
+    layout.addTitle("Badges");
+    layout.addCheckbox("Show authority badges (staff, admin)",
+                       getSettings()->showBadgesGlobalAuthority);
+    layout.addCheckbox("Show channel badges (broadcaster, moderator)",
+                       getSettings()->showBadgesChannelAuthority);
+    layout.addCheckbox("Show subscriber badges ",
+                       getSettings()->showBadgesSubscription);
+    layout.addCheckbox("Show vanity badges (prime, bits, subgifter)",
+                       getSettings()->showBadgesVanity);
+    layout.addCheckbox("Show chatterino badges",
+                       getSettings()->showBadgesChatterino);
+
+    layout.addTitle("Header");
+    layout.addCheckbox("Show stream uptime", s.headerUptime);
+    layout.addCheckbox("Show stream viewer count", s.headerViewerCount);
+    layout.addCheckbox("Show stream category", s.headerGame);
+    layout.addCheckbox("Show stream title", s.headerStreamTitle);
+
+    layout.addTitle("Miscellaneous");
+    layout.addCheckbox("Show joined users (< 1000 chatters)", s.showJoins);
+    layout.addCheckbox("Show parted users (< 1000 chatters)", s.showParts);
+    layout.addDropdown("Boldness", {"Not implemented"});
+    layout.addCheckbox("Lowercase domains", s.lowercaseDomains);
+    layout.addCheckbox("Bold @usernames", s.boldUsernames);
+    layout.addCheckbox("Show link info when hovering", s.linkInfoTooltip);
+    layout.addCheckbox("Double click links to open", s.linksDoubleClickOnly);
+    layout.addCheckbox("Unshorten links", s.unshortLinks);
+    layout.addCheckbox("Show live indicator in tabs", s.showTabLive);
+
+    layout.addSpacing(16);
+    layout.addSeperator();
+
+    layout.addTitle2("Misc");
+    layout.addCheckbox("Show twitch whispers inline", s.inlineWhispers);
+    layout.addDropdown<int>(
+        "Historic messages appearance",
+        {"Crossed and Greyed", "Crossed", "Greyed", "No change"},
+        s.historicMessagesAppearance,
+        [](auto val) {
+            if (val & HistoricMessageAppearance::Crossed &&
+                val & HistoricMessageAppearance::Greyed)
+            {
+                return QString("Crossed and Greyed");
+            }
+            else if (val & HistoricMessageAppearance::Crossed)
+            {
+                return QString("Crossed");
+            }
+            else if (val & HistoricMessageAppearance::Greyed)
+            {
+                return QString("Greyed");
+            }
+            else
+            {
+                return QString("No Change");
+            }
+        },
+        [](auto args) -> int {
+            switch (args.index)
+            {
+                default:
+                case 0:
+                    return HistoricMessageAppearance::Crossed |
+                           HistoricMessageAppearance::Greyed;
+                    break;
+                case 1:
+                    return HistoricMessageAppearance::Crossed;
+                    break;
+                case 2:
+                    return HistoricMessageAppearance::Greyed;
+                    break;
+                case 3:
+                    return 0;
+                    break;
+            }
+        },
+        false);
+    layout.addCheckbox("Emphasize deleted messages", s.redDisabledMessages);
+
+    /*
+    layout.addTitle2("Cache");
+    layout.addDescription("Chatterino saves files on disk to speed up loading "
+                          "times and reduce network usage.");
+    this->cachePath = layout.addDescription("%cachePath%");
+    layout.addDropdown("Cache directory", {"Automatic"});
+    */
+
+    layout.addTitle2("Browser Integration");
+    layout.addDescription("The browser extension replaces the default "
+                          "Twitch.tv chat with chatterino.");
+
+    layout.addDescription(
+        createNamedLink(CHROME_EXTENSION_LINK, "Download for Google Chrome"));
+    layout.addDescription(
+        createNamedLink(FIREFOX_EXTENSION_LINK, "Download for Firefox"));
+
+    /*
+    layout.addTitle2("Streamlink");
+    layout.addDescription("Streamlinks allows you to watch streams with "
+                          "desktop media players like VLC.");
+    layout.addDescription(
+        createNamedLink("https://streamlink.github.io/", "Website") + " " +
+        createNamedLink("https://github.com/streamlink/streamlink/"
+                        "releases/latest",
+                        "Download"));
+
+    layout.addDropdown("Executable path", {"Automatic"});
+    layout.addDropdown("Preferred quality", {"Choose", "Source", "High",
+                                             "Medium", "Low", "Audio only"});
+    layout.addDropdown("Command line arguments", {"..."});
+    */
+}  // namespace chatterino
+
+void GeneralPage::initExtra()
+{
+    /// update cache path
+    if (this->cachePath)
+    {
+        getSettings()->cachePath.connect(
+            [cachePath = this->cachePath](const auto &, auto) mutable {
+                QString newPath = getPaths()->cacheDirectory();
+
+                QString pathShortened = "Current location: <a href=\"file:///" +
+                                        newPath + "\">" +
+                                        shortenString(newPath, 50) + "</a>";
+
+                cachePath->setText(pathShortened);
+                cachePath->setToolTip(newPath);
+            });
+    }
+}
+
+QString GeneralPage::getFont(const DropdownArgs &args) const
+{
+    if (args.combobox->currentIndex() == args.combobox->count() - 1)
+    {
+        args.combobox->setCurrentIndex(0);
+        args.combobox->setEditText("Choosing...");
+        QFontDialog dialog(getApp()->fonts->getFont(FontStyle::ChatMedium, 1.));
+
+        dialog.setWindowFlag(Qt::WindowStaysOnTopHint);
+
+        auto ok = bool();
+        auto font = dialog.getFont(&ok);
+
+        if (ok)
+            return font.family();
+        else
+            return args.combobox->itemText(0);
+    }
+    return args.value;
+}
+
+}  // namespace chatterino
--- conflicted
+++ resolved
@@ -127,15 +127,12 @@
             addLicense(form.getElement(), "Fluent icons",
                        "https://github.com/microsoft/fluentui-system-icons",
                        ":/licenses/fluenticons.txt");
-<<<<<<< HEAD
             addLicense(form.getElement(), "KImageFormats",
                        "https://invent.kde.org/frameworks/kimageformats",
                        ":/licenses/kimageformats.txt");
-=======
             addLicense(form.getElement(), "expected-lite",
                        "https://github.com/martinmoene/expected-lite",
                        ":/licenses/expected-lite.txt");
->>>>>>> 7bfb5ac0
         }
 
         // Attributions

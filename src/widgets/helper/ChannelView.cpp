#include "widgets/helper/ChannelView.hpp"

#include "Application.hpp"
#include "common/Common.hpp"
#include "common/QLogging.hpp"
#include "controllers/accounts/AccountController.hpp"
#include "controllers/commands/Command.hpp"
#include "controllers/commands/CommandController.hpp"
#include "controllers/filters/FilterSet.hpp"
#include "debug/Benchmark.hpp"
#include "messages/Emote.hpp"
#include "messages/Image.hpp"
#include "messages/layouts/MessageLayout.hpp"
#include "messages/layouts/MessageLayoutContext.hpp"
#include "messages/layouts/MessageLayoutElement.hpp"
#include "messages/LimitedQueueSnapshot.hpp"
#include "messages/Message.hpp"
#include "messages/MessageBuilder.hpp"
#include "messages/MessageElement.hpp"
#include "messages/MessageThread.hpp"
#include "providers/colors/ColorProvider.hpp"
#include "providers/links/LinkInfo.hpp"
#include "providers/links/LinkResolver.hpp"
#include "providers/twitch/TwitchAccount.hpp"
#include "providers/twitch/TwitchChannel.hpp"
#include "providers/twitch/TwitchIrcServer.hpp"
#include "singletons/Resources.hpp"
#include "singletons/Settings.hpp"
#include "singletons/Theme.hpp"
#include "singletons/WindowManager.hpp"
#include "util/Clipboard.hpp"
#include "util/DistanceBetweenPoints.hpp"
#include "util/Helpers.hpp"
#include "util/IncognitoBrowser.hpp"
#include "util/StreamerMode.hpp"
#include "util/Twitch.hpp"
#include "widgets/dialogs/ReplyThreadPopup.hpp"
#include "widgets/dialogs/SettingsDialog.hpp"
#include "widgets/dialogs/UserInfoPopup.hpp"
#include "widgets/helper/EffectLabel.hpp"
#include "widgets/helper/ScrollbarHighlight.hpp"
#include "widgets/helper/SearchPopup.hpp"
#include "widgets/Scrollbar.hpp"
#include "widgets/splits/Split.hpp"
#include "widgets/splits/SplitInput.hpp"
#include "widgets/TooltipWidget.hpp"
#include "widgets/Window.hpp"

#include <magic_enum/magic_enum_flags.hpp>
#include <QClipboard>
#include <QColor>
#include <QDate>
#include <QDebug>
#include <QDesktopServices>
#include <QEasingCurve>
#include <QGraphicsBlurEffect>
#include <QJsonDocument>
#include <QMessageBox>
#include <QPainter>
#include <QScreen>
#include <QVariantAnimation>

#include <algorithm>
#include <chrono>
#include <cmath>
#include <functional>
#include <memory>

#define SELECTION_RESUME_SCROLLING_MSG_THRESHOLD 3
#define CHAT_HOVER_PAUSE_DURATION 1000
#define TOOLTIP_EMOTE_ENTRIES_LIMIT 7

namespace {

using namespace chatterino;

constexpr int SCROLLBAR_PADDING = 8;

void addEmoteContextMenuItems(QMenu *menu, const Emote &emote,
                              MessageElementFlags creatorFlags)
{
    auto *openAction = menu->addAction("&Open");
    auto *openMenu = new QMenu(menu);
    openAction->setMenu(openMenu);

    auto *copyAction = menu->addAction("&Copy");
    auto *copyMenu = new QMenu(menu);
    copyAction->setMenu(copyMenu);

    // Scale of the smallest image
    std::optional<qreal> baseScale;
    // Add copy and open links for images
    auto addImageLink = [&](const ImagePtr &image) {
        if (!image->isEmpty())
        {
            if (!baseScale)
            {
                baseScale = image->scale();
            }

            auto factor =
                QString::number(static_cast<int>(*baseScale / image->scale()));
            copyMenu->addAction("&" + factor + "x link", [url = image->url()] {
                crossPlatformCopy(url.string);
            });
            openMenu->addAction("&" + factor + "x link", [url = image->url()] {
                QDesktopServices::openUrl(QUrl(url.string));
            });
        }
    };

<<<<<<< HEAD
    addImageLink(emote.images.getImage1(), '1');
    addImageLink(emote.images.getImage2(), '2');
    addImageLink(emote.images.getImage3(), '3');
    addImageLink(emote.images.getImage4(), '4');
=======
    addImageLink(emote.images.getImage1());
    addImageLink(emote.images.getImage2());
    addImageLink(emote.images.getImage3());
>>>>>>> 5f6261c0

    // Copy and open emote page link
    auto addPageLink = [&](const QString &name) {
        copyMenu->addSeparator();
        openMenu->addSeparator();

        copyMenu->addAction("Copy " + name + " &emote link",
                            [url = emote.homePage] {
                                crossPlatformCopy(url.string);
                            });
        openMenu->addAction("Open " + name + " &emote link",
                            [url = emote.homePage] {
                                QDesktopServices::openUrl(QUrl(url.string));
                            });
    };

    if (creatorFlags.has(MessageElementFlag::BttvEmote))
    {
        addPageLink("BTTV");
    }
    else if (creatorFlags.has(MessageElementFlag::FfzEmote))
    {
        addPageLink("FFZ");
    }
    else if (creatorFlags.has(MessageElementFlag::SevenTVEmote))
    {
        addPageLink("7TV");
    }
}

void addImageContextMenuItems(QMenu *menu,
                              const MessageLayoutElement *hoveredElement)
{
    if (hoveredElement == nullptr)
    {
        return;
    }

    const auto &creator = hoveredElement->getCreator();
    auto creatorFlags = creator.getFlags();

    // Badge actions
    if (creatorFlags.hasAny({MessageElementFlag::Badges}))
    {
        if (const auto *badgeElement =
                dynamic_cast<const BadgeElement *>(&creator))
        {
            addEmoteContextMenuItems(menu, *badgeElement->getEmote(),
                                     creatorFlags);
        }
    }

    // Emote actions
    if (creatorFlags.hasAny(
            {MessageElementFlag::EmoteImages, MessageElementFlag::EmojiImage}))
    {
        if (const auto *emoteElement =
                dynamic_cast<const EmoteElement *>(&creator))
        {
            addEmoteContextMenuItems(menu, *emoteElement->getEmote(),
                                     creatorFlags);
        }
        else if (const auto *layeredElement =
                     dynamic_cast<const LayeredEmoteElement *>(&creator))
        {
            // Give each emote its own submenu
            for (auto &emote : layeredElement->getUniqueEmotes())
            {
                auto *emoteAction = menu->addAction(emote.ptr->name.string);
                auto *emoteMenu = new QMenu(menu);
                emoteAction->setMenu(emoteMenu);
                addEmoteContextMenuItems(emoteMenu, *emote.ptr, emote.flags);
            }
        }
    }

    // add seperator
    if (!menu->actions().empty())
    {
        menu->addSeparator();
    }
}

void addLinkContextMenuItems(QMenu *menu,
                             const MessageLayoutElement *hoveredElement)
{
    if (hoveredElement == nullptr)
    {
        return;
    }

    const auto &link = hoveredElement->getLink();

    if (link.type != Link::Url)
    {
        return;
    }

    // Link copy
    QString url = link.value;

    // open link
    menu->addAction("&Open link", [url] {
        QDesktopServices::openUrl(QUrl(url));
    });
    // open link default
    if (supportsIncognitoLinks())
    {
        menu->addAction("Open link &incognito", [url] {
            openLinkIncognito(url);
        });
    }
    menu->addAction("&Copy link", [url] {
        crossPlatformCopy(url);
    });

    menu->addSeparator();
}

void addHiddenContextMenuItems(QMenu *menu,
                               const MessageLayoutElement * /*hoveredElement*/,
                               const MessageLayoutPtr &layout,
                               QMouseEvent *event)
{
    if (!layout)
    {
        return;
    }

    if (event->modifiers() != Qt::ShiftModifier)
    {
        // NOTE: We currently require the modifier to be ONLY shift - we might want to check if shift is among the modifiers instead
        return;
    }

    if (!layout->getMessage()->id.isEmpty())
    {
        menu->addAction("Copy message &ID",
                        [messageID = layout->getMessage()->id] {
                            crossPlatformCopy(messageID);
                        });
    }

    const auto *message = layout->getMessage();

    if (message != nullptr)
    {
        QJsonDocument jsonDocument;

        QJsonObject jsonObject;

        jsonObject["id"] = message->id;
        jsonObject["searchText"] = message->searchText;
        jsonObject["messageText"] = message->messageText;
        jsonObject["flags"] = QString::fromStdString(
            magic_enum::enum_flags_name(message->flags.value()));

        jsonDocument.setObject(jsonObject);

        auto jsonString =
            jsonDocument.toJson(QJsonDocument::JsonFormat::Indented);

        menu->addAction("Copy message &JSON", [jsonString] {
            crossPlatformCopy(jsonString);
        });
    }
}

// Current function: https://www.desmos.com/calculator/vdyamchjwh
qreal highlightEasingFunction(qreal progress)
{
    if (progress <= 0.1)
    {
        return 1.0 - pow(10.0 * progress, 3.0);
    }
    return 1.0 + pow((20.0 / 9.0) * (0.5 * progress - 0.5), 3.0);
}

/// @return the start and end of the word bounds
std::pair<int, int> getWordBounds(MessageLayout *layout,
                                  const MessageLayoutElement *element,
                                  const QPoint &relativePos)
{
    assert(layout != nullptr);
    assert(element != nullptr);

    const auto wordStart = layout->getSelectionIndex(relativePos) -
                           element->getMouseOverIndex(relativePos);
    const auto selectionLength = element->getSelectionIndexCount();
    const auto length =
        element->hasTrailingSpace() ? selectionLength - 1 : selectionLength;

    return {wordStart, wordStart + length};
}

}  // namespace

namespace chatterino {

ChannelView::ChannelView(QWidget *parent, Context context, size_t messagesLimit)
    : ChannelView(InternalCtor{}, parent, nullptr, context, messagesLimit)
{
}

ChannelView::ChannelView(QWidget *parent, Split *split, Context context,
                         size_t messagesLimit)
    : ChannelView(InternalCtor{}, parent, split, context, messagesLimit)
{
    assert(parent != nullptr && split != nullptr &&
           "This constructor should only be used with non-null values (see "
           "documentation)");
}

ChannelView::ChannelView(InternalCtor /*tag*/, QWidget *parent, Split *split,
                         Context context, size_t messagesLimit)
    : BaseWidget(parent)
    , split_(split)
    , scrollBar_(new Scrollbar(messagesLimit, this))
    , highlightAnimation_(this)
    , context_(context)
    , messages_(messagesLimit)
    , tooltipWidget_(new TooltipWidget(this))
{
    this->setMouseTracking(true);

    this->initializeLayout();
    this->initializeScrollbar();
    this->initializeSignals();

    this->cursors_.neutral = QCursor(getResources().scrolling.neutralScroll);
    this->cursors_.up = QCursor(getResources().scrolling.upScroll);
    this->cursors_.down = QCursor(getResources().scrolling.downScroll);

    this->pauseTimer_.setSingleShot(true);
    QObject::connect(&this->pauseTimer_, &QTimer::timeout, this, [this] {
        // remove elements that are finite
        std::erase_if(this->pauses_, [](const auto &p) {
            return p.second.has_value();
        });

        this->updatePauses();
    });

    // This shortcut is not used in splits, it's used in views that
    // don't have a SplitInput like the SearchPopup or EmotePopup.
    // See SplitInput::installKeyPressedEvent for the copy event
    // from views with a SplitInput.
    auto *shortcut = new QShortcut(QKeySequence::StandardKey::Copy, this);
    QObject::connect(shortcut, &QShortcut::activated, [this] {
        this->copySelectedText();
    });

    this->clickTimer_.setSingleShot(true);
    this->clickTimer_.setInterval(500);

    this->scrollTimer_.setInterval(20);
    QObject::connect(&this->scrollTimer_, &QTimer::timeout, this, [this] {
        this->scrollUpdateRequested();
    });

    // TODO: Figure out if we need this, and if so, why
    // StrongFocus means we can focus this event through clicking it
    // and tabbing to it from another widget. I don't currently know
    // of any place where you can, or where it would make sense,
    // to tab to a ChannelVieChannelView
    this->setFocusPolicy(Qt::FocusPolicy::ClickFocus);

    this->setupHighlightAnimationColors();
    this->highlightAnimation_.setDuration(1500);
    auto curve = QEasingCurve();
    curve.setCustomType(highlightEasingFunction);
    this->highlightAnimation_.setEasingCurve(curve);
    QObject::connect(&this->highlightAnimation_,
                     &QVariantAnimation::valueChanged, this, [this] {
                         this->queueUpdate();
                     });

    this->messageColors_.applyTheme(getTheme());
    this->messagePreferences_.connectSettings(getSettings(),
                                              this->signalHolder_);
}

void ChannelView::initializeLayout()
{
    this->goToBottom_ = new EffectLabel(this, 0);
    this->goToBottom_->setStyleSheet(
        "background-color: rgba(0,0,0,0.66); color: #FFF;");
    this->goToBottom_->getLabel().setText("More messages below");
    this->goToBottom_->setVisible(false);

    QObject::connect(
        this->goToBottom_, &EffectLabel::leftClicked, this, [this] {
            QTimer::singleShot(180, this, [this] {
                this->scrollBar_->scrollToBottom(
                    getSettings()->enableSmoothScrollingNewMessages.getValue());
            });
        });
}

void ChannelView::initializeScrollbar()
{
    // We can safely ignore the scroll bar's signal connection since the scroll bar will
    // always be destroyed before the ChannelView
    std::ignore = this->scrollBar_->getCurrentValueChanged().connect([this] {
        if (this->isVisible())
        {
            this->performLayout(true);
            this->queueUpdate();
        }
        else
        {
            this->layoutQueued_ = true;
        }
    });
}

void ChannelView::initializeSignals()
{
    this->signalHolder_.managedConnect(
        getIApp()->getWindows()->wordFlagsChanged, [this] {
            this->queueLayout();
            this->update();
        });

    getSettings()->showLastMessageIndicator.connect(
        [this](auto, auto) {
            this->update();
        },
        this->signalHolder_);

    this->signalHolder_.managedConnect(
        getIApp()->getWindows()->gifRepaintRequested, [&] {
            if (!this->animationArea_.isEmpty())
            {
                this->queueUpdate(this->animationArea_);
            }
        });

    this->signalHolder_.managedConnect(
        getIApp()->getWindows()->layoutRequested, [&](Channel *channel) {
            if (this->isVisible() &&
                (channel == nullptr || this->channel_.get() == channel))
            {
                this->queueLayout();
            }
        });

    this->signalHolder_.managedConnect(
        getIApp()->getWindows()->invalidateBuffersRequested,
        [this](Channel *channel) {
            if (this->isVisible() &&
                (channel == nullptr || this->channel_.get() == channel))
            {
                this->invalidateBuffers();
            }
        });

    this->signalHolder_.managedConnect(getIApp()->getFonts()->fontChanged,
                                       [this] {
                                           this->queueLayout();
                                       });
}

bool ChannelView::pausable() const
{
    return pausable_;
}

void ChannelView::setPausable(bool value)
{
    this->pausable_ = value;
}

bool ChannelView::paused() const
{
    /// No elements in the map -> not paused
    return this->pausable() && !this->pauses_.empty();
}

void ChannelView::pause(PauseReason reason, std::optional<uint> msecs)
{
    if (msecs)
    {
        /// Msecs has a value
        auto timePoint = SteadyClock::now() + std::chrono::milliseconds(*msecs);
        auto it = this->pauses_.find(reason);

        if (it == this->pauses_.end())
        {
            /// No value found so we insert a new one.
            this->pauses_[reason] = timePoint;
        }
        else
        {
            /// If the new time point is newer then we override.
            auto &previousTimePoint = it->second;
            if (previousTimePoint.has_value() &&
                previousTimePoint.value() < timePoint)
            {
                previousTimePoint = timePoint;
            }
        }
    }
    else
    {
        /// Msecs is none -> pause is infinite.
        /// We just override the value.
        this->pauses_[reason] = std::nullopt;
    }

    this->updatePauses();
}

void ChannelView::unpause(PauseReason reason)
{
    if (this->pauses_.erase(reason) > 0)
    {
        this->updatePauses();
    }
}

void ChannelView::updatePauses()
{
    using namespace std::chrono;

    if (this->pauses_.empty())
    {
        this->unpaused();

        /// No pauses so we can stop the timer
        this->pauseEnd_ = std::nullopt;
        this->pauseTimer_.stop();

        this->scrollBar_->offsetMaximum(this->pauseScrollMaximumOffset_);
        this->scrollBar_->offsetMinimum(this->pauseScrollMinimumOffset_);
        this->pauseScrollMinimumOffset_ = 0;
        this->pauseScrollMaximumOffset_ = 0;

        this->queueLayout();
    }
    else if (std::any_of(this->pauses_.begin(), this->pauses_.end(),
                         [](auto &&value) {
                             return !value.second;
                         }))
    {
        /// Some of the pauses are infinite
        this->pauseEnd_ = std::nullopt;
        this->pauseTimer_.stop();
    }
    else
    {
        /// Get the maximum pause
        auto pauseEnd =
            std::max_element(this->pauses_.begin(), this->pauses_.end(),
                             [](auto &&a, auto &&b) {
                                 return a.second > b.second;
                             })
                ->second.value();

        if (pauseEnd != this->pauseEnd_)
        {
            /// Start the timer
            this->pauseEnd_ = pauseEnd;
            this->pauseTimer_.start(
                duration_cast<milliseconds>(pauseEnd - SteadyClock::now()));
        }
    }
}

void ChannelView::unpaused()
{
    /// Move selection
    this->selection_.shiftMessageIndex(this->pauseSelectionOffset_);
    this->doubleClickSelection_.shiftMessageIndex(this->pauseSelectionOffset_);

    this->pauseSelectionOffset_ = 0;
}

void ChannelView::themeChangedEvent()
{
    BaseWidget::themeChangedEvent();

    this->setupHighlightAnimationColors();
    this->queueLayout();
    this->messageColors_.applyTheme(getTheme());
}

void ChannelView::setupHighlightAnimationColors()
{
    this->highlightAnimation_.setStartValue(
        this->theme->messages.highlightAnimationStart);
    this->highlightAnimation_.setEndValue(
        this->theme->messages.highlightAnimationEnd);
}

void ChannelView::scaleChangedEvent(float scale)
{
    BaseWidget::scaleChangedEvent(scale);

    if (this->goToBottom_)
    {
        auto factor = this->qtFontScale();
#ifdef Q_OS_MACOS
        factor = scale * 80.F /
                 std::max<float>(
                     0.01, this->logicalDpiX() * this->devicePixelRatioF());
#endif
        this->goToBottom_->getLabel().setFont(
            getFonts()->getFont(FontStyle::UiMedium, factor));
    }
}

void ChannelView::queueUpdate()
{
    this->update();
}

void ChannelView::queueUpdate(const QRect &area)
{
    this->update(area);
}

void ChannelView::invalidateBuffers()
{
    this->bufferInvalidationQueued_ = true;
    this->queueLayout();
}

void ChannelView::queueLayout()
{
    if (this->isVisible())
    {
        this->performLayout();
    }
    else
    {
        this->layoutQueued_ = true;
    }
}

void ChannelView::showEvent(QShowEvent * /*event*/)
{
    if (this->layoutQueued_)
    {
        this->performLayout(false, true);
    }
}

void ChannelView::performLayout(bool causedByScrollbar, bool causedByShow)
{
    // BenchmarkGuard benchmark("layout");

    this->layoutQueued_ = false;

    /// Get messages and check if there are at least 1
    const auto &messages = this->getMessagesSnapshot();

    this->showingLatestMessages_ =
        this->scrollBar_->isAtBottom() ||
        (!this->scrollBar_->isVisible() && !causedByScrollbar);

    /// Layout visible messages
    this->layoutVisibleMessages(messages);

    /// Update scrollbar
    this->updateScrollbar(messages, causedByScrollbar, causedByShow);

    this->goToBottom_->setVisible(this->enableScrollingToBottom_ &&
                                  this->scrollBar_->isVisible() &&
                                  !this->scrollBar_->isAtBottom());
}

void ChannelView::layoutVisibleMessages(
    const LimitedQueueSnapshot<MessageLayoutPtr> &messages)
{
    const auto start = size_t(this->scrollBar_->getRelativeCurrentValue());
    const auto layoutWidth = this->getLayoutWidth();
    const auto flags = this->getFlags();
    auto redrawRequired = false;

    if (messages.size() > start)
    {
        auto y = int(-(messages[start]->getHeight() *
                       (fmod(this->scrollBar_->getRelativeCurrentValue(), 1))));

        for (auto i = start; i < messages.size() && y <= this->height(); i++)
        {
            const auto &message = messages[i];

            redrawRequired |= message->layout(layoutWidth, this->scale(), flags,
                                              this->bufferInvalidationQueued_);

            y += message->getHeight();
        }
    }
    this->bufferInvalidationQueued_ = false;

    if (redrawRequired)
    {
        this->queueUpdate();
    }
}

void ChannelView::updateScrollbar(
    const LimitedQueueSnapshot<MessageLayoutPtr> &messages,
    bool causedByScrollbar, bool causedByShow)
{
    if (messages.size() == 0)
    {
        this->scrollBar_->setVisible(false);
        return;
    }

    /// Layout the messages at the bottom
    auto h = this->height() - 8;
    auto flags = this->getFlags();
    auto layoutWidth = this->getLayoutWidth();
    auto showScrollbar = false;

    // convert i to int since it checks >= 0
    for (auto i = int(messages.size()) - 1; i >= 0; i--)
    {
        auto *message = messages[i].get();

        message->layout(layoutWidth, this->scale(), flags, false);

        h -= message->getHeight();

        if (h < 0)  // break condition
        {
            this->scrollBar_->setLargeChange(
                (messages.size() - i) +
                qreal(h) / std::max<int>(1, message->getHeight()));

            showScrollbar = true;
            break;
        }
    }

    /// Update scrollbar values
    this->scrollBar_->setVisible(showScrollbar);

    if (!showScrollbar && !causedByScrollbar)
    {
        this->scrollBar_->scrollToTop();
    }
    this->showScrollBar_ = showScrollbar;

    // If we were showing the latest messages and the scrollbar now wants to be
    // rendered, scroll to bottom
    if (this->enableScrollingToBottom_ && this->showingLatestMessages_ &&
        showScrollbar && !causedByScrollbar)
    {
        this->scrollBar_->scrollToBottom(
            !causedByShow &&
            getSettings()->enableSmoothScrollingNewMessages.getValue());
    }
}

void ChannelView::clearMessages()
{
    // Clear all stored messages in this chat widget
    this->messages_.clear();
    this->scrollBar_->clearHighlights();
    this->scrollBar_->resetMaximum();
    this->scrollBar_->setMaximum(0);
    this->scrollBar_->setMinimum(0);
    this->queueLayout();

    this->lastMessageHasAlternateBackground_ = false;
    this->lastMessageHasAlternateBackgroundReverse_ = true;
}

Scrollbar &ChannelView::getScrollBar()
{
    return *this->scrollBar_;
}

QString ChannelView::getSelectedText()
{
    QString result = "";

    LimitedQueueSnapshot<MessageLayoutPtr> &messagesSnapshot =
        this->getMessagesSnapshot();

    Selection selection = this->selection_;

    if (selection.isEmpty())
    {
        return result;
    }

    const auto numMessages = messagesSnapshot.size();
    const auto indexStart = selection.selectionMin.messageIndex;
    const auto indexEnd = selection.selectionMax.messageIndex;

    if (indexEnd >= numMessages || indexStart >= numMessages)
    {
        // One of our messages is out of bounds
        return result;
    }

    for (auto msg = indexStart; msg <= indexEnd; msg++)
    {
        MessageLayoutPtr layout = messagesSnapshot[msg];
        auto from = msg == selection.selectionMin.messageIndex
                        ? selection.selectionMin.charIndex
                        : 0;
        auto to = msg == selection.selectionMax.messageIndex
                      ? selection.selectionMax.charIndex
                      : layout->getLastCharacterIndex() + 1;

        layout->addSelectionText(result, from, to);

        if (msg != indexEnd)
        {
            result += '\n';
        }
    }

    return result;
}

bool ChannelView::hasSelection()
{
    return !this->selection_.isEmpty();
}

void ChannelView::clearSelection()
{
    this->selection_ = Selection();
    queueLayout();
}

void ChannelView::copySelectedText()
{
    crossPlatformCopy(this->getSelectedText());
}

void ChannelView::setEnableScrollingToBottom(bool value)
{
    this->enableScrollingToBottom_ = value;
}

bool ChannelView::getEnableScrollingToBottom() const
{
    return this->enableScrollingToBottom_;
}

void ChannelView::setOverrideFlags(std::optional<MessageElementFlags> value)
{
    this->overrideFlags_ = value;
}

const std::optional<MessageElementFlags> &ChannelView::getOverrideFlags() const
{
    return this->overrideFlags_;
}

LimitedQueueSnapshot<MessageLayoutPtr> &ChannelView::getMessagesSnapshot()
{
    this->snapshotGuard_.guard();
    if (!this->paused() /*|| this->scrollBar_->isVisible()*/)
    {
        this->snapshot_ = this->messages_.getSnapshot();
    }

    return this->snapshot_;
}

ChannelPtr ChannelView::channel()
{
    return this->channel_;
}

bool ChannelView::showScrollbarHighlights() const
{
    return this->channel_->getType() != Channel::Type::TwitchMentions;
}

void ChannelView::setChannel(const ChannelPtr &underlyingChannel)
{
    /// Clear connections from the last channel
    this->channelConnections_.clear();

    this->clearMessages();
    this->scrollBar_->clearHighlights();

    /// make copy of channel and expose
    this->channel_ = std::make_unique<Channel>(underlyingChannel->getName(),
                                               underlyingChannel->getType());

    //
    // Proxy channel connections
    // Use a proxy channel to keep filtered messages past the time they are removed from their origin channel
    //

    this->channelConnections_.managedConnect(
        underlyingChannel->messageAppended,
        [this](MessagePtr &message,
               std::optional<MessageFlags> overridingFlags) {
            if (this->shouldIncludeMessage(message))
            {
                if (this->channel_->lastDate_ != QDate::currentDate())
                {
                    this->channel_->lastDate_ = QDate::currentDate();
                    auto msg = makeSystemMessage(
                        QLocale().toString(QDate::currentDate(),
                                           QLocale::LongFormat),
                        QTime(0, 0));
                    this->channel_->addMessage(msg);
                }
                // When the message was received in the underlyingChannel,
                // logging will be handled. Prevent duplications.
                if (overridingFlags)
                {
                    overridingFlags->set(MessageFlag::DoNotLog);
                }
                else
                {
                    overridingFlags = MessageFlags(message->flags);
                    overridingFlags->set(MessageFlag::DoNotLog);
                }

                this->channel_->addMessage(message, overridingFlags);
            }
        });

    this->channelConnections_.managedConnect(
        underlyingChannel->messagesAddedAtStart,
        [this](std::vector<MessagePtr> &messages) {
            std::vector<MessagePtr> filtered;
            std::copy_if(messages.begin(), messages.end(),
                         std::back_inserter(filtered), [this](const auto &msg) {
                             return this->shouldIncludeMessage(msg);
                         });

            if (!filtered.empty())
            {
                this->channel_->addMessagesAtStart(filtered);
            }
        });

    this->channelConnections_.managedConnect(
        underlyingChannel->messageReplaced,
        [this](auto index, const auto &replacement) {
            if (this->shouldIncludeMessage(replacement))
            {
                this->channel_->replaceMessage(index, replacement);
            }
        });

    this->channelConnections_.managedConnect(
        underlyingChannel->filledInMessages, [this](const auto &messages) {
            std::vector<MessagePtr> filtered;
            filtered.reserve(messages.size());
            std::copy_if(messages.begin(), messages.end(),
                         std::back_inserter(filtered), [this](const auto &msg) {
                             return this->shouldIncludeMessage(msg);
                         });
            this->channel_->fillInMissingMessages(filtered);
        });

    //
    // Standard channel connections
    //

    // on new message
    this->channelConnections_.managedConnect(
        this->channel_->messageAppended,
        [this](MessagePtr &message,
               std::optional<MessageFlags> overridingFlags) {
            this->messageAppended(message, overridingFlags);
        });

    this->channelConnections_.managedConnect(
        this->channel_->messagesAddedAtStart,
        [this](std::vector<MessagePtr> &messages) {
            this->messageAddedAtStart(messages);
        });

    // on message replaced
    this->channelConnections_.managedConnect(
        this->channel_->messageReplaced,
        [this](size_t index, MessagePtr replacement) {
            this->messageReplaced(index, replacement);
        });

    // on messages filled in
    this->channelConnections_.managedConnect(this->channel_->filledInMessages,
                                             [this](const auto &) {
                                                 this->messagesUpdated();
                                             });

    auto snapshot = underlyingChannel->getMessageSnapshot();

    this->scrollBar_->setMaximum(qreal(snapshot.size()));

    for (const auto &msg : snapshot)
    {
        auto messageLayout = std::make_shared<MessageLayout>(msg);

        if (this->lastMessageHasAlternateBackground_)
        {
            messageLayout->flags.set(MessageLayoutFlag::AlternateBackground);
        }
        this->lastMessageHasAlternateBackground_ =
            !this->lastMessageHasAlternateBackground_;

        if (underlyingChannel->shouldIgnoreHighlights())
        {
            messageLayout->flags.set(MessageLayoutFlag::IgnoreHighlights);
        }

        this->messages_.pushBack(messageLayout);
        if (this->showScrollbarHighlights())
        {
            this->scrollBar_->addHighlight(msg->getScrollBarHighlight());
        }
    }

    this->underlyingChannel_ = underlyingChannel;

    this->performLayout();
    this->queueUpdate();

    // Notifications
    auto *twitchChannel =
        dynamic_cast<TwitchChannel *>(underlyingChannel.get());
    if (twitchChannel != nullptr)
    {
        this->channelConnections_.managedConnect(
            twitchChannel->streamStatusChanged, [this]() {
                this->liveStatusChanged.invoke();
            });
    }
}

void ChannelView::setFilters(const QList<QUuid> &ids)
{
    this->channelFilters_ = std::make_shared<FilterSet>(ids);
}

QList<QUuid> ChannelView::getFilterIds() const
{
    if (!this->channelFilters_)
    {
        return {};
    }

    return this->channelFilters_->filterIds();
}

FilterSetPtr ChannelView::getFilterSet() const
{
    return this->channelFilters_;
}

bool ChannelView::shouldIncludeMessage(const MessagePtr &m) const
{
    if (this->channelFilters_)
    {
        if (getSettings()->excludeUserMessagesFromFilter &&
            getIApp()
                    ->getAccounts()
                    ->twitch.getCurrent()
                    ->getUserName()
                    .compare(m->loginName, Qt::CaseInsensitive) == 0)
        {
            return true;
        }

        return this->channelFilters_->filter(m, this->underlyingChannel_);
    }

    return true;
}

ChannelPtr ChannelView::sourceChannel() const
{
    return this->sourceChannel_;
}

void ChannelView::setSourceChannel(ChannelPtr sourceChannel)
{
    this->sourceChannel_ = std::move(sourceChannel);
}

bool ChannelView::hasSourceChannel() const
{
    return this->sourceChannel_ != nullptr;
}

void ChannelView::messageAppended(MessagePtr &message,
                                  std::optional<MessageFlags> overridingFlags)
{
    auto *messageFlags = &message->flags;
    if (overridingFlags)
    {
        messageFlags = &*overridingFlags;
    }

    auto messageRef = std::make_shared<MessageLayout>(message);

    if (this->lastMessageHasAlternateBackground_)
    {
        messageRef->flags.set(MessageLayoutFlag::AlternateBackground);
    }
    if (this->channel_->shouldIgnoreHighlights())
    {
        messageRef->flags.set(MessageLayoutFlag::IgnoreHighlights);
    }
    this->lastMessageHasAlternateBackground_ =
        !this->lastMessageHasAlternateBackground_;

    if (this->paused())
    {
        this->pauseScrollMaximumOffset_++;
    }
    else
    {
        this->scrollBar_->offsetMaximum(1);
    }

    if (this->messages_.pushBack(messageRef))
    {
        if (this->paused())
        {
            this->pauseScrollMinimumOffset_++;
            this->pauseSelectionOffset_++;
        }
        else
        {
            this->scrollBar_->offsetMinimum(1);
            if (this->showingLatestMessages_ && !this->isVisible())
            {
                this->scrollBar_->scrollToBottom(false);
            }
            this->selection_.shiftMessageIndex(1);
            this->doubleClickSelection_.shiftMessageIndex(1);
        }
    }

    if (!messageFlags->has(MessageFlag::DoNotTriggerNotification))
    {
        if ((messageFlags->has(MessageFlag::Highlighted) &&
             messageFlags->has(MessageFlag::ShowInMentions) &&
             !messageFlags->has(MessageFlag::Subscription) &&
             (getSettings()->highlightMentions ||
              this->channel_->getType() != Channel::Type::TwitchMentions)) ||
            (this->channel_->getType() == Channel::Type::TwitchAutomod &&
             getSettings()->enableAutomodHighlight))
        {
            this->tabHighlightRequested.invoke(HighlightState::Highlighted);
        }
        else
        {
            this->tabHighlightRequested.invoke(HighlightState::NewMessage);
        }
    }

    if (this->showScrollbarHighlights())
    {
        this->scrollBar_->addHighlight(message->getScrollBarHighlight());
    }

    this->queueLayout();
}

void ChannelView::messageAddedAtStart(std::vector<MessagePtr> &messages)
{
    std::vector<MessageLayoutPtr> messageRefs;
    messageRefs.resize(messages.size());

    /// Create message layouts
    for (size_t i = 0; i < messages.size(); i++)
    {
        auto message = messages.at(i);
        auto layout = std::make_shared<MessageLayout>(message);

        // alternate color
        if (!this->lastMessageHasAlternateBackgroundReverse_)
        {
            layout->flags.set(MessageLayoutFlag::AlternateBackground);
        }
        this->lastMessageHasAlternateBackgroundReverse_ =
            !this->lastMessageHasAlternateBackgroundReverse_;

        messageRefs.at(i) = std::move(layout);
    }

    /// Add the messages at the start
    auto addedMessages = this->messages_.pushFront(messageRefs);
    if (!addedMessages.empty())
    {
        if (this->scrollBar_->isAtBottom())
        {
            this->scrollBar_->scrollToBottom();
        }
        else
        {
            this->scrollBar_->offset(qreal(addedMessages.size()));
        }
        this->scrollBar_->offsetMaximum(qreal(addedMessages.size()));
    }

    if (this->showScrollbarHighlights())
    {
        std::vector<ScrollbarHighlight> highlights;
        highlights.reserve(messages.size());
        for (const auto &message : messages)
        {
            highlights.push_back(message->getScrollBarHighlight());
        }

        this->scrollBar_->addHighlightsAtStart(highlights);
    }

    this->queueLayout();
}

void ChannelView::messageReplaced(size_t index, MessagePtr &replacement)
{
    auto oMessage = this->messages_.get(index);
    if (!oMessage)
    {
        return;
    }

    auto message = *oMessage;

    auto newItem = std::make_shared<MessageLayout>(replacement);

    if (message->flags.has(MessageLayoutFlag::AlternateBackground))
    {
        newItem->flags.set(MessageLayoutFlag::AlternateBackground);
    }

    this->scrollBar_->replaceHighlight(index,
                                       replacement->getScrollBarHighlight());

    this->messages_.replaceItem(message, newItem);
    this->queueLayout();
}

void ChannelView::messagesUpdated()
{
    auto snapshot = this->channel_->getMessageSnapshot();

    this->messages_.clear();
    this->scrollBar_->clearHighlights();
    this->scrollBar_->resetMaximum();
    this->scrollBar_->setMaximum(qreal(snapshot.size()));
    this->scrollBar_->setMinimum(0);
    this->lastMessageHasAlternateBackground_ = false;
    this->lastMessageHasAlternateBackgroundReverse_ = true;

    for (const auto &msg : snapshot)
    {
        auto messageLayout = std::make_shared<MessageLayout>(msg);

        if (this->lastMessageHasAlternateBackground_)
        {
            messageLayout->flags.set(MessageLayoutFlag::AlternateBackground);
        }
        this->lastMessageHasAlternateBackground_ =
            !this->lastMessageHasAlternateBackground_;

        if (this->channel_->shouldIgnoreHighlights())
        {
            messageLayout->flags.set(MessageLayoutFlag::IgnoreHighlights);
        }

        this->messages_.pushBack(messageLayout);
        if (this->showScrollbarHighlights())
        {
            this->scrollBar_->addHighlight(msg->getScrollBarHighlight());
        }
    }

    this->queueLayout();
}

void ChannelView::updateLastReadMessage()
{
    if (auto lastMessage = this->messages_.last())
    {
        this->lastReadMessage_ = *lastMessage;
    }

    this->update();
}

void ChannelView::resizeEvent(QResizeEvent * /*event*/)
{
    this->scrollBar_->setGeometry(this->width() - this->scrollBar_->width(), 0,
                                  this->scrollBar_->width(), this->height());

    this->goToBottom_->setGeometry(0, this->height() - int(this->scale() * 26),
                                   this->width(), int(this->scale() * 26));

    this->scrollBar_->raise();

    this->queueLayout();

    this->update();
}

void ChannelView::setSelection(const Selection &newSelection)
{
    if (this->selection_ != newSelection)
    {
        this->selection_ = newSelection;
        this->selectionChanged.invoke();
        this->update();
    }
}

void ChannelView::setSelection(const SelectionItem &start,
                               const SelectionItem &end)
{
    this->setSelection({start, end});
}

MessageElementFlags ChannelView::getFlags() const
{
    auto *app = getApp();

    if (this->overrideFlags_)
    {
        return *this->overrideFlags_;
    }

    MessageElementFlags flags = app->getWindows()->getWordFlags();

    auto *split = dynamic_cast<Split *>(this->parentWidget());

    if (split == nullptr)
    {
        auto *searchPopup = dynamic_cast<SearchPopup *>(this->parentWidget());
        if (searchPopup != nullptr)
        {
            split = dynamic_cast<Split *>(searchPopup->parentWidget());
        }
    }

    if (split != nullptr)
    {
        if (split->getModerationMode())
        {
            flags.set(MessageElementFlag::ModeratorTools);
        }
        if (this->underlyingChannel_ == app->twitch->mentionsChannel ||
            this->underlyingChannel_ == app->twitch->liveChannel ||
            this->underlyingChannel_ == app->twitch->automodChannel)
        {
            flags.set(MessageElementFlag::ChannelName);
            flags.unset(MessageElementFlag::ChannelPointReward);
        }
    }

    if (this->sourceChannel_ == app->twitch->mentionsChannel ||
        this->sourceChannel_ == app->twitch->automodChannel)
    {
        flags.set(MessageElementFlag::ChannelName);
    }

    if (this->context_ == Context::ReplyThread ||
        getSettings()->hideReplyContext)
    {
        // Don't show inline replies within the ReplyThreadPopup
        // or if they're hidden
        flags.unset(MessageElementFlag::RepliedMessage);
    }

    if (!this->canReplyToMessages())
    {
        flags.unset(MessageElementFlag::ReplyButton);
    }

    return flags;
}

bool ChannelView::scrollToMessage(const MessagePtr &message)
{
    if (!this->mayContainMessage(message))
    {
        return false;
    }

    auto &messagesSnapshot = this->getMessagesSnapshot();
    if (messagesSnapshot.size() == 0)
    {
        return false;
    }

    // TODO: Figure out if we can somehow binary-search here.
    //       Currently, a message only sometimes stores a QDateTime,
    //       but always a QTime (inaccurate on midnight).
    //
    // We're searching from the bottom since it's more likely for a user
    // wanting to go to a message that recently scrolled out of view.
    size_t messageIdx = messagesSnapshot.size() - 1;
    for (; messageIdx < SIZE_MAX; messageIdx--)
    {
        if (messagesSnapshot[messageIdx]->getMessagePtr() == message)
        {
            break;
        }
    }

    if (messageIdx == SIZE_MAX)
    {
        return false;
    }

    this->scrollToMessageLayout(messagesSnapshot[messageIdx].get(), messageIdx);
    if (this->split_)
    {
        getIApp()->getWindows()->select(this->split_);
    }
    return true;
}

bool ChannelView::scrollToMessageId(const QString &messageId)
{
    auto &messagesSnapshot = this->getMessagesSnapshot();
    if (messagesSnapshot.size() == 0)
    {
        return false;
    }

    // We're searching from the bottom since it's more likely for a user
    // wanting to go to a message that recently scrolled out of view.
    size_t messageIdx = messagesSnapshot.size() - 1;
    for (; messageIdx < SIZE_MAX; messageIdx--)
    {
        if (messagesSnapshot[messageIdx]->getMessagePtr()->id == messageId)
        {
            break;
        }
    }

    if (messageIdx == SIZE_MAX)
    {
        return false;
    }

    this->scrollToMessageLayout(messagesSnapshot[messageIdx].get(), messageIdx);
    if (this->split_)
    {
        getIApp()->getWindows()->select(this->split_);
    }
    return true;
}

void ChannelView::scrollToMessageLayout(MessageLayout *layout,
                                        size_t messageIdx)
{
    this->highlightedMessage_ = layout;
    this->highlightAnimation_.setCurrentTime(0);
    this->highlightAnimation_.start(QAbstractAnimation::KeepWhenStopped);

    if (this->showScrollBar_)
    {
        this->getScrollBar().setDesiredValue(this->scrollBar_->getMinimum() +
                                             qreal(messageIdx));
    }
}

void ChannelView::paintEvent(QPaintEvent *event)
{
    //    BenchmarkGuard benchmark("paint");

    QPainter painter(this);

    painter.fillRect(rect(), this->theme->splits.background);

    // draw messages
    this->drawMessages(painter, event->rect());

    // draw paused sign
    if (this->paused())
    {
        auto a = this->scale() * 20;
        auto brush = QBrush(QColor(127, 127, 127, 255));
        painter.fillRect(QRectF(5, a / 4, a / 4, a), brush);
        painter.fillRect(QRectF(15, a / 4, a / 4, a), brush);
    }
}

// if overlays is false then it draws the message, if true then it draws things
// such as the grey overlay when a message is disabled
void ChannelView::drawMessages(QPainter &painter, const QRect &area)
{
    auto &messagesSnapshot = this->getMessagesSnapshot();

    const auto start = size_t(this->scrollBar_->getRelativeCurrentValue());

    if (start >= messagesSnapshot.size())
    {
        return;
    }

    MessageLayout *end = nullptr;

    MessagePaintContext ctx = {
        .painter = painter,
        .selection = this->selection_,
        .colorProvider = ColorProvider::instance(),
        .messageColors = this->messageColors_,
        .preferences = this->messagePreferences_,

        .canvasWidth = this->width(),
        .isWindowFocused = this->window() == QApplication::activeWindow(),
        .isMentions =
            this->underlyingChannel_ == getApp()->twitch->mentionsChannel,

        .y = int(-(messagesSnapshot[start]->getHeight() *
                   (fmod(this->scrollBar_->getRelativeCurrentValue(), 1)))),
        .messageIndex = start,
        .isLastReadMessage = false,

    };
    bool showLastMessageIndicator = getSettings()->showLastMessageIndicator;

    QRect animationArea;
    auto areaContainsY = [&area](auto y) {
        return y >= area.y() && y < area.y() + area.height();
    };

    for (; ctx.messageIndex < messagesSnapshot.size(); ++ctx.messageIndex)
    {
        MessageLayout *layout = messagesSnapshot[ctx.messageIndex].get();

        if (showLastMessageIndicator)
        {
            ctx.isLastReadMessage = this->lastReadMessage_.get() == layout;
        }
        else
        {
            ctx.isLastReadMessage = false;
        }

        if (areaContainsY(ctx.y) ||
            areaContainsY(ctx.y + layout->getHeight()) ||
            (ctx.y < area.y() && layout->getHeight() > area.height()))
        {
            auto paintResult = layout->paint(ctx);
            if (paintResult.hasAnimatedElements)
            {
                if (animationArea.isNull())
                {
                    animationArea = QRect{0, ctx.y, layout->getWidth(),
                                          layout->getHeight()};
                }
                else
                {
                    animationArea.setBottom(ctx.y + layout->getHeight());
                    animationArea.setWidth(
                        std::max(layout->getWidth(), animationArea.width()));
                }
            }

            if (this->highlightedMessage_ == layout)
            {
                painter.fillRect(
                    0, ctx.y, layout->getWidth(), layout->getHeight(),
                    this->highlightAnimation_.currentValue().value<QColor>());
                if (this->highlightAnimation_.state() ==
                    QVariantAnimation::Stopped)
                {
                    this->highlightedMessage_ = nullptr;
                }
            }
        }

        ctx.y += layout->getHeight();

        end = layout;
        if (ctx.y > this->height())
        {
            break;
        }
    }

    // Only update on a full repaint as some messages with animated elements
    // might get left out in partial repaints.
    // This happens for example when hovering over the go-to-bottom button.
    if (this->height() <= area.height())
    {
        this->animationArea_ = animationArea;
    }
#ifdef FOURTF
    else
    {
        // shows the updated area on partial repaints
        painter.setPen(Qt::red);
        painter.drawRect(area.x(), area.y(), area.width() - 1,
                         area.height() - 1);
    }
#endif

    if (end == nullptr)
    {
        return;
    }

    // remove messages that are on screen
    // the messages that are left at the end get their buffers reset
    for (size_t i = start; i < messagesSnapshot.size(); ++i)
    {
        auto it = this->messagesOnScreen_.find(messagesSnapshot[i]);
        if (it != this->messagesOnScreen_.end())
        {
            this->messagesOnScreen_.erase(it);
        }
    }

    // delete the message buffers that aren't on screen
    for (const std::shared_ptr<MessageLayout> &item : this->messagesOnScreen_)
    {
        item->deleteBuffer();
    }

    this->messagesOnScreen_.clear();

    // add all messages on screen to the map
    for (size_t i = start; i < messagesSnapshot.size(); ++i)
    {
        const std::shared_ptr<MessageLayout> &layout = messagesSnapshot[i];

        this->messagesOnScreen_.insert(layout);

        if (layout.get() == end)
        {
            break;
        }
    }
}

void ChannelView::wheelEvent(QWheelEvent *event)
{
    if (event->angleDelta().y() == 0)
    {
        // Ignore any scrolls where no vertical scrolling has taken place
        return;
    }

    if (event->modifiers().testFlag(Qt::ControlModifier))
    {
        // Ignore any scrolls where ctrl is held down - it is used for zoom
        event->ignore();
        return;
    }

    if (this->scrollBar_->isVisible())
    {
        float mouseMultiplier = getSettings()->mouseScrollMultiplier;

        // This ensures snapshot won't be indexed out of bounds when scrolling really fast
        qreal desired = std::max<qreal>(0, this->scrollBar_->getDesiredValue());
        qreal delta = event->angleDelta().y() * qreal(1.5) * mouseMultiplier;

        auto &snapshot = this->getMessagesSnapshot();
        int snapshotLength = int(snapshot.size());
        int i = std::min<int>(int(desired - this->scrollBar_->getMinimum()),
                              snapshotLength - 1);

        if (delta > 0)
        {
            qreal scrollFactor = fmod(desired, 1);
            qreal currentScrollLeft = std::max<qreal>(
                0.01, int(scrollFactor * snapshot[i]->getHeight()));

            for (; i >= 0; i--)
            {
                if (delta < currentScrollLeft)
                {
                    desired -= scrollFactor * (delta / currentScrollLeft);
                    break;
                }
                else
                {
                    delta -= currentScrollLeft;
                    desired -= scrollFactor;
                }

                if (i == 0)
                {
                    desired = 0;
                }
                else
                {
                    snapshot[i - 1]->layout(this->getLayoutWidth(),
                                            this->scale(), this->getFlags(),
                                            false);
                    scrollFactor = 1;
                    currentScrollLeft = snapshot[i - 1]->getHeight();
                }
            }
        }
        else
        {
            delta = -delta;
            qreal scrollFactor = 1 - fmod(desired, 1);
            qreal currentScrollLeft = std::max<qreal>(
                0.01, int(scrollFactor * snapshot[i]->getHeight()));

            for (; i < snapshotLength; i++)
            {
                if (delta < currentScrollLeft)
                {
                    desired +=
                        scrollFactor * (qreal(delta) / currentScrollLeft);
                    break;
                }
                else
                {
                    delta -= currentScrollLeft;
                    desired += scrollFactor;
                }

                if (i == snapshotLength - 1)
                {
                    desired = snapshot.size();
                }
                else
                {
                    snapshot[i + 1]->layout(this->getLayoutWidth(),
                                            this->scale(), this->getFlags(),
                                            false);

                    scrollFactor = 1;
                    currentScrollLeft = snapshot[i + 1]->getHeight();
                }
            }
        }

        this->scrollBar_->setDesiredValue(desired, true);
    }
}

#if QT_VERSION >= QT_VERSION_CHECK(6, 0, 0)
void ChannelView::enterEvent(QEnterEvent * /*event*/)
#else
void ChannelView::enterEvent(QEvent * /*event*/)
#endif
{
}

void ChannelView::leaveEvent(QEvent * /*event*/)
{
    this->tooltipWidget_->hide();

    this->unpause(PauseReason::Mouse);
}

void ChannelView::mouseMoveEvent(QMouseEvent *event)
{
    /// Pause on hover
    if (float pauseTime = getSettings()->pauseOnHoverDuration;
        pauseTime > 0.001F)
    {
        this->pause(PauseReason::Mouse,
                    static_cast<uint32_t>(pauseTime * 1000.F));
    }
    else if (pauseTime < -0.5F)
    {
        this->pause(PauseReason::Mouse);
    }

    std::shared_ptr<MessageLayout> layout;
    QPoint relativePos;
    int messageIndex;

    // no message under cursor
    if (!tryGetMessageAt(event->pos(), layout, relativePos, messageIndex))
    {
        this->setCursor(Qt::ArrowCursor);
        this->tooltipWidget_->hide();
        return;
    }

    if (this->isScrolling_)
    {
        this->currentMousePosition_ = event->screenPos();
    }

    // check for word underneath cursor
    const MessageLayoutElement *hoverLayoutElement =
        layout->getElementAt(relativePos);

    // selecting single characters
    if (this->isLeftMouseDown_)
    {
        auto index = layout->getSelectionIndex(relativePos);
        this->setSelection(this->selection_.start,
                           SelectionItem(messageIndex, index));
    }

    // selecting whole words
    if (this->isDoubleClick_ && hoverLayoutElement)
    {
        auto [wordStart, wordEnd] =
            getWordBounds(layout.get(), hoverLayoutElement, relativePos);
        auto hoveredWord = Selection{SelectionItem(messageIndex, wordStart),
                                     SelectionItem(messageIndex, wordEnd)};
        // combined selection spanning from initially selected word to hoveredWord
        auto selectUnion = this->doubleClickSelection_ | hoveredWord;

        this->setSelection(selectUnion);
    }

    // message under cursor is collapsed
    if (layout->flags.has(MessageLayoutFlag::Collapsed))
    {
        this->setCursor(Qt::PointingHandCursor);
        this->tooltipWidget_->hide();
        return;
    }

    if (hoverLayoutElement == nullptr)
    {
        this->setCursor(Qt::ArrowCursor);
        this->tooltipWidget_->hide();
        return;
    }

    auto *element = &hoverLayoutElement->getCreator();
    bool isLinkValid = hoverLayoutElement->getLink().isValid();
    const auto *emoteElement = dynamic_cast<const EmoteElement *>(element);
    const auto *layeredEmoteElement =
        dynamic_cast<const LayeredEmoteElement *>(element);
    bool isNotEmote = emoteElement == nullptr && layeredEmoteElement == nullptr;

    if (element->getTooltip().isEmpty() ||
        (isLinkValid && isNotEmote && !getSettings()->linkInfoTooltip))
    {
        this->tooltipWidget_->hide();
    }
    else
    {
        const auto *badgeElement = dynamic_cast<const BadgeElement *>(element);

        if (badgeElement || emoteElement || layeredEmoteElement)
        {
            auto showThumbnailSetting =
                getSettings()->emotesTooltipPreview.getValue();

            bool showThumbnail =
                showThumbnailSetting == ThumbnailPreviewMode::AlwaysShow ||
                (showThumbnailSetting == ThumbnailPreviewMode::ShowOnShift &&
                 event->modifiers() == Qt::ShiftModifier);

            if (emoteElement)
            {
                this->tooltipWidget_->setOne({
                    showThumbnail
                        ? emoteElement->getEmote()->images.getImage(3.0)
                        : nullptr,
                    element->getTooltip(),
                });
            }
            else if (layeredEmoteElement)
            {
                const auto &layeredEmotes = layeredEmoteElement->getEmotes();
                // Should never be empty but ensure it
                if (!layeredEmotes.empty())
                {
                    std::vector<TooltipEntry> entries;
                    entries.reserve(layeredEmotes.size());

                    const auto &emoteTooltips =
                        layeredEmoteElement->getEmoteTooltips();

                    // Someone performing some tomfoolery could put an emote with tens,
                    // if not hundreds of zero-width emotes on a single emote. If the
                    // tooltip may take up more than three rows, truncate everything else.
                    bool truncating = false;
                    size_t upperLimit = layeredEmotes.size();
                    if (layeredEmotes.size() > TOOLTIP_EMOTE_ENTRIES_LIMIT)
                    {
                        upperLimit = TOOLTIP_EMOTE_ENTRIES_LIMIT - 1;
                        truncating = true;
                    }

                    for (size_t i = 0; i < upperLimit; ++i)
                    {
                        const auto &emote = layeredEmotes[i].ptr;
                        if (i == 0)
                        {
                            // First entry gets a large image and full description
                            entries.push_back({showThumbnail
                                                   ? emote->images.getImage(4.0)
                                                   : nullptr,
                                               emoteTooltips[i]});
                        }
                        else
                        {
                            // Every other entry gets a small image and just the emote name
                            entries.push_back({showThumbnail
                                                   ? emote->images.getImage(1.0)
                                                   : nullptr,
                                               emote->name.string});
                        }
                    }

                    if (truncating)
                    {
                        entries.push_back({nullptr, "..."});
                    }

                    auto style = layeredEmotes.size() > 2
                                     ? TooltipStyle::Grid
                                     : TooltipStyle::Vertical;
                    this->tooltipWidget_->set(entries, style);
                }
            }
            else if (badgeElement)
            {
                this->tooltipWidget_->setOne({
                    showThumbnail
                        ? badgeElement->getEmote()->images.getImage(3.0)
                        : nullptr,
                    element->getTooltip(),
                });
            }
        }
        else
        {
            auto thumbnailSize = getSettings()->thumbnailSize;
            auto *linkElement = dynamic_cast<LinkElement *>(element);
            if (linkElement)
            {
                if (linkElement->linkInfo()->isPending())
                {
                    getIApp()->getLinkResolver()->resolve(
                        linkElement->linkInfo());
                }
                this->setLinkInfoTooltip(linkElement->linkInfo());
            }
        }

        this->tooltipWidget_->moveTo(event->globalPos() + QPoint(16, 16),
                                     widgets::BoundsChecking::CursorPosition);
        this->tooltipWidget_->setWordWrap(isLinkValid);
        this->tooltipWidget_->show();
    }

    // check if word has a link
    if (isLinkValid)
    {
        this->setCursor(Qt::PointingHandCursor);
    }
    else
    {
        this->setCursor(Qt::ArrowCursor);
    }
}

void ChannelView::mousePressEvent(QMouseEvent *event)
{
    this->mouseDown.invoke(event);

    std::shared_ptr<MessageLayout> layout;
    QPoint relativePos;
    int messageIndex;

    if (!tryGetMessageAt(event->pos(), layout, relativePos, messageIndex))
    {
        setCursor(Qt::ArrowCursor);
        auto &messagesSnapshot = this->getMessagesSnapshot();
        if (messagesSnapshot.size() == 0)
        {
            return;
        }

        // Start selection at the last message at its last index
        if (event->button() == Qt::LeftButton)
        {
            auto lastMessageIndex = messagesSnapshot.size() - 1;
            auto lastMessage = messagesSnapshot[lastMessageIndex];
            auto lastCharacterIndex = lastMessage->getLastCharacterIndex();

            SelectionItem selectionItem(lastMessageIndex, lastCharacterIndex);
            this->setSelection(selectionItem, selectionItem);
        }
        return;
    }

    // check if message is collapsed
    switch (event->button())
    {
        case Qt::LeftButton: {
            if (this->isScrolling_)
            {
                this->disableScrolling();
            }

            this->lastLeftPressPosition_ = event->screenPos();
            this->isLeftMouseDown_ = true;

            if (layout->flags.has(MessageLayoutFlag::Collapsed))
            {
                return;
            }

            if (getSettings()->linksDoubleClickOnly.getValue())
            {
                this->pause(PauseReason::DoubleClick, 200);
            }

            int index = layout->getSelectionIndex(relativePos);
            auto selectionItem = SelectionItem(messageIndex, index);
            this->setSelection(selectionItem, selectionItem);
        }
        break;

        case Qt::RightButton: {
            if (this->isScrolling_)
            {
                this->disableScrolling();
            }

            this->lastRightPressPosition_ = event->screenPos();
            this->isRightMouseDown_ = true;
        }
        break;

        case Qt::MiddleButton: {
            const MessageLayoutElement *hoverLayoutElement =
                layout->getElementAt(relativePos);

            if (hoverLayoutElement != nullptr &&
                hoverLayoutElement->getLink().isUrl() &&
                this->isScrolling_ == false)
            {
                break;
            }
            else
            {
                if (this->isScrolling_)
                {
                    this->disableScrolling();
                }
                else if (hoverLayoutElement != nullptr &&
                         hoverLayoutElement->getFlags().has(
                             MessageElementFlag::Username))
                {
                    break;
                }
                else if (this->scrollBar_->isVisible())
                {
                    this->enableScrolling(event->screenPos());
                }
            }
        }
        break;

        default:;
    }

    this->update();
}

void ChannelView::mouseReleaseEvent(QMouseEvent *event)
{
    // find message
    this->queueLayout();

    std::shared_ptr<MessageLayout> layout;
    QPoint relativePos;
    int messageIndex;

    bool foundElement =
        tryGetMessageAt(event->pos(), layout, relativePos, messageIndex);

    // check if mouse was pressed
    if (event->button() == Qt::LeftButton)
    {
        if (this->isDoubleClick_)
        {
            this->isDoubleClick_ = false;
            // Was actually not a wanted triple-click
            if (fabsf(distanceBetweenPoints(this->lastDoubleClickPosition_,
                                            event->screenPos())) > 10.F)
            {
                this->clickTimer_.stop();
                return;
            }
        }
        else if (this->isLeftMouseDown_)
        {
            this->isLeftMouseDown_ = false;

            if (fabsf(distanceBetweenPoints(this->lastLeftPressPosition_,
                                            event->screenPos())) > 15.F)
            {
                return;
            }

            // Triple-clicking a message selects the whole message
            if (foundElement && this->clickTimer_.isActive() &&
                (fabsf(distanceBetweenPoints(this->lastDoubleClickPosition_,
                                             event->screenPos())) < 10.F))
            {
                this->selectWholeMessage(layout.get(), messageIndex);
                return;
            }
        }
        else
        {
            return;
        }
    }
    else if (event->button() == Qt::RightButton)
    {
        if (this->isRightMouseDown_)
        {
            this->isRightMouseDown_ = false;

            if (fabsf(distanceBetweenPoints(this->lastRightPressPosition_,
                                            event->screenPos())) > 15.F)
            {
                return;
            }
        }
        else
        {
            return;
        }
    }
    else if (event->button() == Qt::MiddleButton)
    {
        if (this->isScrolling_ && this->scrollBar_->isVisible())
        {
            if (event->screenPos() == this->lastMiddlePressPosition_)
            {
                this->enableScrolling(event->screenPos());
            }
            else
            {
                this->disableScrolling();
            }

            return;
        }

        if (foundElement)
        {
            const MessageLayoutElement *hoverLayoutElement =
                layout->getElementAt(relativePos);

            if (hoverLayoutElement == nullptr)
            {
                return;
            }
            if (hoverLayoutElement->getFlags().has(
                    MessageElementFlag::Username))
            {
                openTwitchUsercard(this->channel_->getName(),
                                   hoverLayoutElement->getLink().value);
                return;
            }
            if (hoverLayoutElement->getLink().isUrl() == false)
            {
                return;
            }
        }
    }
    else
    {
        // not left or right button
        return;
    }

    // no message found
    if (!foundElement)
    {
        // No message at clicked position
        return;
    }

    // message under cursor is collapsed
    if (layout->flags.has(MessageLayoutFlag::Collapsed))
    {
        layout->flags.set(MessageLayoutFlag::Expanded);
        layout->flags.set(MessageLayoutFlag::RequiresLayout);

        this->queueLayout();
        return;
    }

    const MessageLayoutElement *hoverLayoutElement =
        layout->getElementAt(relativePos);

    // handle the click
    this->handleMouseClick(event, hoverLayoutElement, layout);

    this->update();
}

void ChannelView::handleMouseClick(QMouseEvent *event,
                                   const MessageLayoutElement *hoveredElement,
                                   MessageLayoutPtr layout)
{
    switch (event->button())
    {
        case Qt::LeftButton: {
            if (hoveredElement == nullptr)
            {
                return;
            }

            const auto &link = hoveredElement->getLink();
            if (!getSettings()->linksDoubleClickOnly)
            {
                this->handleLinkClick(event, link, layout.get());
            }

            // Invoke to signal from EmotePopup.
            if (link.type == Link::InsertText)
            {
                this->linkClicked.invoke(link);
            }
        }
        break;
        case Qt::RightButton: {
            // insert user mention to input, only in default context
            if ((this->context_ == Context::None) &&
                (hoveredElement != nullptr))
            {
                auto *split = dynamic_cast<Split *>(this->parentWidget());
                auto insertText = [=](QString text) {
                    if (split)
                    {
                        split->insertTextToInput(text);
                    }
                };
                const auto &link = hoveredElement->getLink();

                if (link.type == Link::UserInfo)
                {
                    // This is terrible because it FPs on messages where the
                    // user mentions themselves
                    bool canReply =
                        QString::compare(link.value,
                                         layout->getMessage()->loginName,
                                         Qt::CaseInsensitive) == 0;
                    UsernameRightClickBehavior action =
                        UsernameRightClickBehavior::Mention;
                    if (canReply)
                    {
                        Qt::KeyboardModifier userSpecifiedModifier =
                            getSettings()->usernameRightClickModifier;

                        if (userSpecifiedModifier ==
                            Qt::KeyboardModifier::NoModifier)
                        {
                            qCWarning(chatterinoCommon)
                                << "sanity check failed: "
                                   "invalid settings detected "
                                   "Settings::usernameRightClickModifier is "
                                   "NoModifier, which should never happen";
                            return;
                        }

                        Qt::KeyboardModifiers modifiers{userSpecifiedModifier};
                        auto isModifierHeld = event->modifiers() == modifiers;

                        if (isModifierHeld)
                        {
                            action = getSettings()
                                         ->usernameRightClickModifierBehavior;
                        }
                        else
                        {
                            action = getSettings()->usernameRightClickBehavior;
                        }
                    }
                    switch (action)
                    {
                        case UsernameRightClickBehavior::Mention: {
                            if (split == nullptr)
                            {
                                return;
                            }

                            // Insert @username into split input
                            const bool commaMention =
                                getSettings()->mentionUsersWithComma;
                            const bool isFirstWord =
                                split->getInput().isEditFirstWord();
                            auto userMention = formatUserMention(
                                link.value, isFirstWord, commaMention);
                            insertText("@" + userMention + " ");
                        }
                        break;

                        case UsernameRightClickBehavior::Reply: {
                            // Start a new reply if matching user's settings
                            this->setInputReply(layout->getMessagePtr());
                        }
                        break;

                        case UsernameRightClickBehavior::Ignore:
                            break;

                        default: {
                            qCWarning(chatterinoCommon)
                                << "unhandled or corrupted "
                                   "UsernameRightClickBehavior value in "
                                   "ChannelView::handleMouseClick:"
                                << action;
                        }
                        break;  // unreachable
                    }

                    return;
                }

                if (link.type == Link::UserWhisper)
                {
                    insertText("/w " + link.value + " ");
                    return;
                }
            }

            this->addContextMenuItems(hoveredElement, layout, event);
        }
        break;
        case Qt::MiddleButton: {
            if (hoveredElement == nullptr)
            {
                return;
            }

            const auto &link = hoveredElement->getLink();
            if (!getSettings()->linksDoubleClickOnly)
            {
                this->handleLinkClick(event, link, layout.get());
            }
        }
        break;
        default:;
    }
}

void ChannelView::addContextMenuItems(
    const MessageLayoutElement *hoveredElement, MessageLayoutPtr layout,
    QMouseEvent *event)
{
    auto *menu = new QMenu(this);
    menu->setAttribute(Qt::WA_DeleteOnClose);

    // Add image options if the element clicked contains an image (e.g. a badge or an emote)
    addImageContextMenuItems(menu, hoveredElement);

    // Add link options if the element clicked contains a link
    addLinkContextMenuItems(menu, hoveredElement);

    // Add message options
    this->addMessageContextMenuItems(menu, layout);

    // Add Twitch-specific link options if the element clicked contains a link detected as a Twitch username
    this->addTwitchLinkContextMenuItems(menu, hoveredElement);

    // Add hidden options (e.g. copy message ID) if the user held down Shift
    addHiddenContextMenuItems(menu, hoveredElement, layout, event);

    // Add executable command options
    this->addCommandExecutionContextMenuItems(menu, layout);

    menu->popup(QCursor::pos());
    menu->raise();
}

void ChannelView::addMessageContextMenuItems(QMenu *menu,
                                             const MessageLayoutPtr &layout)
{
    // Copy actions
    if (!this->selection_.isEmpty())
    {
        menu->addAction("&Copy selection", [this] {
            crossPlatformCopy(this->getSelectedText());
        });
    }

    menu->addAction("Copy &message", [layout] {
        QString copyString;
        layout->addSelectionText(copyString, 0, INT_MAX,
                                 CopyMode::OnlyTextAndEmotes);

        crossPlatformCopy(copyString);
    });

    menu->addAction("Copy &full message", [layout] {
        QString copyString;
        layout->addSelectionText(copyString, 0, INT_MAX,
                                 CopyMode::EverythingButReplies);

        crossPlatformCopy(copyString);
    });

    // Only display reply option where it makes sense
    if (this->canReplyToMessages() && layout->isReplyable())
    {
        const auto &messagePtr = layout->getMessagePtr();
        menu->addAction("&Reply to message", [this, &messagePtr] {
            this->setInputReply(messagePtr);
        });

        if (messagePtr->replyThread != nullptr)
        {
            menu->addAction("Reply to &original thread", [this, &messagePtr] {
                this->setInputReply(messagePtr->replyThread->root());
            });

            menu->addAction("View &thread", [this, &messagePtr] {
                this->showReplyThreadPopup(messagePtr);
            });
        }
    }

    bool isSearch = this->context_ == Context::Search;
    bool isReplyOrUserCard = (this->context_ == Context::ReplyThread ||
                              this->context_ == Context::UserCard) &&
                             this->split_ != nullptr;
    bool isMentions =
        this->channel()->getType() == Channel::Type::TwitchMentions;
    bool isAutomod = this->channel()->getType() == Channel::Type::TwitchAutomod;
    if (isSearch || isMentions || isReplyOrUserCard || isAutomod)
    {
        const auto &messagePtr = layout->getMessagePtr();
        menu->addAction("&Go to message", [this, &messagePtr, isSearch,
                                           isMentions, isReplyOrUserCard,
                                           isAutomod] {
            if (isSearch)
            {
                if (const auto &search =
                        dynamic_cast<SearchPopup *>(this->parentWidget()))
                {
                    search->goToMessage(messagePtr);
                }
            }
            else if (isMentions || isAutomod)
            {
                getIApp()->getWindows()->scrollToMessage(messagePtr);
            }
            else if (isReplyOrUserCard)
            {
                // If the thread is in the mentions or automod channel,
                // we need to find the original split.
                const auto type = this->split_->getChannel()->getType();
                if (type == Channel::Type::TwitchMentions ||
                    type == Channel::Type::TwitchAutomod)
                {
                    getIApp()->getWindows()->scrollToMessage(messagePtr);
                }
                else
                {
                    this->split_->getChannelView().scrollToMessage(messagePtr);
                }
            }
        });
    }
}

void ChannelView::addTwitchLinkContextMenuItems(
    QMenu *menu, const MessageLayoutElement *hoveredElement)
{
    if (hoveredElement == nullptr)
    {
        return;
    }

    const auto &link = hoveredElement->getLink();

    if (link.type != Link::Url)
    {
        return;
    }

    static QRegularExpression twitchChannelRegex(
        R"(^(?:https?:\/\/)?(?:www\.|go\.)?twitch\.tv\/(?:popout\/)?(?<username>[a-z0-9_]{3,}))",
        QRegularExpression::CaseInsensitiveOption);
    static QSet<QString> ignoredUsernames{
        "directory",      //
        "downloads",      //
        "drops",          //
        "friends",        //
        "inventory",      //
        "jobs",           //
        "login",          //
        "messages",       //
        "payments",       //
        "profile",        //
        "security",       //
        "settings",       //
        "signup",         //
        "subscriptions",  //
        "turbo",          //
        "videos",         //
        "wallet",         //
    };

    auto twitchMatch = twitchChannelRegex.match(link.value);
    auto twitchUsername = twitchMatch.captured("username");
    if (!twitchUsername.isEmpty() && !ignoredUsernames.contains(twitchUsername))
    {
        menu->addSeparator();
        menu->addAction("&Open in new split", [twitchUsername, this] {
            this->openChannelIn.invoke(twitchUsername,
                                       FromTwitchLinkOpenChannelIn::Split);
        });
        menu->addAction("Open in new &tab", [twitchUsername, this] {
            this->openChannelIn.invoke(twitchUsername,
                                       FromTwitchLinkOpenChannelIn::Tab);
        });

        menu->addSeparator();
        menu->addAction("Open player in &browser", [twitchUsername, this] {
            this->openChannelIn.invoke(
                twitchUsername, FromTwitchLinkOpenChannelIn::BrowserPlayer);
        });
        menu->addAction("Open in &streamlink", [twitchUsername, this] {
            this->openChannelIn.invoke(twitchUsername,
                                       FromTwitchLinkOpenChannelIn::Streamlink);
        });
    }
}

void ChannelView::addCommandExecutionContextMenuItems(
    QMenu *menu, const MessageLayoutPtr &layout)
{
    /* Get commands to be displayed in context menu; 
     * only those that had the showInMsgContextMenu check box marked in the Commands page */
    std::vector<Command> cmds;
    for (const auto &cmd : getIApp()->getCommands()->items)
    {
        if (cmd.showInMsgContextMenu)
        {
            cmds.push_back(cmd);
        }
    }

    if (cmds.empty())
    {
        return;
    }

    menu->addSeparator();
    auto *executeAction = menu->addAction("&Execute command");
    auto *cmdMenu = new QMenu(menu);
    executeAction->setMenu(cmdMenu);

    for (auto &cmd : cmds)
    {
        QString inputText = this->selection_.isEmpty()
                                ? layout->getMessage()->messageText
                                : this->getSelectedText();

        inputText.push_front(cmd.name + " ");

        cmdMenu->addAction(cmd.name, [this, layout, cmd, inputText] {
            ChannelPtr channel;

            /* Search popups and user message history's underlyingChannels aren't of type TwitchChannel, but
             * we would still like to execute commands from them. Use their source channel instead if applicable. */
            if (this->hasSourceChannel())
            {
                channel = this->sourceChannel();
            }
            else
            {
                channel = this->underlyingChannel_;
            }
            auto *split = dynamic_cast<Split *>(this->parentWidget());
            QString userText;
            if (split)
            {
                userText = split->getInput().getInputText();
            }

            // Execute command through right-clicking a message -> Execute command
            QString value = getIApp()->getCommands()->execCustomCommand(
                inputText.split(' '), cmd, true, channel, layout->getMessage(),
                {
                    {"input.text", userText},
                });

            value =
                getIApp()->getCommands()->execCommand(value, channel, false);

            channel->sendMessage(value);
        });
    }
}

void ChannelView::mouseDoubleClickEvent(QMouseEvent *event)
{
    if (event->button() != Qt::LeftButton)
    {
        return;
    }

    std::shared_ptr<MessageLayout> layout;
    QPoint relativePos;
    int messageIndex;

    if (!tryGetMessageAt(event->pos(), layout, relativePos, messageIndex))
    {
        return;
    }

    this->isDoubleClick_ = true;
    this->lastDoubleClickPosition_ = event->screenPos();
    this->clickTimer_.start();

    // message under cursor is collapsed
    if (layout->flags.has(MessageLayoutFlag::Collapsed))
    {
        return;
    }

    const MessageLayoutElement *hoverLayoutElement =
        layout->getElementAt(relativePos);

    if (hoverLayoutElement == nullptr)
    {
        return;
    }

    auto [wordStart, wordEnd] =
        getWordBounds(layout.get(), hoverLayoutElement, relativePos);
    this->doubleClickSelection_ = {SelectionItem(messageIndex, wordStart),
                                   SelectionItem(messageIndex, wordEnd)};
    this->setSelection(this->doubleClickSelection_);

    if (getSettings()->linksDoubleClickOnly)
    {
        const auto &link = hoverLayoutElement->getLink();
        this->handleLinkClick(event, link, layout.get());
    }
}

void ChannelView::hideEvent(QHideEvent * /*event*/)
{
    for (const auto &layout : this->messagesOnScreen_)
    {
        layout->deleteBuffer();
    }

    this->messagesOnScreen_.clear();
}

void ChannelView::showUserInfoPopup(const QString &userName,
                                    QString alternativePopoutChannel)
{
    if (!this->split_)
    {
        qCWarning(chatterinoCommon)
            << "Tried to show user info for" << userName
            << "but the channel view doesn't belong to a split.";
        return;
    }

    auto *userPopup =
        new UserInfoPopup(getSettings()->autoCloseUserPopup, this->split_);

    auto contextChannel =
        getApp()->twitch->getChannelOrEmpty(alternativePopoutChannel);
    auto openingChannel = this->hasSourceChannel() ? this->sourceChannel_
                                                   : this->underlyingChannel_;
    userPopup->setData(userName, contextChannel, openingChannel);

    QPoint offset(userPopup->width() / 3, userPopup->height() / 5);
    userPopup->moveTo(QCursor::pos() - offset,
                      widgets::BoundsChecking::CursorPosition);
    userPopup->show();
}

bool ChannelView::mayContainMessage(const MessagePtr &message)
{
    switch (this->channel()->getType())
    {
        case Channel::Type::Direct:
        case Channel::Type::Twitch:
        case Channel::Type::TwitchWatching:
        case Channel::Type::Irc:
            // XXX: system messages may not have the channel set
            return message->flags.has(MessageFlag::System) ||
                   this->channel()->getName() == message->channelName;
        case Channel::Type::TwitchWhispers:
            return message->flags.has(MessageFlag::Whisper);
        case Channel::Type::TwitchMentions:
            return message->flags.has(MessageFlag::Highlighted);
        case Channel::Type::TwitchLive:
            return message->flags.has(MessageFlag::System);
        case Channel::Type::TwitchAutomod:
            return message->flags.has(MessageFlag::AutoMod);
        case Channel::Type::TwitchEnd:  // TODO: not used?
        case Channel::Type::None:       // Unspecific
        case Channel::Type::Misc:       // Unspecific
            return true;
        default:
            return true;  // unreachable
    }
}

void ChannelView::handleLinkClick(QMouseEvent *event, const Link &link,
                                  MessageLayout *layout)
{
    if (event->button() != Qt::LeftButton &&
        event->button() != Qt::MiddleButton)
    {
        return;
    }

    switch (link.type)
    {
        case Link::UserWhisper:
        case Link::UserInfo: {
            auto user = link.value;
            this->showUserInfoPopup(user, layout->getMessage()->channelName);
        }
        break;

        case Link::Url: {
            if (getSettings()->openLinksIncognito && supportsIncognitoLinks())
            {
                openLinkIncognito(link.value);
            }
            else
            {
                QDesktopServices::openUrl(QUrl(link.value));
            }
        }
        break;

        case Link::UserAction: {
            QString value = link.value;

            ChannelPtr channel = this->underlyingChannel_;
            auto *searchPopup =
                dynamic_cast<SearchPopup *>(this->parentWidget());
            if (searchPopup != nullptr)
            {
                auto *split =
                    dynamic_cast<Split *>(searchPopup->parentWidget());
                if (split != nullptr)
                {
                    channel = split->getChannel();
                }
            }

            // Execute command clicking a moderator button
            value = getIApp()->getCommands()->execCustomCommand(
                QStringList(), Command{"(modaction)", value}, true, channel,
                layout->getMessage());

            value =
                getIApp()->getCommands()->execCommand(value, channel, false);

            channel->sendMessage(value);
        }
        break;

        case Link::AutoModAllow: {
            getIApp()->getAccounts()->twitch.getCurrent()->autoModAllow(
                link.value, this->channel());
        }
        break;

        case Link::AutoModDeny: {
            getIApp()->getAccounts()->twitch.getCurrent()->autoModDeny(
                link.value, this->channel());
        }
        break;

        case Link::OpenAccountsPage: {
            SettingsDialog::showDialog(this,
                                       SettingsDialogPreference::Accounts);
        }
        break;
        case Link::JumpToChannel: {
            // Get all currently open pages
            QList<SplitContainer *> openPages;

            auto &nb = getIApp()->getWindows()->getMainWindow().getNotebook();
            for (int i = 0; i < nb.getPageCount(); ++i)
            {
                openPages.push_back(
                    static_cast<SplitContainer *>(nb.getPageAt(i)));
            }

            for (auto *page : openPages)
            {
                auto splits = page->getSplits();

                // Search for channel matching link in page/split container
                // TODO(zneix): Consider opening a channel if it's closed (?)
                auto it = std::find_if(
                    splits.begin(), splits.end(), [link](Split *split) {
                        return split->getChannel()->getName() == link.value;
                    });

                if (it != splits.end())
                {
                    // Select SplitContainer and Split itself where mention message was sent
                    // TODO(zneix): Try exploring ways of scrolling to a certain message as well
                    nb.select(page);

                    Split *split = *it;
                    page->setSelected(split);
                    break;
                }
            }
        }
        break;
        case Link::CopyToClipboard: {
            crossPlatformCopy(link.value);
        }
        break;
        case Link::Reconnect: {
            this->underlyingChannel_.get()->reconnect();
        }
        break;
        case Link::ReplyToMessage: {
            this->setInputReply(layout->getMessagePtr());
        }
        break;
        case Link::ViewThread: {
            this->showReplyThreadPopup(layout->getMessagePtr());
        }
        break;
        case Link::JumpToMessage: {
            if (this->context_ == Context::Search)
            {
                auto *search =
                    dynamic_cast<SearchPopup *>(this->parentWidget());
                if (search != nullptr)
                {
                    search->goToMessageId(link.value);
                }
                return;
            }

            this->scrollToMessageId(link.value);
        }
        break;

        default:;
    }
}

bool ChannelView::tryGetMessageAt(QPoint p,
                                  std::shared_ptr<MessageLayout> &_message,
                                  QPoint &relativePos, int &index)
{
    auto &messagesSnapshot = this->getMessagesSnapshot();

    const auto start = size_t(this->scrollBar_->getRelativeCurrentValue());

    if (start >= messagesSnapshot.size())
    {
        return false;
    }

    int y = -(messagesSnapshot[start]->getHeight() *
              (fmod(this->scrollBar_->getRelativeCurrentValue(), 1)));

    for (size_t i = start; i < messagesSnapshot.size(); ++i)
    {
        auto message = messagesSnapshot[i];

        if (p.y() < y + message->getHeight())
        {
            relativePos = QPoint(p.x(), p.y() - y);
            _message = message;
            index = i;
            return true;
        }

        y += message->getHeight();
    }

    return false;
}

int ChannelView::getLayoutWidth() const
{
    if (this->scrollBar_->isVisible())
    {
        return int(this->width() - SCROLLBAR_PADDING * this->scale());
    }

    return this->width();
}

void ChannelView::selectWholeMessage(MessageLayout *layout, int &messageIndex)
{
    SelectionItem msgStart(messageIndex,
                           layout->getFirstMessageCharacterIndex());
    SelectionItem msgEnd(messageIndex, layout->getLastCharacterIndex());
    this->setSelection(msgStart, msgEnd);
}

void ChannelView::enableScrolling(const QPointF &scrollStart)
{
    this->isScrolling_ = true;
    this->lastMiddlePressPosition_ = scrollStart;
    // The line below prevents a sudden jerk at the beginning
    this->currentMousePosition_ = scrollStart;

    this->scrollTimer_.start();

    if (!QGuiApplication::overrideCursor())
    {
        QGuiApplication::setOverrideCursor(this->cursors_.neutral);
    }
}

void ChannelView::disableScrolling()
{
    this->isScrolling_ = false;
    this->scrollTimer_.stop();
    QGuiApplication::restoreOverrideCursor();
}

void ChannelView::scrollUpdateRequested()
{
    const qreal dpi = this->devicePixelRatioF();
    const qreal delta = dpi * (this->currentMousePosition_.y() -
                               this->lastMiddlePressPosition_.y());
    const int cursorHeight = this->cursors_.neutral.pixmap().height();

    if (fabs(delta) <= cursorHeight * dpi)
    {
        /*
         * If within an area close to the initial position, don't do any
         * scrolling at all.
         */
        QGuiApplication::changeOverrideCursor(this->cursors_.neutral);
        return;
    }

    qreal offset;
    if (delta > 0)
    {
        QGuiApplication::changeOverrideCursor(this->cursors_.down);
        offset = delta - cursorHeight;
    }
    else
    {
        QGuiApplication::changeOverrideCursor(this->cursors_.up);
        offset = delta + cursorHeight;
    }

    // "Good" feeling multiplier found by trial-and-error
    const qreal multiplier(0.02);
    this->scrollBar_->offset(multiplier * offset);
}

void ChannelView::setInputReply(const MessagePtr &message)
{
    assertInGuiThread();

    if (message == nullptr || this->split_ == nullptr)
    {
        return;
    }

    if (!message->replyThread)
    {
        // Message did not already have a thread attached, try to find or create one
        auto *tc =
            dynamic_cast<TwitchChannel *>(this->underlyingChannel_.get());
        if (!tc)
        {
            tc = dynamic_cast<TwitchChannel *>(this->channel_.get());
        }

        if (tc)
        {
            tc->getOrCreateThread(message);
        }
        else
        {
            qCWarning(chatterinoCommon) << "Failed to create new reply thread";
            // Unable to create new reply thread.
            // TODO(dnsge): Should probably notify user?
            return;
        }
    }

    this->split_->setInputReply(message);
}

void ChannelView::showReplyThreadPopup(const MessagePtr &message)
{
    if (message == nullptr || message->replyThread == nullptr)
    {
        return;
    }

    if (!this->split_)
    {
        qCWarning(chatterinoCommon)
            << "Tried to show reply thread popup but the "
               "channel view doesn't belong to a split.";
        return;
    }

    auto *popup =
        new ReplyThreadPopup(getSettings()->autoCloseThreadPopup, this->split_);

    popup->setThread(message->replyThread);

    QPoint offset(int(150 * this->scale()), int(70 * this->scale()));
    popup->showAndMoveTo(QCursor::pos() - offset,
                         widgets::BoundsChecking::CursorPosition);
    popup->giveFocus(Qt::MouseFocusReason);
}

ChannelView::Context ChannelView::getContext() const
{
    return this->context_;
}

bool ChannelView::canReplyToMessages() const
{
    if (this->context_ == ChannelView::Context::ReplyThread ||
        this->context_ == ChannelView::Context::Search)
    {
        return false;
    }

    if (this->channel_ == nullptr)
    {
        return false;
    }

    if (!this->channel_->isTwitchChannel())
    {
        return false;
    }

    if (this->channel_->getType() == Channel::Type::TwitchWhispers ||
        this->channel_->getType() == Channel::Type::TwitchLive)
    {
        return false;
    }

    return true;
}

void ChannelView::setLinkInfoTooltip(LinkInfo *info)
{
    assert(info);

    auto thumbnailSize = getSettings()->thumbnailSize;

    ImagePtr thumbnail;
    if (info->hasThumbnail() && thumbnailSize > 0)
    {
        if (isInStreamerMode() && getSettings()->streamerModeHideLinkThumbnails)
        {
            thumbnail = Image::fromResourcePixmap(getResources().streamerMode);
        }
        else
        {
            thumbnail = info->thumbnail();
        }
    }

    this->tooltipWidget_->setOne({
        .image = thumbnail,
        .text = info->tooltip(),
        .customWidth = thumbnailSize,
        .customHeight = thumbnailSize,
    });

    if (info->isLoaded())
    {
        this->pendingLinkInfo_.clear();
        return;  // Either resolved or errored (can't change anymore)
    }

    // listen to changes

    if (this->pendingLinkInfo_.data() == info)
    {
        return;  // same info - already registered
    }

    if (this->pendingLinkInfo_)
    {
        QObject::disconnect(this->pendingLinkInfo_.data(),
                            &LinkInfo::stateChanged, this, nullptr);
    }
    QObject::connect(info, &LinkInfo::stateChanged, this,
                     &ChannelView::pendingLinkInfoStateChanged);
    this->pendingLinkInfo_ = info;
}

void ChannelView::pendingLinkInfoStateChanged()
{
    if (!this->pendingLinkInfo_)
    {
        return;
    }
    this->setLinkInfoTooltip(this->pendingLinkInfo_.data());
    this->tooltipWidget_->applyLastBoundsCheck();
}

}  // namespace chatterino<|MERGE_RESOLUTION|>--- conflicted
+++ resolved
@@ -109,16 +109,9 @@
         }
     };
 
-<<<<<<< HEAD
-    addImageLink(emote.images.getImage1(), '1');
-    addImageLink(emote.images.getImage2(), '2');
-    addImageLink(emote.images.getImage3(), '3');
-    addImageLink(emote.images.getImage4(), '4');
-=======
     addImageLink(emote.images.getImage1());
     addImageLink(emote.images.getImage2());
     addImageLink(emote.images.getImage3());
->>>>>>> 5f6261c0
 
     // Copy and open emote page link
     auto addPageLink = [&](const QString &name) {

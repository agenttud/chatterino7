#include "widgets/dialogs/UserInfoPopup.hpp"

#include "Application.hpp"
#include "common/Channel.hpp"
<<<<<<< HEAD
#include "common/NetworkRequest.hpp"
#include "common/NetworkResult.hpp"
=======
#include "common/network/NetworkRequest.hpp"
>>>>>>> 7604d7ea
#include "common/QLogging.hpp"
#include "controllers/accounts/AccountController.hpp"
#include "controllers/commands/CommandController.hpp"
#include "controllers/highlights/HighlightBlacklistUser.hpp"
#include "controllers/hotkeys/HotkeyController.hpp"
#include "messages/Message.hpp"
#include "messages/MessageBuilder.hpp"
#include "providers/IvrApi.hpp"
#include "providers/twitch/api/Helix.hpp"
#include "providers/twitch/ChannelPointReward.hpp"
#include "providers/twitch/TwitchAccount.hpp"
#include "providers/twitch/TwitchChannel.hpp"
#include "providers/twitch/TwitchIrcServer.hpp"
#include "singletons/Resources.hpp"
#include "singletons/Settings.hpp"
#include "singletons/Theme.hpp"
#include "singletons/WindowManager.hpp"
#include "util/Clipboard.hpp"
#include "util/Helpers.hpp"
#include "util/LayoutCreator.hpp"
#include "util/StreamerMode.hpp"
#include "widgets/helper/ChannelView.hpp"
#include "widgets/helper/EffectLabel.hpp"
#include "widgets/helper/InvisibleSizeGrip.hpp"
#include "widgets/helper/Line.hpp"
#include "widgets/Label.hpp"
#include "widgets/Scrollbar.hpp"
#include "widgets/splits/Split.hpp"
#include "widgets/Window.hpp"

#include <QCheckBox>
#include <QDesktopServices>
#include <QFile>
#include <QNetworkAccessManager>
#include <QNetworkReply>
#include <QPointer>

const QString TEXT_FOLLOWERS("Followers: %1");
const QString TEXT_CREATED("Created: %1");
const QString TEXT_TITLE("%1's Usercard - #%2");
#define TEXT_USER_ID "ID: "
#define TEXT_UNAVAILABLE "(not available)"

namespace chatterino {
namespace {
    Label *addCopyableLabel(LayoutCreator<QHBoxLayout> box, const char *tooltip,
                            Button **copyButton = nullptr)
    {
        auto label = box.emplace<Label>();
        auto button = box.emplace<Button>();
        if (copyButton != nullptr)
        {
            button.assign(copyButton);
        }
        button->setPixmap(getIApp()->getThemes()->buttons.copy);
        button->setScaleIndependantSize(18, 18);
        button->setDim(Button::Dim::Lots);
        button->setToolTip(tooltip);
        QObject::connect(
            button.getElement(), &Button::leftClicked,
            [label = label.getElement()] {
                auto copyText = label->property("copy-text").toString();

                crossPlatformCopy(copyText.isEmpty() ? label->getText()
                                                     : copyText);
            });

        return label.getElement();
    };

    bool checkMessageUserName(const QString &userName, MessagePtr message)
    {
        if (message->flags.has(MessageFlag::Whisper))
        {
            return false;
        }

        bool isSubscription = message->flags.has(MessageFlag::Subscription) &&
                              message->loginName.isEmpty() &&
                              message->messageText.split(" ").at(0).compare(
                                  userName, Qt::CaseInsensitive) == 0;

        bool isModAction =
            message->timeoutUser.compare(userName, Qt::CaseInsensitive) == 0;
        bool isSelectedUser =
            message->loginName.compare(userName, Qt::CaseInsensitive) == 0;

        return (isSubscription || isModAction || isSelectedUser);
    }

    ChannelPtr filterMessages(const QString &userName, ChannelPtr channel)
    {
        LimitedQueueSnapshot<MessagePtr> snapshot =
            channel->getMessageSnapshot();

        ChannelPtr channelPtr;
        if (channel->isTwitchChannel())
        {
            channelPtr = std::make_shared<TwitchChannel>(channel->getName());
        }
        else
        {
            channelPtr = std::make_shared<Channel>(channel->getName(),
                                                   Channel::Type::None);
        }

        for (size_t i = 0; i < snapshot.size(); i++)
        {
            MessagePtr message = snapshot[i];

            auto overrideFlags = std::optional<MessageFlags>(message->flags);
            overrideFlags->set(MessageFlag::DoNotLog);

            if (checkMessageUserName(userName, message))
            {
                channelPtr->addMessage(message, overrideFlags);
            }
        }

        return channelPtr;
    };

    const auto borderColor = QColor(255, 255, 255, 80);

    int calculateTimeoutDuration(TimeoutButton timeout)
    {
        static const QMap<QString, int> durations{
            {"s", 1}, {"m", 60}, {"h", 3600}, {"d", 86400}, {"w", 604800},
        };
        return timeout.second * durations[timeout.first];
    }

    QString hashSevenTVUrl(const QString &url)
    {
        QByteArray bytes;

        bytes.append(url.toUtf8());
        QByteArray hashBytes(
            QCryptographicHash::hash(bytes, QCryptographicHash::Sha256));

        return hashBytes.toHex();
    }

}  // namespace

UserInfoPopup::UserInfoPopup(bool closeAutomatically, Split *split)
    : DraggablePopup(closeAutomatically, split)
    , split_(split)
    , closeAutomatically_(closeAutomatically)
{
    assert(split != nullptr &&
           "split being nullptr causes lots of bugs down the road");
    this->setWindowTitle("Usercard");

    HotkeyController::HotkeyMap actions{
        {"delete",
         [this](std::vector<QString>) -> QString {
             this->deleteLater();
             return "";
         }},
        {"scrollPage",
         [this](std::vector<QString> arguments) -> QString {
             if (arguments.size() == 0)
             {
                 qCWarning(chatterinoHotkeys)
                     << "scrollPage hotkey called without arguments!";
                 return "scrollPage hotkey called without arguments!";
             }
             auto direction = arguments.at(0);

             auto &scrollbar = this->ui_.latestMessages->getScrollBar();
             if (direction == "up")
             {
                 scrollbar.offset(-scrollbar.getLargeChange());
             }
             else if (direction == "down")
             {
                 scrollbar.offset(scrollbar.getLargeChange());
             }
             else
             {
                 qCWarning(chatterinoHotkeys) << "Unknown scroll direction";
             }
             return "";
         }},
        {"execModeratorAction",
         [this](std::vector<QString> arguments) -> QString {
             if (arguments.empty())
             {
                 return "execModeratorAction action needs an argument, which "
                        "moderation action to execute, see description in the "
                        "editor";
             }
             auto target = arguments.at(0);
             QString msg;

             // these can't have /timeout/ buttons because they are not timeouts
             if (target == "ban")
             {
                 msg = QString("/ban %1").arg(this->userName_);
             }
             else if (target == "unban")
             {
                 msg = QString("/unban %1").arg(this->userName_);
             }
             else
             {
                 // find and execute timeout button #TARGET

                 bool ok;
                 int buttonNum = target.toInt(&ok);
                 if (!ok)
                 {
                     return QString("Invalid argument for execModeratorAction: "
                                    "%1. Use "
                                    "\"ban\", \"unban\" or the number of the "
                                    "timeout "
                                    "button to execute")
                         .arg(target);
                 }

                 const auto &timeoutButtons =
                     getSettings()->timeoutButtons.getValue();
                 if (timeoutButtons.size() < buttonNum || 0 >= buttonNum)
                 {
                     return QString("Invalid argument for execModeratorAction: "
                                    "%1. Integer out of usable range: [1, %2]")
                         .arg(buttonNum, timeoutButtons.size() - 1);
                 }
                 const auto &button = timeoutButtons.at(buttonNum - 1);
                 msg = QString("/timeout %1 %2")
                           .arg(this->userName_)
                           .arg(calculateTimeoutDuration(button));
             }

             msg = getIApp()->getCommands()->execCommand(
                 msg, this->underlyingChannel_, false);

             this->underlyingChannel_->sendMessage(msg);
             return "";
         }},
        {"pin",
         [this](std::vector<QString> /*arguments*/) -> QString {
             this->togglePinned();
             return "";
         }},

        // these actions make no sense in the context of a usercard, so they aren't implemented
        {"reject", nullptr},
        {"accept", nullptr},
        {"openTab", nullptr},
        {"search", nullptr},
    };

    this->shortcuts_ = getIApp()->getHotkeys()->shortcutsForCategory(
        HotkeyCategory::PopupWindow, actions, this);

    auto layers = LayoutCreator<QWidget>(this->getLayoutContainer())
                      .setLayoutType<QGridLayout>()
                      .withoutMargin();
    auto layout = layers.emplace<QVBoxLayout>();

    // first line
    auto head = layout.emplace<QHBoxLayout>().withoutMargin();
    {
        // avatar
        auto avatar =
            head.emplace<Button>(nullptr).assign(&this->ui_.avatarButton);

        avatar->setScaleIndependantSize(100, 100);
        avatar->setDim(Button::Dim::None);
        QObject::connect(
            avatar.getElement(), &Button::clicked,
            [this](Qt::MouseButton button) {
                switch (button)
                {
                    case Qt::LeftButton: {
                        QDesktopServices::openUrl(QUrl(
                            "https://twitch.tv/" + this->userName_.toLower()));
                    }
                    break;

                    case Qt::RightButton: {
                        // don't raise open context menu if there's no avatar (probably in cases when invalid user's usercard was opened)
                        if (this->avatarUrl_.isEmpty())
                        {
                            return;
                        }

                        auto *menu = new QMenu(this);
                        menu->setAttribute(Qt::WA_DeleteOnClose);

                        auto avatarUrl = this->avatarUrl_;

                        // add context menu actions
                        menu->addAction("Open avatar in browser", [avatarUrl] {
                            QDesktopServices::openUrl(QUrl(avatarUrl));
                        });

                        menu->addAction("Copy avatar link", [avatarUrl] {
                            crossPlatformCopy(avatarUrl);
                        });

                        // we need to assign login name for msvc compilation
                        auto loginName = this->userName_.toLower();
                        menu->addAction(
                            "Open channel in a new popup window", this,
                            [loginName] {
                                auto *app = getApp();
                                auto &window = app->getWindows()->createWindow(
                                    WindowType::Popup, true);
                                auto *split = window.getNotebook()
                                                  .getOrAddSelectedPage()
                                                  ->appendNewSplit(false);
                                split->setChannel(app->twitch->getOrAddChannel(
                                    loginName.toLower()));
                            });

                        menu->addAction(
                            "Open channel in a new tab", this, [loginName] {
                                ChannelPtr channel =
                                    getApp()->twitch->getOrAddChannel(
                                        loginName);
                                auto &nb = getApp()
                                               ->getWindows()
                                               ->getMainWindow()
                                               .getNotebook();
                                SplitContainer *container = nb.addPage(true);
                                Split *split = new Split(container);
                                split->setChannel(channel);
                                container->insertSplit(split);
                            });
                        menu->popup(QCursor::pos());
                        menu->raise();
                    }
                    break;

                    default:;
                }
            });

        auto vbox = head.emplace<QVBoxLayout>();
        {
            // items on the right
            {
                auto box = vbox.emplace<QHBoxLayout>()
                               .withoutMargin()
                               .withoutSpacing();

                this->ui_.nameLabel = addCopyableLabel(box, "Copy name");
                this->ui_.nameLabel->setFontStyle(FontStyle::UiMediumBold);
                box->addSpacing(5);
                box->addStretch(1);

                this->ui_.localizedNameLabel =
                    addCopyableLabel(box, "Copy localized name",
                                     &this->ui_.localizedNameCopyButton);
                this->ui_.localizedNameLabel->setFontStyle(
                    FontStyle::UiMediumBold);
                box->addSpacing(5);
                box->addStretch(1);

                auto palette = QPalette();
                palette.setColor(QPalette::WindowText, QColor("#aaa"));
                this->ui_.userIDLabel = addCopyableLabel(box, "Copy ID");
                this->ui_.userIDLabel->setPalette(palette);

                this->ui_.localizedNameLabel->setVisible(false);
                this->ui_.localizedNameCopyButton->setVisible(false);

                // button to pin the window (only if we close automatically)
                if (this->closeAutomatically_)
                {
                    box->addWidget(this->createPinButton());
                }
            }

            // items on the left
            vbox.emplace<Label>(TEXT_FOLLOWERS.arg(""))
                .assign(&this->ui_.followerCountLabel);
            vbox.emplace<Label>(TEXT_CREATED.arg(""))
                .assign(&this->ui_.createdDateLabel);
            vbox.emplace<Label>("").assign(&this->ui_.followageLabel);
            vbox.emplace<Label>("").assign(&this->ui_.subageLabel);
        }
    }

    layout.emplace<Line>(false);

    // second line
    auto user = layout.emplace<QHBoxLayout>().withoutMargin();
    {
        user->addStretch(1);

        user.emplace<QCheckBox>("Block").assign(&this->ui_.block);
        user.emplace<QCheckBox>("Ignore highlights")
            .assign(&this->ui_.ignoreHighlights);
        // visibility of this is updated in setData

        auto usercard =
            user.emplace<EffectLabel2>(this).assign(&this->ui_.usercardLabel);
        usercard->getLabel().setText("Usercard");
        auto mod = user.emplace<Button>(this);
        mod->setPixmap(getResources().buttons.mod);
        mod->setScaleIndependantSize(30, 30);
        auto unmod = user.emplace<Button>(this);
        unmod->setPixmap(getResources().buttons.unmod);
        unmod->setScaleIndependantSize(30, 30);
        auto vip = user.emplace<Button>(this);
        vip->setPixmap(getResources().buttons.vip);
        vip->setScaleIndependantSize(30, 30);
        auto unvip = user.emplace<Button>(this);
        unvip->setPixmap(getResources().buttons.unvip);
        unvip->setScaleIndependantSize(30, 30);

        user->addStretch(1);

        QObject::connect(usercard.getElement(), &Button::leftClicked, [this] {
            QDesktopServices::openUrl("https://www.twitch.tv/popout/" +
                                      this->underlyingChannel_->getName() +
                                      "/viewercard/" + this->userName_);
        });

        QObject::connect(mod.getElement(), &Button::leftClicked, [this] {
            QString value = "/mod " + this->userName_;
            value = getIApp()->getCommands()->execCommand(
                value, this->underlyingChannel_, false);
            this->underlyingChannel_->sendMessage(value);
        });
        QObject::connect(unmod.getElement(), &Button::leftClicked, [this] {
            QString value = "/unmod " + this->userName_;
            value = getIApp()->getCommands()->execCommand(
                value, this->underlyingChannel_, false);
            this->underlyingChannel_->sendMessage(value);
        });
        QObject::connect(vip.getElement(), &Button::leftClicked, [this] {
            QString value = "/vip " + this->userName_;
            value = getIApp()->getCommands()->execCommand(
                value, this->underlyingChannel_, false);
            this->underlyingChannel_->sendMessage(value);
        });
        QObject::connect(unvip.getElement(), &Button::leftClicked, [this] {
            QString value = "/unvip " + this->userName_;
            value = getIApp()->getCommands()->execCommand(
                value, this->underlyingChannel_, false);
            this->underlyingChannel_->sendMessage(value);
        });

        // userstate
        // We can safely ignore this signal connection since this is a private signal, and
        // we only connect once
        std::ignore = this->userStateChanged_.connect([this, mod, unmod, vip,
                                                       unvip]() mutable {
            TwitchChannel *twitchChannel =
                dynamic_cast<TwitchChannel *>(this->underlyingChannel_.get());

            bool visibilityModButtons = false;

            if (twitchChannel)
            {
                bool isMyself =
                    QString::compare(getIApp()
                                         ->getAccounts()
                                         ->twitch.getCurrent()
                                         ->getUserName(),
                                     this->userName_, Qt::CaseInsensitive) == 0;

                visibilityModButtons =
                    twitchChannel->isBroadcaster() && !isMyself;
            }
            mod->setVisible(visibilityModButtons);
            unmod->setVisible(visibilityModButtons);
            vip->setVisible(visibilityModButtons);
            unvip->setVisible(visibilityModButtons);
        });
    }

    auto lineMod = layout.emplace<Line>(false);

    // third line
    auto moderation = layout.emplace<QHBoxLayout>().withoutMargin();
    {
        auto timeout = moderation.emplace<TimeoutWidget>();

        // We can safely ignore this signal connection since this is a private signal, and
        // we only connect once
        std::ignore =
            this->userStateChanged_.connect([this, lineMod, timeout]() mutable {
                TwitchChannel *twitchChannel = dynamic_cast<TwitchChannel *>(
                    this->underlyingChannel_.get());

                bool hasModRights =
                    twitchChannel ? twitchChannel->hasModRights() : false;
                lineMod->setVisible(hasModRights);
                timeout->setVisible(hasModRights);
            });

        // We can safely ignore this signal connection since we own the button, and
        // the button will always be destroyed before the UserInfoPopup
        std::ignore = timeout->buttonClicked.connect([this](auto item) {
            TimeoutWidget::Action action;
            int arg;
            std::tie(action, arg) = item;

            switch (action)
            {
                case TimeoutWidget::Ban: {
                    if (this->underlyingChannel_)
                    {
                        QString value = "/ban " + this->userName_;
                        value = getIApp()->getCommands()->execCommand(
                            value, this->underlyingChannel_, false);

                        this->underlyingChannel_->sendMessage(value);
                    }
                }
                break;
                case TimeoutWidget::Unban: {
                    if (this->underlyingChannel_)
                    {
                        QString value = "/unban " + this->userName_;
                        value = getIApp()->getCommands()->execCommand(
                            value, this->underlyingChannel_, false);

                        this->underlyingChannel_->sendMessage(value);
                    }
                }
                break;
                case TimeoutWidget::Timeout: {
                    if (this->underlyingChannel_)
                    {
                        QString value = "/timeout " + this->userName_ + " " +
                                        QString::number(arg);

                        value = getIApp()->getCommands()->execCommand(
                            value, this->underlyingChannel_, false);

                        this->underlyingChannel_->sendMessage(value);
                    }
                }
                break;
            }
        });
    }

    layout.emplace<Line>(false);

    // fourth line (last messages)
    auto logs = layout.emplace<QVBoxLayout>().withoutMargin();
    {
        this->ui_.noMessagesLabel = new Label("No recent messages");
        this->ui_.noMessagesLabel->setVisible(false);

        this->ui_.latestMessages =
            new ChannelView(this, this->split_, ChannelView::Context::UserCard,
                            getSettings()->scrollbackUsercardLimit);
        this->ui_.latestMessages->setMinimumSize(400, 275);
        this->ui_.latestMessages->setSizePolicy(QSizePolicy::Expanding,
                                                QSizePolicy::Expanding);

        logs->addWidget(this->ui_.noMessagesLabel);
        logs->addWidget(this->ui_.latestMessages);
        logs->setAlignment(this->ui_.noMessagesLabel, Qt::AlignHCenter);
    }

    // size grip
    if (closeAutomatically)
    {
        layers->addWidget(new InvisibleSizeGrip(this), 0, 0,
                          Qt::AlignRight | Qt::AlignBottom);
    }

    this->installEvents();
    this->setSizePolicy(QSizePolicy::Ignored, QSizePolicy::Policy::Ignored);
}

void UserInfoPopup::themeChangedEvent()
{
    BaseWindow::themeChangedEvent();

    for (auto &&child : this->findChildren<QCheckBox *>())
    {
        child->setFont(getFonts()->getFont(FontStyle::UiMedium, this->scale()));
    }
}

void UserInfoPopup::scaleChangedEvent(float /*scale*/)
{
    themeChangedEvent();

    QTimer::singleShot(20, this, [this] {
        auto geo = this->geometry();
        geo.setWidth(10);
        geo.setHeight(10);

        this->setGeometry(geo);
    });
}

void UserInfoPopup::installEvents()
{
    std::shared_ptr<bool> ignoreNext = std::make_shared<bool>(false);

    // block
    QObject::connect(
        this->ui_.block, &QCheckBox::stateChanged,
        [this](int newState) mutable {
            auto currentUser = getIApp()->getAccounts()->twitch.getCurrent();

            const auto reenableBlockCheckbox = [this] {
                this->ui_.block->setEnabled(true);
            };

            if (!this->ui_.block->isEnabled())
            {
                reenableBlockCheckbox();
                return;
            }

            switch (newState)
            {
                case Qt::CheckState::Unchecked: {
                    this->ui_.block->setEnabled(false);

                    getIApp()->getAccounts()->twitch.getCurrent()->unblockUser(
                        this->userId_, this,
                        [this, reenableBlockCheckbox, currentUser] {
                            this->channel_->addMessage(makeSystemMessage(
                                QString("You successfully unblocked user %1")
                                    .arg(this->userName_)));
                            reenableBlockCheckbox();
                        },
                        [this, reenableBlockCheckbox] {
                            this->channel_->addMessage(makeSystemMessage(
                                QString(
                                    "User %1 couldn't be unblocked, an unknown "
                                    "error occurred!")
                                    .arg(this->userName_)));
                            reenableBlockCheckbox();
                        });
                }
                break;

                case Qt::CheckState::PartiallyChecked: {
                    // We deliberately ignore this state
                }
                break;

                case Qt::CheckState::Checked: {
                    this->ui_.block->setEnabled(false);

                    getIApp()->getAccounts()->twitch.getCurrent()->blockUser(
                        this->userId_, this,
                        [this, reenableBlockCheckbox, currentUser] {
                            this->channel_->addMessage(makeSystemMessage(
                                QString("You successfully blocked user %1")
                                    .arg(this->userName_)));
                            reenableBlockCheckbox();
                        },
                        [this, reenableBlockCheckbox] {
                            this->channel_->addMessage(makeSystemMessage(
                                QString(
                                    "User %1 couldn't be blocked, an unknown "
                                    "error occurred!")
                                    .arg(this->userName_)));
                            reenableBlockCheckbox();
                        });
                }
                break;
            }
        });

    // ignore highlights
    QObject::connect(
        this->ui_.ignoreHighlights, &QCheckBox::clicked,
        [this](bool checked) mutable {
            this->ui_.ignoreHighlights->setEnabled(false);

            if (checked)
            {
                getSettings()->blacklistedUsers.insert(
                    HighlightBlacklistUser{this->userName_, false});
                this->ui_.ignoreHighlights->setEnabled(true);
            }
            else
            {
                const auto &vector = getSettings()->blacklistedUsers.raw();

                for (int i = 0; i < vector.size(); i++)
                {
                    if (this->userName_ == vector[i].getPattern())
                    {
                        getSettings()->blacklistedUsers.removeAt(i);
                        i--;
                    }
                }
                if (getSettings()->isBlacklistedUser(this->userName_))
                {
                    this->ui_.ignoreHighlights->setToolTip(
                        "Name matched by regex");
                }
                else
                {
                    this->ui_.ignoreHighlights->setEnabled(true);
                }
            }
        });
}

void UserInfoPopup::setData(const QString &name, const ChannelPtr &channel)
{
    this->setData(name, channel, channel);
}

void UserInfoPopup::setData(const QString &name,
                            const ChannelPtr &contextChannel,
                            const ChannelPtr &openingChannel)
{
    const QStringView idPrefix = u"id:";
    bool isId = name.startsWith(idPrefix);
    if (isId)
    {
        this->userId_ = name.mid(idPrefix.size());
        this->userName_ = "";
    }
    else
    {
        this->userName_ = name;
    }

    this->channel_ = openingChannel;

    if (!contextChannel->isEmpty())
    {
        this->underlyingChannel_ = contextChannel;
    }
    else
    {
        this->underlyingChannel_ = openingChannel;
    }

    this->setWindowTitle(
        TEXT_TITLE.arg(name, this->underlyingChannel_->getName()));

    this->ui_.nameLabel->setText(name);
    this->ui_.nameLabel->setProperty("copy-text", name);

    this->updateUserData();

    this->userStateChanged_.invoke();

    if (!isId)
    {
        this->updateLatestMessages();
    }
    // If we're opening by ID, this will be called as soon as we get the information from twitch

    auto type = this->channel_->getType();
    if (type == Channel::Type::TwitchLive ||
        type == Channel::Type::TwitchWhispers || type == Channel::Type::Irc ||
        type == Channel::Type::Misc)
    {
        // not a normal twitch channel, the url opened by the button will be invalid, so hide the button
        this->ui_.usercardLabel->hide();
    }
}

void UserInfoPopup::updateLatestMessages()
{
    auto filteredChannel =
        filterMessages(this->userName_, this->underlyingChannel_);
    this->ui_.latestMessages->setChannel(filteredChannel);
    this->ui_.latestMessages->setSourceChannel(this->underlyingChannel_);

    const bool hasMessages = filteredChannel->hasMessages();
    this->ui_.latestMessages->setVisible(hasMessages);
    this->ui_.noMessagesLabel->setVisible(!hasMessages);

    // shrink dialog in case ChannelView goes from visible to hidden
    this->adjustSize();

    this->refreshConnection_ =
        std::make_unique<pajlada::Signals::ScopedConnection>(
            this->underlyingChannel_->messageAppended.connect(
                [this, hasMessages](auto message, auto) {
                    if (!checkMessageUserName(this->userName_, message))
                    {
                        return;
                    }

                    if (hasMessages)
                    {
                        // display message in ChannelView
                        this->ui_.latestMessages->channel()->addMessage(
                            message);
                    }
                    else
                    {
                        // The ChannelView is currently hidden, so manually refresh
                        // and display the latest messages
                        this->updateLatestMessages();
                    }
                }));
}

void UserInfoPopup::updateUserData()
{
    std::weak_ptr<bool> hack = this->lifetimeHack_;
    auto currentUser = getIApp()->getAccounts()->twitch.getCurrent();

    const auto onUserFetchFailed = [this, hack] {
        if (!hack.lock())
        {
            return;
        }

        // this can occur when the account doesn't exist.
        this->ui_.followerCountLabel->setText(
            TEXT_FOLLOWERS.arg(TEXT_UNAVAILABLE));
        this->ui_.createdDateLabel->setText(TEXT_CREATED.arg(TEXT_UNAVAILABLE));

        this->ui_.nameLabel->setText(this->userName_);

        this->ui_.userIDLabel->setText(QString("ID ") +
                                       QString(TEXT_UNAVAILABLE));
        this->ui_.userIDLabel->setProperty("copy-text",
                                           QString(TEXT_UNAVAILABLE));
    };
    const auto onUserFetched = [this, hack,
                                currentUser](const HelixUser &user) {
        if (!hack.lock())
        {
            return;
        }

        // Correct for when being opened with ID
        if (this->userName_.isEmpty())
        {
            this->userName_ = user.login;
            // Ensure recent messages are shown
            this->updateLatestMessages();
        }

        this->userId_ = user.id;
        this->avatarUrl_ = user.profileImageUrl;

        // copyable button for login name of users with a localized username
        if (user.displayName.toLower() != user.login)
        {
            this->ui_.localizedNameLabel->setText(user.displayName);
            this->ui_.localizedNameLabel->setProperty("copy-text",
                                                      user.displayName);
            this->ui_.localizedNameLabel->setVisible(true);
            this->ui_.localizedNameCopyButton->setVisible(true);
        }
        else
        {
            this->ui_.nameLabel->setText(user.displayName);
            this->ui_.nameLabel->setProperty("copy-text", user.displayName);
        }

        this->setWindowTitle(TEXT_TITLE.arg(
            user.displayName, this->underlyingChannel_->getName()));
        this->ui_.createdDateLabel->setText(
            TEXT_CREATED.arg(user.createdAt.section("T", 0, 0)));
        this->ui_.userIDLabel->setText(TEXT_USER_ID + user.id);
        this->ui_.userIDLabel->setProperty("copy-text", user.id);

        if (isInStreamerMode() &&
            getSettings()->streamerModeHideUsercardAvatars)
        {
            this->ui_.avatarButton->setPixmap(getResources().streamerMode);
        }
        else
        {
            this->loadAvatar(user);
        }

        getHelix()->getChannelFollowers(
            user.id,
            [this, hack](const auto &followers) {
                if (!hack.lock())
                {
                    return;
                }
                this->ui_.followerCountLabel->setText(
                    TEXT_FOLLOWERS.arg(localizeNumbers(followers.total)));
            },
            [](const auto &errorMessage) {
                qCWarning(chatterinoTwitch)
                    << "Error getting followers:" << errorMessage;
            });

        // get ignore state
        bool isIgnoring = currentUser->blockedUserIds().contains(user.id);

        // get ignoreHighlights state
        bool isIgnoringHighlights = false;
        const auto &vector = getSettings()->blacklistedUsers.raw();
        for (int i = 0; i < vector.size(); i++)
        {
            if (this->userName_ == vector[i].getPattern())
            {
                isIgnoringHighlights = true;
                break;
            }
        }
        if (getSettings()->isBlacklistedUser(this->userName_) &&
            !isIgnoringHighlights)
        {
            this->ui_.ignoreHighlights->setToolTip("Name matched by regex");
        }
        else
        {
            this->ui_.ignoreHighlights->setEnabled(true);
        }
        this->ui_.block->setChecked(isIgnoring);
        this->ui_.block->setEnabled(true);
        this->ui_.ignoreHighlights->setChecked(isIgnoringHighlights);

        // get followage and subage
        getIvr()->getSubage(
            this->userName_, this->underlyingChannel_->getName(),
            [this, hack](const IvrSubage &subageInfo) {
                if (!hack.lock())
                {
                    return;
                }

                if (!subageInfo.followingSince.isEmpty())
                {
                    QDateTime followedAt = QDateTime::fromString(
                        subageInfo.followingSince, Qt::ISODate);
                    QString followingSince = followedAt.toString("yyyy-MM-dd");
                    this->ui_.followageLabel->setText("❤ Following since " +
                                                      followingSince);
                }

                if (subageInfo.isSubHidden)
                {
                    this->ui_.subageLabel->setText(
                        "Subscription status hidden");
                }
                else if (subageInfo.isSubbed)
                {
                    this->ui_.subageLabel->setText(
                        QString("★ Tier %1 - Subscribed for %2 months")
                            .arg(subageInfo.subTier)
                            .arg(subageInfo.totalSubMonths));
                }
                else if (subageInfo.totalSubMonths)
                {
                    this->ui_.subageLabel->setText(
                        QString("★ Previously subscribed for %1 months")
                            .arg(subageInfo.totalSubMonths));
                }
            },
            [] {});
    };

    if (!this->userId_.isEmpty())
    {
        getHelix()->getUserById(this->userId_, onUserFetched,
                                onUserFetchFailed);
    }
    else
    {
        getHelix()->getUserByName(this->userName_, onUserFetched,
                                  onUserFetchFailed);
    }

    this->ui_.block->setEnabled(false);
    this->ui_.ignoreHighlights->setEnabled(false);
}

void UserInfoPopup::loadAvatar(const HelixUser &user)
{
<<<<<<< HEAD
    auto filename =
        getPaths()->cacheDirectory() + "/" +
        user.profileImageUrl.right(user.profileImageUrl.lastIndexOf('/'))
            .replace('/', 'a');
    QFile cacheFile(filename);
    if (cacheFile.exists())
    {
        cacheFile.open(QIODevice::ReadOnly);
        QPixmap avatar{};
=======
    QNetworkRequest req(url);
    static auto *manager = new QNetworkAccessManager();
    auto *reply = manager->get(req);
>>>>>>> 7604d7ea

        avatar.loadFromData(cacheFile.readAll());
        this->ui_.avatarButton->setPixmap(avatar);
    }
    else
    {
        QNetworkRequest req(user.profileImageUrl);
        static auto manager = new QNetworkAccessManager();
        auto *reply = manager->get(req);

        QObject::connect(reply, &QNetworkReply::finished, this, [=, this] {
            if (reply->error() == QNetworkReply::NoError)
            {
                const auto data = reply->readAll();

                QPixmap avatar;
                avatar.loadFromData(data);
                this->ui_.avatarButton->setPixmap(avatar);
                this->saveCacheAvatar(data, filename);
            }
            else
            {
                this->ui_.avatarButton->setPixmap(QPixmap());
            }
        });
    }

    this->avatarUrl_ = user.profileImageUrl;

    if (getSettings()->displaySevenTVAnimatedProfile)
    {
        this->loadSevenTVAvatar(user);
    }
}

void UserInfoPopup::loadSevenTVAvatar(const HelixUser &user)
{
    NetworkRequest(SEVENTV_USER_API.arg(user.id))
        .timeout(20000)
        .onSuccess([this, hack = std::weak_ptr<bool>(this->lifetimeHack_)](
                       const NetworkResult &result) {
            if (!hack.lock())
            {
                return;
            }

            auto root = result.parseJson();
            auto url = root["user"].toObject()["avatar_url"].toString();

            if (url.isEmpty())
            {
                return;
            }
            url.prepend("https:");

            // We're implementing custom caching here,
            // because we need the cached file path.
            auto hash = hashSevenTVUrl(url);
            auto filename = getPaths()->cacheDirectory() + "/" + hash;

            QFile cacheFile(filename);
            if (cacheFile.exists())
            {
                this->avatarUrl_ = url;
                this->setSevenTVAvatar(filename);
                return;
            }

            QNetworkRequest req(url);

            // We're using this manager instead of the one provided
            // in NetworkManager, because we're on a different thread.
            static auto *manager = new QNetworkAccessManager();
            auto *reply = manager->get(req);

            QObject::connect(reply, &QNetworkReply::finished, this,
                             [this, reply, url, filename] {
                                 if (reply->error() == QNetworkReply::NoError)
                                 {
                                     this->avatarUrl_ = url;
                                     this->saveCacheAvatar(reply->readAll(),
                                                           filename);
                                     this->setSevenTVAvatar(filename);
                                 }
                                 else
                                 {
                                     qCWarning(chatterinoSeventv)
                                         << "Error fetching Profile Picture:"
                                         << reply->error();
                                 }
                             });

            return;
        })
        .execute();
}

void UserInfoPopup::setSevenTVAvatar(const QString &filename)
{
    auto *movie = new QMovie(filename, {}, this);
    if (!movie->isValid())
    {
        qCWarning(chatterinoSeventv)
            << "Error reading Profile Picture, " << movie->lastErrorString();
        return;
    }

    QObject::connect(movie, &QMovie::frameChanged, this, [this, movie] {
        this->ui_.avatarButton->setPixmap(movie->currentPixmap());
    });

    movie->start();
}

void UserInfoPopup::saveCacheAvatar(const QByteArray &avatar,
                                    const QString &filename) const
{
    QFile outfile(filename);
    if (outfile.open(QIODevice::WriteOnly))
    {
        if (outfile.write(avatar) == -1)
        {
            qCWarning(chatterinoImage) << "Error writing to cache" << filename;
            this->ui_.avatarButton->setPixmap(QPixmap());
        }
    }
    else
    {
        qCWarning(chatterinoImage) << "Error writing to cache" << filename;
        this->ui_.avatarButton->setPixmap(QPixmap());
    }
}

//
// TimeoutWidget
//
UserInfoPopup::TimeoutWidget::TimeoutWidget()
    : BaseWidget(nullptr)
{
    auto layout = LayoutCreator<TimeoutWidget>(this)
                      .setLayoutType<QHBoxLayout>()
                      .withoutMargin();

    int buttonWidth = 40;
    int buttonHeight = 32;

    layout->setSpacing(16);

    const auto addLayout = [&](const QString &text) {
        auto vbox = layout.emplace<QVBoxLayout>().withoutMargin();
        auto title = vbox.emplace<QHBoxLayout>().withoutMargin();
        title->addStretch(1);
        auto label = title.emplace<Label>(text);
        label->setStyleSheet("color: #BBB");
        label->setHasOffset(false);
        title->addStretch(1);

        auto hbox = vbox.emplace<QHBoxLayout>().withoutMargin();
        hbox->setSpacing(0);
        return hbox;
    };

    const auto addButton = [&](Action action, const QString &title,
                               const QPixmap &pixmap) {
        auto button = addLayout(title).emplace<Button>(nullptr);
        button->setPixmap(pixmap);
        button->setScaleIndependantSize(buttonHeight, buttonHeight);
        button->setBorderColor(QColor(255, 255, 255, 127));

        QObject::connect(
            button.getElement(), &Button::leftClicked, [this, action] {
                this->buttonClicked.invoke(std::make_pair(action, -1));
            });
    };

    auto addTimeouts = [&](const QString &title) {
        auto hbox = addLayout(title);

        for (const auto &item : getSettings()->timeoutButtons.getValue())
        {
            auto a = hbox.emplace<EffectLabel2>();
            a->getLabel().setText(QString::number(item.second) + item.first);

            a->setScaleIndependantSize(buttonWidth, buttonHeight);
            a->setBorderColor(borderColor);

            const auto pair =
                std::make_pair(Action::Timeout, calculateTimeoutDuration(item));

            QObject::connect(a.getElement(), &EffectLabel2::leftClicked,
                             [this, pair] {
                                 this->buttonClicked.invoke(pair);
                             });

            //auto addTimeouts = [&](const QString &title_,
            //                       const std::vector<std::pair<QString, int>> &items) {
            //    auto vbox = layout.emplace<QVBoxLayout>().withoutMargin();
            //    {
            //        auto title = vbox.emplace<QHBoxLayout>().withoutMargin();
            //        title->addStretch(1);
            //        auto label = title.emplace<Label>(title_);
            //        label->setStyleSheet("color: #BBB");
            //        label->setHasOffset(false);
            //        title->addStretch(1);

            //        auto hbox = vbox.emplace<QHBoxLayout>().withoutMargin();
            //        hbox->setSpacing(0);

            //        for (const auto &item : items)
            //        {
            //            auto a = hbox.emplace<EffectLabel2>();
            //            a->getLabel().setText(std::get<0>(item));

            //            if (std::get<0>(item).length() > 1)
            //            {
            //                a->setScaleIndependantSize(buttonWidth2, buttonHeight);
            //            }
            //            else
            //            {
            //                a->setScaleIndependantSize(buttonWidth, buttonHeight);
            //            }
            //            a->setBorderColor(color1);

            //            QObject::connect(a.getElement(), &EffectLabel2::leftClicked,
            //                             [this, timeout = std::get<1>(item)] {
            //                                 this->buttonClicked.invoke(std::make_pair(
            //                                     Action::Timeout, timeout));
            //                             });
            //        }
        }
    };

    addButton(Unban, "Unban", getResources().buttons.unban);
    addTimeouts("Timeouts");
    addButton(Ban, "Ban", getResources().buttons.ban);
}

void UserInfoPopup::TimeoutWidget::paintEvent(QPaintEvent *)
{
    //    QPainter painter(this);

    //    painter.setPen(QColor(255, 255, 255, 63));

    //    painter.drawLine(0, this->height() / 2, this->width(), this->height()
    //    / 2);
}

}  // namespace chatterino<|MERGE_RESOLUTION|>--- conflicted
+++ resolved
@@ -2,12 +2,8 @@
 
 #include "Application.hpp"
 #include "common/Channel.hpp"
-<<<<<<< HEAD
-#include "common/NetworkRequest.hpp"
-#include "common/NetworkResult.hpp"
-=======
 #include "common/network/NetworkRequest.hpp"
->>>>>>> 7604d7ea
+#include "common/network/NetworkResult.hpp"
 #include "common/QLogging.hpp"
 #include "controllers/accounts/AccountController.hpp"
 #include "controllers/commands/CommandController.hpp"
@@ -985,9 +981,8 @@
 
 void UserInfoPopup::loadAvatar(const HelixUser &user)
 {
-<<<<<<< HEAD
     auto filename =
-        getPaths()->cacheDirectory() + "/" +
+        getIApp()->getPaths().cacheDirectory() + "/" +
         user.profileImageUrl.right(user.profileImageUrl.lastIndexOf('/'))
             .replace('/', 'a');
     QFile cacheFile(filename);
@@ -995,11 +990,6 @@
     {
         cacheFile.open(QIODevice::ReadOnly);
         QPixmap avatar{};
-=======
-    QNetworkRequest req(url);
-    static auto *manager = new QNetworkAccessManager();
-    auto *reply = manager->get(req);
->>>>>>> 7604d7ea
 
         avatar.loadFromData(cacheFile.readAll());
         this->ui_.avatarButton->setPixmap(avatar);
@@ -1007,24 +997,25 @@
     else
     {
         QNetworkRequest req(user.profileImageUrl);
-        static auto manager = new QNetworkAccessManager();
+        static auto *manager = new QNetworkAccessManager();
         auto *reply = manager->get(req);
 
-        QObject::connect(reply, &QNetworkReply::finished, this, [=, this] {
-            if (reply->error() == QNetworkReply::NoError)
-            {
-                const auto data = reply->readAll();
-
-                QPixmap avatar;
-                avatar.loadFromData(data);
-                this->ui_.avatarButton->setPixmap(avatar);
-                this->saveCacheAvatar(data, filename);
-            }
-            else
-            {
-                this->ui_.avatarButton->setPixmap(QPixmap());
-            }
-        });
+        QObject::connect(reply, &QNetworkReply::finished, this,
+                         [this, reply, filename] {
+                             if (reply->error() == QNetworkReply::NoError)
+                             {
+                                 const auto data = reply->readAll();
+
+                                 QPixmap avatar;
+                                 avatar.loadFromData(data);
+                                 this->ui_.avatarButton->setPixmap(avatar);
+                                 this->saveCacheAvatar(data, filename);
+                             }
+                             else
+                             {
+                                 this->ui_.avatarButton->setPixmap(QPixmap());
+                             }
+                         });
     }
 
     this->avatarUrl_ = user.profileImageUrl;
@@ -1058,7 +1049,7 @@
             // We're implementing custom caching here,
             // because we need the cached file path.
             auto hash = hashSevenTVUrl(url);
-            auto filename = getPaths()->cacheDirectory() + "/" + hash;
+            auto filename = getIApp()->getPaths().cacheDirectory() + "/" + hash;
 
             QFile cacheFile(filename);
             if (cacheFile.exists())

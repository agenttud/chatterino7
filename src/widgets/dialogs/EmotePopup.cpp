--- conflicted
+++ resolved
@@ -9,13 +9,10 @@
 #include "messages/Message.hpp"
 #include "messages/MessageBuilder.hpp"
 #include "messages/MessageElement.hpp"
-<<<<<<< HEAD
-#include "providers/seventv/SeventvPersonalEmotes.hpp"
-=======
 #include "providers/bttv/BttvEmotes.hpp"
 #include "providers/ffz/FfzEmotes.hpp"
 #include "providers/seventv/SeventvEmotes.hpp"
->>>>>>> 7604d7ea
+#include "providers/seventv/SeventvPersonalEmotes.hpp"
 #include "providers/twitch/TwitchAccount.hpp"
 #include "providers/twitch/TwitchChannel.hpp"
 #include "singletons/Emotes.hpp"
@@ -442,8 +439,9 @@
     }
 
     // personal
-    for (const auto &map : getApp()->seventvPersonalEmotes->getEmoteSetsForUser(
-             getApp()->accounts->twitch.getCurrent()->getUserId()))
+    for (const auto &map :
+         getApp()->getSeventvPersonalEmotes()->getEmoteSetsForUser(
+             getApp()->getAccounts()->twitch.getCurrent()->getUserId()))
     {
         addEmotes(*subChannel, *map, "7TV", MessageElementFlag::SevenTVEmote);
     }
@@ -563,8 +561,9 @@
                   MessageElementFlag::SevenTVEmote);
     }
 
-    for (const auto &map : getApp()->seventvPersonalEmotes->getEmoteSetsForUser(
-             getApp()->accounts->twitch.getCurrent()->getUserId()))
+    for (const auto &map :
+         getApp()->getSeventvPersonalEmotes()->getEmoteSetsForUser(
+             getApp()->getAccounts()->twitch.getCurrent()->getUserId()))
     {
         auto seventvPersonalEmotes = filterEmoteMap(searchText, map);
         if (!seventvPersonalEmotes.empty())

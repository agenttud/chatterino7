#include "widgets/dialogs/EmotePopup.hpp"

#include "Application.hpp"
#include "common/QLogging.hpp"
#include "controllers/accounts/AccountController.hpp"
#include "controllers/hotkeys/HotkeyController.hpp"
#include "debug/Benchmark.hpp"
#include "messages/Emote.hpp"
#include "messages/Message.hpp"
#include "messages/MessageBuilder.hpp"
#include "messages/MessageElement.hpp"
#include "providers/bttv/BttvEmotes.hpp"
#include "providers/ffz/FfzEmotes.hpp"
#include "providers/seventv/SeventvEmotes.hpp"
#include "providers/seventv/SeventvPersonalEmotes.hpp"
#include "providers/twitch/TwitchAccount.hpp"
#include "providers/twitch/TwitchChannel.hpp"
#include "singletons/Emotes.hpp"
#include "singletons/Settings.hpp"
#include "singletons/WindowManager.hpp"
#include "util/Helpers.hpp"
#include "widgets/helper/ChannelView.hpp"
#include "widgets/helper/TrimRegExpValidator.hpp"
#include "widgets/Notebook.hpp"
#include "widgets/Scrollbar.hpp"

#include <QAbstractButton>
#include <QHBoxLayout>
#include <QRegularExpression>
#include <QStringBuilder>
#include <QTabWidget>

#include <utility>

namespace {

using namespace chatterino;

auto makeTitleMessage(const QString &title)
{
    MessageBuilder builder;
    builder.emplace<TextElement>(title, MessageElementFlag::Text);
    builder->flags.set(MessageFlag::Centered);
    return builder.release();
}

auto makeEmoteMessage(std::vector<EmotePtr> emotes,
                      const MessageElementFlag &emoteFlag)
{
    MessageBuilder builder;
    builder->flags.set(MessageFlag::Centered);
    builder->flags.set(MessageFlag::DisableCompactEmotes);

    if (emotes.empty())
    {
        builder.emplace<TextElement>("no emotes available",
                                     MessageElementFlag::Text,
                                     MessageColor::System);
        return builder.release();
    }

    std::sort(emotes.begin(), emotes.end(), [](const auto &l, const auto &r) {
        return compareEmoteStrings(l->name.string, r->name.string);
    });
    for (const auto &emote : emotes)
    {
        builder
            .emplace<EmoteElement>(
                emote,
                MessageElementFlags{MessageElementFlag::AlwaysShow, emoteFlag})
            ->setLink(Link(Link::InsertText, emote->name.string));
    }

    return builder.release();
}

auto makeEmoteMessage(const EmoteMap &map, const MessageElementFlag &emoteFlag)
{
    if (map.empty())
    {
        MessageBuilder builder;
        builder->flags.set(MessageFlag::Centered);
        builder->flags.set(MessageFlag::DisableCompactEmotes);
        builder.emplace<TextElement>("no emotes available",
                                     MessageElementFlag::Text,
                                     MessageColor::System);
        return builder.release();
    }

    std::vector<EmotePtr> vec;
    vec.reserve(map.size());
    for (const auto &[_name, ptr] : map)
    {
        vec.emplace_back(ptr);
    }
    return makeEmoteMessage(std::move(vec), emoteFlag);
}

auto makeEmojiMessage(const std::vector<EmojiPtr> &emojiMap)
{
    MessageBuilder builder;
    builder->flags.set(MessageFlag::Centered);
    builder->flags.set(MessageFlag::DisableCompactEmotes);

    for (const auto &value : emojiMap)
    {
        builder
            .emplace<EmoteElement>(
                value->emote,
                MessageElementFlags{MessageElementFlag::AlwaysShow,
                                    MessageElementFlag::EmojiAll})
            ->setLink(
                Link(Link::Type::InsertText, ":" + value->shortCodes[0] + ":"));
    }

    return builder.release();
}

void addEmotes(Channel &channel, auto emotes, const QString &title,
               const MessageElementFlag &emoteFlag)
{
    channel.addMessage(makeTitleMessage(title), MessageContext::Original);
    channel.addMessage(makeEmoteMessage(emotes, emoteFlag),
                       MessageContext::Original);
}

void addTwitchEmoteSets(const std::shared_ptr<const EmoteMap> &local,
                        const std::shared_ptr<const TwitchEmoteSetMap> &sets,
                        Channel &globalChannel, Channel &subChannel,
                        const QString &currentChannelID,
                        const QString &channelName)
{
    if (!local->empty())
    {
        addEmotes(subChannel, *local, channelName % u" (Follower)",
                  MessageElementFlag::TwitchEmote);
    }

    // Put current channel emotes at the top
    for (const auto &[_id, set] : *sets)
    {
        if (set.owner->id == currentChannelID)
        {
            addEmotes(subChannel, set.emotes, set.title(),
                      MessageElementFlag::TwitchEmote);
        }
    }

    for (const auto &[id, set] : *sets)
    {
        if (set.owner->id == currentChannelID)
        {
            continue;
        }

        addEmotes(set.isSubLike ? subChannel : globalChannel, set.emotes,
                  set.title(), MessageElementFlag::TwitchEmote);
    }
}

void loadEmojis(ChannelView &view, const std::vector<EmojiPtr> &emojiMap)
{
    ChannelPtr emojiChannel(new Channel("", Channel::Type::None));
    emojiChannel->addMessage(makeEmojiMessage(emojiMap),
                             MessageContext::Original);

    view.setChannel(emojiChannel);
}

void loadEmojis(Channel &channel, const std::vector<EmojiPtr> &emojiMap,
                const QString &title)
{
    channel.addMessage(makeTitleMessage(title), MessageContext::Original);
    channel.addMessage(makeEmojiMessage(emojiMap), MessageContext::Original);
}

// Create an emote
EmoteMap filterEmoteMap(const QString &text,
                        std::shared_ptr<const EmoteMap> emotes)
{
    EmoteMap filteredMap;

    for (const auto &emote : *emotes)
    {
        if (emote.first.string.contains(text, Qt::CaseInsensitive))
        {
            filteredMap.insert(emote);
        }
    }

    return filteredMap;
}

std::vector<EmotePtr> filterEmoteVec(const QString &text,
                                     const std::vector<EmotePtr> &emotes)
{
    std::vector<EmotePtr> filtered;

    for (const auto &emote : emotes)
    {
        if (emote->name.string.contains(text, Qt::CaseInsensitive))
        {
            filtered.emplace_back(emote);
        }
    }

    return filtered;
}

}  // namespace

namespace chatterino {

EmotePopup::EmotePopup(QWidget *parent)
    : BasePopup({BaseWindow::EnableCustomFrame, BaseWindow::DisableLayoutSave},
                parent)
    , search_(new QLineEdit())
    , notebook_(new Notebook(this))
{
    // this->setStayInScreenRect(true);
    auto bounds = getApp()->getWindows()->emotePopupBounds();
    if (bounds.size().isEmpty())
    {
        bounds.setSize(QSize{300, 500} * this->scale());
    }
    this->setInitialBounds(bounds, widgets::BoundsChecking::DesiredPosition);

    auto *layout = new QVBoxLayout();
    this->getLayoutContainer()->setLayout(layout);

    QRegularExpression searchRegex("\\S*");
    searchRegex.setPatternOptions(QRegularExpression::CaseInsensitiveOption);

    layout->setContentsMargins(0, 0, 0, 0);
    layout->setSpacing(0);

    auto *layout2 = new QHBoxLayout();
    layout2->setContentsMargins(8, 8, 8, 8);
    layout2->setSpacing(8);

    this->search_->setPlaceholderText("Search all emotes...");
    this->search_->setValidator(new TrimRegExpValidator(searchRegex));
    this->search_->setClearButtonEnabled(true);
    this->search_->findChild<QAbstractButton *>()->setIcon(
        QPixmap(":/buttons/clearSearch.png"));
    this->search_->installEventFilter(this);
    layout2->addWidget(this->search_);

    layout->addLayout(layout2);

    QObject::connect(this->search_, &QLineEdit::textChanged, this,
                     &EmotePopup::filterEmotes);

    auto clicked = [this](const Link &link) {
        this->linkClicked.invoke(link);
    };

    auto makeView = [&](QString tabTitle, bool addToNotebook = true) {
        auto *view = new ChannelView(nullptr);

        view->setOverrideFlags(MessageElementFlags{
            MessageElementFlag::Default, MessageElementFlag::AlwaysShow,
            MessageElementFlag::EmoteImages});
        view->setEnableScrollingToBottom(false);
        // We can safely ignore this signal connection since the ChannelView is deleted
        // either when the notebook is deleted, or when our main layout is deleted.
        std::ignore = view->linkClicked.connect(clicked);

        if (addToNotebook)
        {
            this->notebook_->addPage(view, std::move(tabTitle));
        }

        return view;
    };

    this->searchView_ = makeView("", false);
    this->searchView_->hide();
    layout->addWidget(this->searchView_);

    layout->addWidget(this->notebook_);
    layout->setContentsMargins(0, 0, 0, 0);

    this->subEmotesView_ = makeView("Subs");
    this->channelEmotesView_ = makeView("Channel");
    this->globalEmotesView_ = makeView("Global");
    this->viewEmojis_ = makeView("Emojis");

    loadEmojis(*this->viewEmojis_,
               getApp()->getEmotes()->getEmojis()->getEmojis());
    this->addShortcuts();
    this->signalHolder_.managedConnect(getApp()->getHotkeys()->onItemsUpdated,
                                       [this]() {
                                           this->clearShortcuts();
                                           this->addShortcuts();
                                       });

    this->search_->setFocus();

    this->signalHolder_.managedConnect(
        getApp()->getAccounts()->twitch.emotesReloaded,
        [this](auto * /*caller*/, const auto &result) {
            if (!result)
            {
                // some error occurred, no need to reload
                return;
            }
            this->reloadEmotes();
        });
}

void EmotePopup::addShortcuts()
{
    HotkeyController::HotkeyMap actions{
        {"openTab",  // CTRL + 1-8 to open corresponding tab.
         [this](std::vector<QString> arguments) -> QString {
             if (arguments.empty())
             {
                 qCWarning(chatterinoHotkeys)
                     << "openTab shortcut called without arguments. Takes "
                        "only one argument: tab specifier";
                 return "openTab shortcut called without arguments. "
                        "Takes only one argument: tab specifier";
             }
             auto target = arguments.at(0);
             if (target == "last")
             {
                 this->notebook_->selectLastTab();
             }
             else if (target == "next")
             {
                 this->notebook_->selectNextTab();
             }
             else if (target == "previous")
             {
                 this->notebook_->selectPreviousTab();
             }
             else
             {
                 bool ok{false};
                 int result = target.toInt(&ok);
                 if (ok)
                 {
                     this->notebook_->selectVisibleIndex(result, false);
                 }
                 else
                 {
                     qCWarning(chatterinoHotkeys)
                         << "Invalid argument for openTab shortcut";
                     return QString("Invalid argument for openTab "
                                    "shortcut: \"%1\". Use \"last\", "
                                    "\"next\", \"previous\" or an integer.")
                         .arg(target);
                 }
             }
             return "";
         }},
        {"delete",
         [this](const std::vector<QString> &) -> QString {
             this->close();
             return "";
         }},
        {"scrollPage",
         [this](std::vector<QString> arguments) -> QString {
             if (arguments.empty())
             {
                 qCWarning(chatterinoHotkeys)
                     << "scrollPage hotkey called without arguments!";
                 return "scrollPage hotkey called without arguments!";
             }
             auto direction = arguments.at(0);
             auto *channelView = dynamic_cast<ChannelView *>(
                 this->notebook_->getSelectedPage());

             auto &scrollbar = channelView->getScrollBar();
             if (direction == "up")
             {
                 scrollbar.offset(-scrollbar.getPageSize());
             }
             else if (direction == "down")
             {
                 scrollbar.offset(scrollbar.getPageSize());
             }
             else
             {
                 qCWarning(chatterinoHotkeys) << "Unknown scroll direction";
             }
             return "";
         }},

        {"reject", nullptr},
        {"accept", nullptr},
        {"search",
         [this](const std::vector<QString> &) -> QString {
             this->search_->setFocus();
             this->search_->selectAll();
             return "";
         }},
    };

    this->shortcuts_ = getApp()->getHotkeys()->shortcutsForCategory(
        HotkeyCategory::PopupWindow, actions, this);
}

void EmotePopup::loadChannel(ChannelPtr channel)
{
    BenchmarkGuard guard("loadChannel");

    this->channel_ = std::move(channel);
    this->twitchChannel_ = dynamic_cast<TwitchChannel *>(this->channel_.get());

    this->setWindowTitle("Emotes in #" + this->channel_->getName());

    if (this->twitchChannel_ == nullptr)
    {
        return;
    }

    this->globalEmotesView_->setChannel(
        std::make_shared<Channel>("", Channel::Type::None));
    this->subEmotesView_->setChannel(
        std::make_shared<Channel>("", Channel::Type::None));
    this->channelEmotesView_->setChannel(
        std::make_shared<Channel>("", Channel::Type::None));

    this->reloadEmotes();
}

void EmotePopup::reloadEmotes()
{
    if (this->twitchChannel_ == nullptr)
    {
        return;
    }

    auto subChannel = this->subEmotesView_->underlyingChannel();
    auto globalChannel = this->globalEmotesView_->underlyingChannel();
    auto channelChannel = this->channelEmotesView_->underlyingChannel();

    subChannel->clearMessages();
    globalChannel->clearMessages();
    channelChannel->clearMessages();

    // twitch
    addTwitchEmoteSets(
        twitchChannel_->localTwitchEmotes(),
        *getApp()->getAccounts()->twitch.getCurrent()->accessEmoteSets(),
        *globalChannel, *subChannel, twitchChannel_->roomId(),
        twitchChannel_->getName());

    // global
    if (Settings::instance().enableBTTVGlobalEmotes)
    {
        addEmotes(*globalChannel, *getApp()->getBttvEmotes()->emotes(),
                  "BetterTTV", MessageElementFlag::BttvEmote);
    }
    if (Settings::instance().enableFFZGlobalEmotes)
    {
        addEmotes(*globalChannel, *getApp()->getFfzEmotes()->emotes(),
                  "FrankerFaceZ", MessageElementFlag::FfzEmote);
    }
    if (Settings::instance().enableSevenTVGlobalEmotes)
    {
        addEmotes(*globalChannel, *getApp()->getSeventvEmotes()->globalEmotes(),
                  "7TV", MessageElementFlag::SevenTVEmote);
    }

    // channel
    if (Settings::instance().enableBTTVChannelEmotes)
    {
        addEmotes(*channelChannel, *this->twitchChannel_->bttvEmotes(),
                  "BetterTTV", MessageElementFlag::BttvEmote);
    }
    if (Settings::instance().enableFFZChannelEmotes)
    {
        addEmotes(*channelChannel, *this->twitchChannel_->ffzEmotes(),
                  "FrankerFaceZ", MessageElementFlag::FfzEmote);
    }
    if (Settings::instance().enableSevenTVChannelEmotes)
    {
        addEmotes(*channelChannel, *this->twitchChannel_->seventvEmotes(),
                  "7TV", MessageElementFlag::SevenTVEmote);
    }

<<<<<<< HEAD
    // personal
    for (const auto &map :
         getApp()->getSeventvPersonalEmotes()->getEmoteSetsForUser(
             getApp()->getAccounts()->twitch.getCurrent()->getUserId()))
    {
        addEmotes(*subChannel, *map, "7TV", MessageElementFlag::SevenTVEmote);
    }

    this->globalEmotesView_->setChannel(globalChannel);
    this->subEmotesView_->setChannel(subChannel);
    this->channelEmotesView_->setChannel(channelChannel);

=======
>>>>>>> 61b04dbe
    if (subChannel->getMessageSnapshot().size() == 0)
    {
        MessageBuilder builder;
        builder->flags.set(MessageFlag::Centered);
        builder->flags.set(MessageFlag::DisableCompactEmotes);
        builder.emplace<TextElement>("no subscription emotes available",
                                     MessageElementFlag::Text,
                                     MessageColor::System);
        subChannel->addMessage(builder.release(), MessageContext::Original);
    }
}

bool EmotePopup::eventFilter(QObject *object, QEvent *event)
{
    if (object == this->search_ && event->type() == QEvent::KeyPress)
    {
        auto *keyEvent = dynamic_cast<QKeyEvent *>(event);
        if (keyEvent == QKeySequence::DeleteStartOfWord &&
            this->search_->selectionLength() > 0)
        {
            this->search_->backspace();
            return true;
        }
    }
    return false;
}

void EmotePopup::filterTwitchEmotes(std::shared_ptr<Channel> searchChannel,
                                    const QString &searchText)
{
    if (this->twitchChannel_)
    {
        auto local = filterEmoteMap(searchText,
                                    this->twitchChannel_->localTwitchEmotes());
        if (!local.empty())
        {
            addEmotes(*searchChannel, local,
                      this->twitchChannel_->getName() % u" (local)",
                      MessageElementFlag::TwitchEmote);
        }

        for (const auto &[_id, set] :
             **getApp()->getAccounts()->twitch.getCurrent()->accessEmoteSets())
        {
            addEmotes(*searchChannel, filterEmoteVec(searchText, set.emotes),
                      set.title(), MessageElementFlag::TwitchEmote);
        }
    }

    auto bttvGlobalEmotes =
        filterEmoteMap(searchText, getApp()->getBttvEmotes()->emotes());
    auto ffzGlobalEmotes =
        filterEmoteMap(searchText, getApp()->getFfzEmotes()->emotes());
    auto seventvGlobalEmotes = filterEmoteMap(
        searchText, getApp()->getSeventvEmotes()->globalEmotes());

    // global
    if (!bttvGlobalEmotes.empty())
    {
        addEmotes(*searchChannel, bttvGlobalEmotes, "BetterTTV (Global)",
                  MessageElementFlag::BttvEmote);
    }
    if (!ffzGlobalEmotes.empty())
    {
        addEmotes(*searchChannel, ffzGlobalEmotes, "FrankerFaceZ (Global)",
                  MessageElementFlag::FfzEmote);
    }
    if (!seventvGlobalEmotes.empty())
    {
        addEmotes(*searchChannel, seventvGlobalEmotes, "7TV (Global)",
                  MessageElementFlag::SevenTVEmote);
    }

    if (this->twitchChannel_ == nullptr)
    {
        return;
    }

    auto bttvChannelEmotes =
        filterEmoteMap(searchText, this->twitchChannel_->bttvEmotes());
    auto ffzChannelEmotes =
        filterEmoteMap(searchText, this->twitchChannel_->ffzEmotes());
    auto seventvChannelEmotes =
        filterEmoteMap(searchText, this->twitchChannel_->seventvEmotes());

    // channel
    if (!bttvChannelEmotes.empty())
    {
        addEmotes(*searchChannel, bttvChannelEmotes, "BetterTTV (Channel)",
                  MessageElementFlag::BttvEmote);
    }
    if (!ffzChannelEmotes.empty())
    {
        addEmotes(*searchChannel, ffzChannelEmotes, "FrankerFaceZ (Channel)",
                  MessageElementFlag::FfzEmote);
    }
    if (!seventvChannelEmotes.empty())
    {
        addEmotes(*searchChannel, seventvChannelEmotes, "7TV (Channel)",
                  MessageElementFlag::SevenTVEmote);
    }

    for (const auto &map :
         getApp()->getSeventvPersonalEmotes()->getEmoteSetsForUser(
             getApp()->getAccounts()->twitch.getCurrent()->getUserId()))
    {
        auto seventvPersonalEmotes = filterEmoteMap(searchText, map);
        if (!seventvPersonalEmotes.empty())
        {
            addEmotes(*searchChannel, seventvPersonalEmotes,
                      "SevenTV (Personal)", MessageElementFlag::SevenTVEmote);
        }
    }
}

void EmotePopup::filterEmotes(const QString &searchText)
{
    if (searchText.length() == 0)
    {
        this->notebook_->show();
        this->searchView_->hide();

        return;
    }
    auto searchChannel = std::make_shared<Channel>("", Channel::Type::None);

    // true in special channels like /mentions
    if (this->channel_->isTwitchChannel())
    {
        this->filterTwitchEmotes(searchChannel, searchText);
    }

    std::vector<EmojiPtr> filteredEmojis{};
    int emojiCount = 0;

    const auto &emojis = getApp()->getEmotes()->getEmojis()->getEmojis();
    for (const auto &emoji : emojis)
    {
        if (emoji->shortCodes[0].contains(searchText, Qt::CaseInsensitive))
        {
            filteredEmojis.push_back(emoji);
            emojiCount++;
        }
    }
    // emojis
    if (emojiCount > 0)
    {
        loadEmojis(*searchChannel, filteredEmojis, "Emojis");
    }

    this->searchView_->setChannel(searchChannel);

    this->notebook_->hide();
    this->searchView_->show();
}

void EmotePopup::saveBounds() const
{
    getApp()->getWindows()->setEmotePopupBounds(this->getBounds());
}

void EmotePopup::resizeEvent(QResizeEvent *event)
{
    this->saveBounds();
    BasePopup::resizeEvent(event);
}

void EmotePopup::moveEvent(QMoveEvent *event)
{
    this->saveBounds();
    BasePopup::moveEvent(event);
}

void EmotePopup::closeEvent(QCloseEvent *event)
{
    this->saveBounds();
    BasePopup::closeEvent(event);
}

}  // namespace chatterino<|MERGE_RESOLUTION|>--- conflicted
+++ resolved
@@ -482,7 +482,6 @@
                   "7TV", MessageElementFlag::SevenTVEmote);
     }
 
-<<<<<<< HEAD
     // personal
     for (const auto &map :
          getApp()->getSeventvPersonalEmotes()->getEmoteSetsForUser(
@@ -491,12 +490,6 @@
         addEmotes(*subChannel, *map, "7TV", MessageElementFlag::SevenTVEmote);
     }
 
-    this->globalEmotesView_->setChannel(globalChannel);
-    this->subEmotesView_->setChannel(subChannel);
-    this->channelEmotesView_->setChannel(channelChannel);
-
-=======
->>>>>>> 61b04dbe
     if (subChannel->getMessageSnapshot().size() == 0)
     {
         MessageBuilder builder;

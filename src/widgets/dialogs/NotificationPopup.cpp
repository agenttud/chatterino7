--- conflicted
+++ resolved
@@ -1,59 +1,3 @@
-<<<<<<< HEAD
-#include "NotificationPopup.hpp"
-
-#include "common/Channel.hpp"
-#include "messages/Message.hpp"
-#include "widgets/helper/ChannelView.hpp"
-
-#include <QApplication>
-#include <QDesktopWidget>
-#include <QScreen>
-
-namespace chatterino {
-
-NotificationPopup::NotificationPopup()
-    : BaseWindow((QWidget *)nullptr, BaseWindow::Frameless)
-    , channel_(std::make_shared<Channel>("notifications", Channel::Type::None))
-
-{
-    this->channelView_ = new ChannelView(this);
-
-    auto *layout = new QVBoxLayout(this);
-    this->setLayout(layout);
-
-    layout->addWidget(this->channelView_);
-
-    this->channelView_->setChannel(this->channel_);
-    this->setScaleIndependantSize(300, 150);
-}
-
-void NotificationPopup::updatePosition()
-{
-    Location location = BottomRight;
-
-    QDesktopWidget *desktop = QApplication::desktop();
-    const QRect rect = desktop->availableGeometry();
-
-    switch (location)
-    {
-        case BottomRight:
-        {
-            this->move(rect.right() - this->width(),
-                       rect.bottom() - this->height());
-        }
-        break;
-    }
-}
-
-void NotificationPopup::addMessage(MessagePtr msg)
-{
-    this->channel_->addMessage(msg);
-
-    //    QTimer::singleShot(5000, this, [this, msg] { this->channel->remove });
-}
-
-}  // namespace chatterino
-=======
 #include "NotificationPopup.hpp"
 
 #include "common/Channel.hpp"
@@ -107,5 +51,4 @@
     //    QTimer::singleShot(5000, this, [this, msg] { this->channel->remove });
 }
 
-}  // namespace chatterino
->>>>>>> 3404cc50
+}  // namespace chatterino
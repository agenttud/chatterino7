#include "InputCompletionPopup.hpp"

#include "Application.hpp"
#include "controllers/accounts/AccountController.hpp"
#include "messages/Emote.hpp"
#include "providers/bttv/BttvEmotes.hpp"
#include "providers/ffz/FfzEmotes.hpp"
#include "providers/seventv/SeventvEmotes.hpp"
#include "providers/twitch/TwitchChannel.hpp"
#include "providers/twitch/TwitchIrcServer.hpp"
#include "singletons/Emotes.hpp"
#include "util/LayoutCreator.hpp"
#include "widgets/listview/GenericListView.hpp"
#include "widgets/splits/InputCompletionItem.hpp"

namespace chatterino {
namespace {

    struct _Emote {
        EmotePtr emote;
        QString displayName;
        QString providerName;
    };

    void addEmotes(std::vector<_Emote> &out, const EmoteMap &map,
                   const QString &text, const QString &providerName)
    {
        for (auto &&emote : map)
            if (emote.first.string.contains(text, Qt::CaseInsensitive))
                out.push_back(
                    {emote.second, emote.second->name.string, providerName});
    }

    void addEmojis(std::vector<_Emote> &out, const EmojiMap &map,
                   const QString &text)
    {
        map.each([&](const QString &, const std::shared_ptr<EmojiData> &emoji) {
            for (auto &&shortCode : emoji->shortCodes)
                if (shortCode.contains(text, Qt::CaseInsensitive))
                    out.push_back({emoji->emote, shortCode, "Emoji"});
        });
    }
}  // namespace

InputCompletionPopup::InputCompletionPopup(QWidget *parent)
    : BasePopup({BasePopup::EnableCustomFrame, BasePopup::Frameless,
                 BasePopup::DontFocus},
                parent)
    , model_(this)
{
    this->initLayout();

    QObject::connect(&this->redrawTimer_, &QTimer::timeout, this, [this] {
        if (this->isVisible())
            this->ui_.listView->doItemsLayout();
    });
    this->redrawTimer_.setInterval(33);
}

void InputCompletionPopup::initLayout()
{
    LayoutCreator creator = {this};

    auto listView =
        creator.emplace<GenericListView>().assign(&this->ui_.listView);
    listView->setInvokeActionOnTab(true);

    listView->setModel(&this->model_);
    QObject::connect(listView.getElement(), &GenericListView::closeRequested,
                     this, [this] {
                         this->close();
                     });
}

void InputCompletionPopup::updateEmotes(const QString &text, ChannelPtr channel)
{
    std::vector<_Emote> emotes;
    auto tc = dynamic_cast<TwitchChannel *>(channel.get());
    auto wc = channel.get()->getType() == Channel::Type::TwitchWhispers;
    if (tc || wc)
    {
        if (auto user = getApp()->accounts->twitch.getCurrent())
        {
            // Twitch Emotes available globally
            auto emoteData = user->accessEmotes();
            addEmotes(emotes, emoteData->emotes, text, "Twitch Emote");

            // Twitch Emotes available locally
            auto localEmoteData = user->accessLocalEmotes();
            if (localEmoteData->find(tc->roomId()) != localEmoteData->end())
            {
                if (auto localEmotes = &localEmoteData->at(tc->roomId()))
                {
                    addEmotes(emotes, *localEmotes, text,
                              "Local Twitch Emotes");
                }
            }
        }

        if (tc)
        {
            if (auto seventv = tc->seventvEmotes())
                addEmotes(emotes, *seventv, text, "Channel 7TV");
            // TODO extract "Channel BetterTTV" text into a #define.
            if (auto bttv = tc->bttvEmotes())
                addEmotes(emotes, *bttv, text, "Channel BetterTTV");
            if (auto ffz = tc->ffzEmotes())
                addEmotes(emotes, *ffz, text, "Channel FrankerFaceZ");

<<<<<<< HEAD
            if (auto seventvG = tc->globalSeventv().emotes())
                addEmotes(emotes, *seventvG, text, "Global 7TV");
            if (auto bttvG = tc->globalBttv().emotes())
=======
            if (auto bttvG = getApp()->twitch2->getBttvEmotes().emotes())
>>>>>>> 89b86b94
                addEmotes(emotes, *bttvG, text, "Global BetterTTV");
            if (auto ffzG = getApp()->twitch2->getFfzEmotes().emotes())
                addEmotes(emotes, *ffzG, text, "Global FrankerFaceZ");
        }

        addEmojis(emotes, getApp()->emotes->emojis.emojis, text);
    }

    // if there is an exact match, put that emote first
    for (size_t i = 1; i < emotes.size(); i++)
    {
        auto emoteText = emotes.at(i).displayName;

        // test for match or match with colon at start for emotes like ":)"
        if (emoteText.compare(text, Qt::CaseInsensitive) == 0 ||
            emoteText.compare(":" + text, Qt::CaseInsensitive) == 0)
        {
            auto emote = emotes[i];
            emotes.erase(emotes.begin() + int(i));
            emotes.insert(emotes.begin(), emote);
            break;
        }
    }

    this->model_.clear();

    int count = 0;
    for (auto &&emote : emotes)
    {
        this->model_.addItem(std::make_unique<InputCompletionItem>(
            emote.emote, emote.displayName + " - " + emote.providerName,
            this->callback_));

        if (count++ == maxEntryCount)
            break;
    }

    if (!emotes.empty())
    {
        this->ui_.listView->setCurrentIndex(this->model_.index(0));
    }
}

void InputCompletionPopup::updateUsers(const QString &text, ChannelPtr channel)
{
    auto twitchChannel = dynamic_cast<TwitchChannel *>(channel.get());
    if (twitchChannel)
    {
        auto chatters = twitchChannel->accessChatters()->filterByPrefix(text);
        this->model_.clear();
        int count = 0;
        for (const auto &name : chatters)
        {
            this->model_.addItem(std::make_unique<InputCompletionItem>(
                nullptr, name, this->callback_));

            if (count++ == maxEntryCount)
                break;
        }
        if (!chatters.empty())
        {
            this->ui_.listView->setCurrentIndex(this->model_.index(0));
        }
    }
}

bool InputCompletionPopup::eventFilter(QObject *watched, QEvent *event)
{
    return this->ui_.listView->eventFilter(watched, event);
}

void InputCompletionPopup::setInputAction(ActionCallback callback)
{
    this->callback_ = std::move(callback);
}

void InputCompletionPopup::showEvent(QShowEvent *)
{
    this->redrawTimer_.start();
}

void InputCompletionPopup::hideEvent(QHideEvent *)
{
    this->redrawTimer_.stop();
}

}  // namespace chatterino<|MERGE_RESOLUTION|>--- conflicted
+++ resolved
@@ -107,13 +107,9 @@
             if (auto ffz = tc->ffzEmotes())
                 addEmotes(emotes, *ffz, text, "Channel FrankerFaceZ");
 
-<<<<<<< HEAD
-            if (auto seventvG = tc->globalSeventv().emotes())
+            if (auto seventvG = getApp()->twitch2->getSeventvEmotes().emotes())
                 addEmotes(emotes, *seventvG, text, "Global 7TV");
-            if (auto bttvG = tc->globalBttv().emotes())
-=======
             if (auto bttvG = getApp()->twitch2->getBttvEmotes().emotes())
->>>>>>> 89b86b94
                 addEmotes(emotes, *bttvG, text, "Global BetterTTV");
             if (auto ffzG = getApp()->twitch2->getFfzEmotes().emotes())
                 addEmotes(emotes, *ffzG, text, "Global FrankerFaceZ");

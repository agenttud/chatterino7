#include "Args.hpp"

#include <QApplication>
#include <QCommandLineParser>
#include <QDebug>
#include <QStringList>
#include "common/QLogging.hpp"
#include "singletons/Paths.hpp"
#include "singletons/WindowManager.hpp"
#include "util/CombinePath.hpp"
#include "widgets/Window.hpp"

namespace chatterino {

Args::Args(const QApplication &app)
{
    QCommandLineParser parser;
    parser.setApplicationDescription("Chatterino 2 Client for Twitch Chat");
    parser.addHelpOption();

    // Used internally by app to restart after unexpected crashes
    QCommandLineOption crashRecoveryOption("crash-recovery");
    crashRecoveryOption.setFlags(QCommandLineOption::HiddenFromHelp);

    // Added to ignore the parent-window option passed during native messaging
    QCommandLineOption parentWindowOption("parent-window");
    parentWindowOption.setFlags(QCommandLineOption::HiddenFromHelp);
    QCommandLineOption parentWindowIdOption("x-attach-split-to-window", "",
                                            "window-id");
    parentWindowIdOption.setFlags(QCommandLineOption::HiddenFromHelp);

    parser.addOptions({
        {{"v", "version"}, "Displays version information."},
        crashRecoveryOption,
        parentWindowOption,
        parentWindowIdOption,
    });
    parser.addOption(QCommandLineOption(
        {"c", "channels"},
        "Joins only supplied channels on startup. Use letters with colons to "
        "specify platform. Only twitch channels are supported at the moment.\n"
        "If platform isn't specified, default is Twitch.",
        "t:channel1;t:channel2;..."));

    if (!parser.parse(app.arguments()))
    {
        qCWarning(chatterinoArgs)
            << "Unhandled options:" << parser.unknownOptionNames();
    }

    if (parser.isSet("help"))
    {
        qInfo().noquote() << parser.helpText();
        ::exit(EXIT_SUCCESS);
    }

    const QStringList args = parser.positionalArguments();
    this->shouldRunBrowserExtensionHost =
        (args.size() > 0 && (args[0].startsWith("chrome-extension://") ||
                             args[0].endsWith(".json")));

    if (parser.isSet("c"))
    {
        this->applyCustomChannelLayout(parser.value("c"));
    }

    this->printVersion = parser.isSet("v");
    this->crashRecovery = parser.isSet("crash-recovery");
}

void Args::applyCustomChannelLayout(const QString &argValue)
{
    WindowLayout layout;
    WindowDescriptor window;

    /*
     * There is only one window that is loaded from the --channels
     * argument so that is what we use as the main window.
     */
    window.type_ = WindowType::Main;

    // Load main window layout from config file so we can use the same geometry
    const QRect configMainLayout = [] {
        const QString windowLayoutFile =
            combinePath(getPaths()->settingsDirectory,
                        WindowManager::WINDOW_LAYOUT_FILENAME);

        const WindowLayout configLayout =
            WindowLayout::loadFromFile(windowLayoutFile);

        for (const WindowDescriptor &window : configLayout.windows_)
        {
            if (window.type_ != WindowType::Main)
                continue;

            return window.geometry_;
        }

        return QRect(-1, -1, -1, -1);
    }();

    window.geometry_ = std::move(configMainLayout);

    QStringList channelArgList = argValue.split(";");
    for (const QString &channelArg : channelArgList)
    {
        if (channelArg.isEmpty())
            continue;

        // Twitch is default platform
        QString platform = "t";
        QString channelName = channelArg;

        const QRegExp regExp("(.):(.*)");
        if (regExp.indexIn(channelArg) != -1)
        {
            platform = regExp.cap(1);
            channelName = regExp.cap(2);
        }

        // Twitch (default)
        if (platform == "t")
        {
            TabDescriptor tab;

            // Set first tab as selected
            tab.selected_ = window.tabs_.empty();
            tab.rootNode_ = SplitNodeDescriptor{"twitch", channelName};

            window.tabs_.emplace_back(std::move(tab));
        }
    }

<<<<<<< HEAD
    this->printVersion = parser.isSet("v");
    this->crashRecovery = parser.isSet("crash-recovery");

    this->parentWindowId =
        parser.isSet(parentWindowIdOption)
            ? parser.value(parentWindowIdOption).toULongLong()
            : 0;

    if (parser.isSet(parentWindowIdOption))
    {
        this->isFramelessEmbed = true;
        this->dontSaveSettings = true;
        this->dontLoadMainWindow = true;
=======
    // Only respect --channels if we could actually parse any channels
    if (!window.tabs_.empty())
    {
        this->dontSaveSettings = true;

        layout.windows_.emplace_back(std::move(window));
        this->customChannelLayout = std::move(layout);
>>>>>>> 055db0cc
    }
}

static Args *instance = nullptr;

void initArgs(const QApplication &app)
{
    instance = new Args(app);
}

const Args &getArgs()
{
    assert(instance);

    return *instance;
}

}  // namespace chatterino<|MERGE_RESOLUTION|>--- conflicted
+++ resolved
@@ -131,7 +131,6 @@
         }
     }
 
-<<<<<<< HEAD
     this->printVersion = parser.isSet("v");
     this->crashRecovery = parser.isSet("crash-recovery");
 
@@ -145,7 +144,8 @@
         this->isFramelessEmbed = true;
         this->dontSaveSettings = true;
         this->dontLoadMainWindow = true;
-=======
+    }
+
     // Only respect --channels if we could actually parse any channels
     if (!window.tabs_.empty())
     {
@@ -153,7 +153,6 @@
 
         layout.windows_.emplace_back(std::move(window));
         this->customChannelLayout = std::move(layout);
->>>>>>> 055db0cc
     }
 }
 

#pragma once

#include <QApplication>
#include <boost/optional.hpp>
#include "common/WindowDescriptors.hpp"

namespace chatterino {

/// Command line arguments passed to Chatterino.
class Args
{
public:
    Args(const QApplication &app);

    bool printVersion{};
    bool crashRecovery{};
    bool shouldRunBrowserExtensionHost{};
<<<<<<< HEAD
    // Shows a single chat. Used on windows to embed in another application.
    bool isFramelessEmbed{};
    QJsonArray channelsToJoin{};
    boost::optional<unsigned long long> parentWindowId{};

    // Not settings directly
    bool dontSaveSettings{};
    bool dontLoadMainWindow{};
=======
    bool dontSaveSettings{};
    boost::optional<WindowLayout> customChannelLayout;

private:
    void applyCustomChannelLayout(const QString &argValue);
>>>>>>> 055db0cc
};

void initArgs(const QApplication &app);
const Args &getArgs();

}  // namespace chatterino<|MERGE_RESOLUTION|>--- conflicted
+++ resolved
@@ -15,7 +15,6 @@
     bool printVersion{};
     bool crashRecovery{};
     bool shouldRunBrowserExtensionHost{};
-<<<<<<< HEAD
     // Shows a single chat. Used on windows to embed in another application.
     bool isFramelessEmbed{};
     QJsonArray channelsToJoin{};
@@ -24,13 +23,10 @@
     // Not settings directly
     bool dontSaveSettings{};
     bool dontLoadMainWindow{};
-=======
-    bool dontSaveSettings{};
     boost::optional<WindowLayout> customChannelLayout;
 
 private:
     void applyCustomChannelLayout(const QString &argValue);
->>>>>>> 055db0cc
 };
 
 void initArgs(const QApplication &app);

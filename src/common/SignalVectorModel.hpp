<<<<<<< HEAD
#pragma once

#include "common/SignalVector.hpp"

#include <QAbstractTableModel>
#include <QStandardItem>
#include <boost/optional.hpp>

#include <pajlada/signals/signalholder.hpp>

namespace chatterino {

template <typename TVectorItem>
class SignalVectorModel : public QAbstractTableModel,
                          pajlada::Signals::SignalHolder
{
public:
    SignalVectorModel(int columnCount, QObject *parent = nullptr)
        : QAbstractTableModel(parent)
        , columnCount_(columnCount)
    {
        for (int i = 0; i < columnCount; i++)
        {
            this->headerData_.emplace_back();
        }
    }

    void init(BaseSignalVector<TVectorItem> *vec)
    {
        this->vector_ = vec;

        auto insert = [this](const SignalVectorItemArgs<TVectorItem> &args) {
            if (args.caller == this)
            {
                return;
            }
            // get row index
            int index = this->getModelIndexFromVectorIndex(args.index);
            assert(index >= 0 && index <= this->rows_.size());

            // get row items
            std::vector<QStandardItem *> row = this->createRow();
            this->getRowFromItem(args.item, row);

            // insert row
            index = this->beforeInsert(args.item, row, index);

            this->beginInsertRows(QModelIndex(), index, index);
            this->rows_.insert(this->rows_.begin() + index,
                               Row(row, args.item));
            this->endInsertRows();
        };

        int i = 0;
        for (const TVectorItem &item : vec->getVector())
        {
            SignalVectorItemArgs<TVectorItem> args{item, i++, 0};

            insert(args);
        }

        this->managedConnect(vec->itemInserted, insert);

        this->managedConnect(vec->itemRemoved, [this](auto args) {
            if (args.caller == this)
            {
                return;
            }

            int row = this->getModelIndexFromVectorIndex(args.index);
            assert(row >= 0 && row <= this->rows_.size());

            // remove row
            std::vector<QStandardItem *> items =
                std::move(this->rows_[row].items);

            this->beginRemoveRows(QModelIndex(), row, row);
            this->rows_.erase(this->rows_.begin() + row);
            this->endRemoveRows();

            this->afterRemoved(args.item, items, row);

            for (QStandardItem *item : items)
            {
                delete item;
            }
        });

        this->afterInit();
    }

    virtual ~SignalVectorModel()
    {
        for (Row &row : this->rows_)
        {
            for (QStandardItem *item : row.items)
            {
                delete item;
            }
        }
    }

    int rowCount(const QModelIndex &parent) const override
    {
        (void)parent;

        return this->rows_.size();
    }

    int columnCount(const QModelIndex &parent) const override
    {
        (void)parent;

        return this->columnCount_;
    }

    QVariant data(const QModelIndex &index, int role) const override
    {
        int row = index.row(), column = index.column();
        if (row < 0 || column < 0 || row >= this->rows_.size() ||
            column >= this->columnCount_)
        {
            return QVariant();
        }

        return rows_[row].items[column]->data(role);
    }

    bool setData(const QModelIndex &index, const QVariant &value,
                 int role) override
    {
        int row = index.row(), column = index.column();
        if (row < 0 || column < 0 || row >= this->rows_.size() ||
            column >= this->columnCount_)
        {
            return false;
        }

        Row &rowItem = this->rows_[row];

        rowItem.items[column]->setData(value, role);

        if (rowItem.isCustomRow)
        {
            this->customRowSetData(rowItem.items, column, value, role, row);
        }
        else
        {
            int vecRow = this->getVectorIndexFromModelIndex(row);
            this->vector_->removeItem(vecRow, this);

            assert(this->rows_[row].original);
            TVectorItem item = this->getItemFromRow(
                this->rows_[row].items, this->rows_[row].original.get());
            this->vector_->insertItem(item, vecRow, this);
        }

        return true;
    }

    QVariant headerData(int section, Qt::Orientation orientation,
                        int role) const override
    {
        if (orientation != Qt::Horizontal)
        {
            return QVariant();
        }

        auto it = this->headerData_[section].find(role);
        if (it == this->headerData_[section].end())
        {
            return QVariant();
        }
        else
        {
            return it.value();
        }
    }

    bool setHeaderData(int section, Qt::Orientation orientation,
                       const QVariant &value,
                       int role = Qt::DisplayRole) override
    {
        if (orientation != Qt::Horizontal)
        {
            return false;
        }

        this->headerData_[section][role] = value;

        emit this->headerDataChanged(Qt::Horizontal, section, section);
        return true;
    }

    Qt::ItemFlags flags(const QModelIndex &index) const override
    {
        int row = index.row(), column = index.column();

        if (row < 0 || column < 0 || row >= this->rows_.size() ||
            column >= this->columnCount_)
        {
            return Qt::NoItemFlags;
        }

        assert(row >= 0 && row < this->rows_.size() && column >= 0 &&
               column < this->columnCount_);

        return this->rows_[row].items[column]->flags();
    }

    QStandardItem *getItem(int row, int column)
    {
        assert(row >= 0 && row < this->rows_.size() && column >= 0 &&
               column < this->columnCount_);

        return rows_[row].items[column];
    }

    void deleteRow(int row)
    {
        int signalVectorRow = this->getVectorIndexFromModelIndex(row);
        this->vector_->removeItem(signalVectorRow);
    }

    bool removeRows(int row, int count, const QModelIndex &parent) override
    {
        (void)parent;

        if (count != 1)
        {
            return false;
        }

        assert(row >= 0 && row < this->rows_.size());

        int signalVectorRow = this->getVectorIndexFromModelIndex(row);
        this->vector_->removeItem(signalVectorRow);

        return true;
    }

protected:
    virtual void afterInit()
    {
    }

    // turn a vector item into a model row
    virtual TVectorItem getItemFromRow(std::vector<QStandardItem *> &row,
                                       const TVectorItem &original) = 0;

    // turns a row in the model into a vector item
    virtual void getRowFromItem(const TVectorItem &item,
                                std::vector<QStandardItem *> &row) = 0;

    virtual int beforeInsert(const TVectorItem &item,
                             std::vector<QStandardItem *> &row,
                             int proposedIndex)
    {
        (void)item, (void)row;

        return proposedIndex;
    }

    virtual void afterRemoved(const TVectorItem &item,
                              std::vector<QStandardItem *> &row, int index)
    {
        (void)item, (void)row, (void)index;
    }

    virtual void customRowSetData(const std::vector<QStandardItem *> &row,
                                  int column, const QVariant &value, int role,
                                  int rowIndex)
    {
        (void)row, (void)column, (void)value, (void)role, (void)rowIndex;
    }

    void insertCustomRow(std::vector<QStandardItem *> row, int index)
    {
        assert(index >= 0 && index <= this->rows_.size());

        this->beginInsertRows(QModelIndex(), index, index);
        this->rows_.insert(this->rows_.begin() + index,
                           Row(std::move(row), true));
        this->endInsertRows();
    }

    void removeCustomRow(int index)
    {
        assert(index >= 0 && index <= this->rows_.size());
        assert(this->rows_[index].isCustomRow);

        this->beginRemoveRows(QModelIndex(), index, index);
        this->rows_.erase(this->rows_.begin() + index);
        this->endRemoveRows();
    }

    std::vector<QStandardItem *> createRow()
    {
        std::vector<QStandardItem *> row;
        for (int i = 0; i < this->columnCount_; i++)
        {
            row.push_back(new QStandardItem());
        }
        return row;
    }

    struct Row {
        std::vector<QStandardItem *> items;
        boost::optional<TVectorItem> original;
        bool isCustomRow;

        Row(std::vector<QStandardItem *> _items, bool _isCustomRow = false)
            : items(std::move(_items))
            , isCustomRow(_isCustomRow)
        {
        }

        Row(std::vector<QStandardItem *> _items, const TVectorItem &_original,
            bool _isCustomRow = false)
            : items(std::move(_items))
            , original(_original)
            , isCustomRow(_isCustomRow)
        {
        }
    };

private:
    std::vector<QMap<int, QVariant>> headerData_;
    BaseSignalVector<TVectorItem> *vector_;
    std::vector<Row> rows_;

    int columnCount_;

    // returns the related index of the SignalVector
    int getVectorIndexFromModelIndex(int index)
    {
        int i = 0;

        for (auto &row : this->rows_)
        {
            if (row.isCustomRow)
            {
                index--;
                continue;
            }

            if (i == index)
            {
                return i;
            }
            i++;
        }

        return i;
    }

    // returns the related index of the model
    int getModelIndexFromVectorIndex(int index)
    {
        int i = 0;

        for (auto &row : this->rows_)
        {
            if (row.isCustomRow)
            {
                index++;
            }

            if (i == index)
            {
                return i;
            }
            i++;
        }

        return i;
    }
};

}  // namespace chatterino
=======
#pragma once

#include "common/SignalVector.hpp"

#include <QAbstractTableModel>
#include <QStandardItem>
#include <boost/optional.hpp>

#include <pajlada/signals/signalholder.hpp>

namespace chatterino {

template <typename TVectorItem>
class SignalVectorModel : public QAbstractTableModel,
                          pajlada::Signals::SignalHolder
{
public:
    SignalVectorModel(int columnCount, QObject *parent = nullptr)
        : QAbstractTableModel(parent)
        , columnCount_(columnCount)
    {
        for (int i = 0; i < columnCount; i++)
        {
            this->headerData_.emplace_back();
        }
    }

    void init(BaseSignalVector<TVectorItem> *vec)
    {
        this->vector_ = vec;

        auto insert = [this](const SignalVectorItemArgs<TVectorItem> &args) {
            if (args.caller == this)
            {
                return;
            }
            // get row index
            int index = this->getModelIndexFromVectorIndex(args.index);
            assert(index >= 0 && index <= this->rows_.size());

            // get row items
            std::vector<QStandardItem *> row = this->createRow();
            this->getRowFromItem(args.item, row);

            // insert row
            index = this->beforeInsert(args.item, row, index);

            this->beginInsertRows(QModelIndex(), index, index);
            this->rows_.insert(this->rows_.begin() + index,
                               Row(row, args.item));
            this->endInsertRows();
        };

        int i = 0;
        for (const TVectorItem &item : vec->getVector())
        {
            SignalVectorItemArgs<TVectorItem> args{item, i++, 0};

            insert(args);
        }

        this->managedConnect(vec->itemInserted, insert);

        this->managedConnect(vec->itemRemoved, [this](auto args) {
            if (args.caller == this)
            {
                return;
            }

            int row = this->getModelIndexFromVectorIndex(args.index);
            assert(row >= 0 && row <= this->rows_.size());

            // remove row
            std::vector<QStandardItem *> items =
                std::move(this->rows_[row].items);

            this->beginRemoveRows(QModelIndex(), row, row);
            this->rows_.erase(this->rows_.begin() + row);
            this->endRemoveRows();

            this->afterRemoved(args.item, items, row);

            for (QStandardItem *item : items)
            {
                delete item;
            }
        });

        this->afterInit();
    }

    virtual ~SignalVectorModel()
    {
        for (Row &row : this->rows_)
        {
            for (QStandardItem *item : row.items)
            {
                delete item;
            }
        }
    }

    int rowCount(const QModelIndex &parent) const override
    {
        return this->rows_.size();
    }

    int columnCount(const QModelIndex &parent) const override
    {
        return this->columnCount_;
    }

    QVariant data(const QModelIndex &index, int role) const override
    {
        int row = index.row(), column = index.column();
        assert(row >= 0 && row < this->rows_.size() && column >= 0 &&
               column < this->columnCount_);

        return rows_[row].items[column]->data(role);
    }

    bool setData(const QModelIndex &index, const QVariant &value,
                 int role) override
    {
        int row = index.row(), column = index.column();
        assert(row >= 0 && row < this->rows_.size() && column >= 0 &&
               column < this->columnCount_);

        Row &rowItem = this->rows_[row];

        rowItem.items[column]->setData(value, role);

        if (rowItem.isCustomRow)
        {
            this->customRowSetData(rowItem.items, column, value, role, row);
        }
        else
        {
            int vecRow = this->getVectorIndexFromModelIndex(row);
            this->vector_->removeItem(vecRow, this);

            assert(this->rows_[row].original);
            TVectorItem item = this->getItemFromRow(
                this->rows_[row].items, this->rows_[row].original.get());
            this->vector_->insertItem(item, vecRow, this);
        }

        return true;
    }

    QVariant headerData(int section, Qt::Orientation orientation,
                        int role) const override
    {
        if (orientation != Qt::Horizontal)
        {
            return QVariant();
        }

        auto it = this->headerData_[section].find(role);
        if (it == this->headerData_[section].end())
        {
            return QVariant();
        }
        else
        {
            return it.value();
        }
    }

    bool setHeaderData(int section, Qt::Orientation orientation,
                       const QVariant &value,
                       int role = Qt::DisplayRole) override
    {
        if (orientation != Qt::Horizontal)
        {
            return false;
        }

        this->headerData_[section][role] = value;

        emit this->headerDataChanged(Qt::Horizontal, section, section);
        return true;
    }

    Qt::ItemFlags flags(const QModelIndex &index) const override
    {
        int row = index.row(), column = index.column();
        assert(row >= 0 && row < this->rows_.size() && column >= 0 &&
               column < this->columnCount_);

        return this->rows_[row].items[column]->flags();
    }

    QStandardItem *getItem(int row, int column)
    {
        assert(row >= 0 && row < this->rows_.size() && column >= 0 &&
               column < this->columnCount_);

        return rows_[row].items[column];
    }

    void deleteRow(int row)
    {
        int signalVectorRow = this->getVectorIndexFromModelIndex(row);
        this->vector_->removeItem(signalVectorRow);
    }

    bool removeRows(int row, int count, const QModelIndex &parent) override
    {
        if (count != 1)
        {
            return false;
        }

        assert(row >= 0 && row < this->rows_.size());

        int signalVectorRow = this->getVectorIndexFromModelIndex(row);
        this->vector_->removeItem(signalVectorRow);

        return true;
    }

protected:
    virtual void afterInit()
    {
    }

    // turn a vector item into a model row
    virtual TVectorItem getItemFromRow(std::vector<QStandardItem *> &row,
                                       const TVectorItem &original) = 0;

    // turns a row in the model into a vector item
    virtual void getRowFromItem(const TVectorItem &item,
                                std::vector<QStandardItem *> &row) = 0;

    virtual int beforeInsert(const TVectorItem &item,
                             std::vector<QStandardItem *> &row,
                             int proposedIndex)
    {
        return proposedIndex;
    }

    virtual void afterRemoved(const TVectorItem &item,
                              std::vector<QStandardItem *> &row, int index)
    {
    }

    virtual void customRowSetData(const std::vector<QStandardItem *> &row,
                                  int column, const QVariant &value, int role,
                                  int rowIndex)
    {
    }

    void insertCustomRow(std::vector<QStandardItem *> row, int index)
    {
        assert(index >= 0 && index <= this->rows_.size());

        this->beginInsertRows(QModelIndex(), index, index);
        this->rows_.insert(this->rows_.begin() + index,
                           Row(std::move(row), true));
        this->endInsertRows();
    }

    void removeCustomRow(int index)
    {
        assert(index >= 0 && index <= this->rows_.size());
        assert(this->rows_[index].isCustomRow);

        this->beginRemoveRows(QModelIndex(), index, index);
        this->rows_.erase(this->rows_.begin() + index);
        this->endRemoveRows();
    }

    std::vector<QStandardItem *> createRow()
    {
        std::vector<QStandardItem *> row;
        for (int i = 0; i < this->columnCount_; i++)
        {
            row.push_back(new QStandardItem());
        }
        return row;
    }

    struct Row {
        std::vector<QStandardItem *> items;
        boost::optional<TVectorItem> original;
        bool isCustomRow;

        Row(std::vector<QStandardItem *> _items, bool _isCustomRow = false)
            : items(std::move(_items))
            , isCustomRow(_isCustomRow)
        {
        }

        Row(std::vector<QStandardItem *> _items, const TVectorItem &_original,
            bool _isCustomRow = false)
            : items(std::move(_items))
            , original(_original)
            , isCustomRow(_isCustomRow)
        {
        }
    };

private:
    std::vector<QMap<int, QVariant>> headerData_;
    BaseSignalVector<TVectorItem> *vector_;
    std::vector<Row> rows_;

    int columnCount_;

    // returns the related index of the SignalVector
    int getVectorIndexFromModelIndex(int index)
    {
        int i = 0;

        for (auto &row : this->rows_)
        {
            if (row.isCustomRow)
            {
                index--;
                continue;
            }

            if (i == index)
            {
                return i;
            }
            i++;
        }

        return i;
    }

    // returns the related index of the model
    int getModelIndexFromVectorIndex(int index)
    {
        int i = 0;

        for (auto &row : this->rows_)
        {
            if (row.isCustomRow)
            {
                index++;
            }

            if (i == index)
            {
                return i;
            }
            i++;
        }

        return i;
    }
};

}  // namespace chatterino
>>>>>>> b06918eb
<|MERGE_RESOLUTION|>--- conflicted
+++ resolved
@@ -1,4 +1,3 @@
-<<<<<<< HEAD
 #pragma once
 
 #include "common/SignalVector.hpp"
@@ -378,363 +377,4 @@
     }
 };
 
-}  // namespace chatterino
-=======
-#pragma once
-
-#include "common/SignalVector.hpp"
-
-#include <QAbstractTableModel>
-#include <QStandardItem>
-#include <boost/optional.hpp>
-
-#include <pajlada/signals/signalholder.hpp>
-
-namespace chatterino {
-
-template <typename TVectorItem>
-class SignalVectorModel : public QAbstractTableModel,
-                          pajlada::Signals::SignalHolder
-{
-public:
-    SignalVectorModel(int columnCount, QObject *parent = nullptr)
-        : QAbstractTableModel(parent)
-        , columnCount_(columnCount)
-    {
-        for (int i = 0; i < columnCount; i++)
-        {
-            this->headerData_.emplace_back();
-        }
-    }
-
-    void init(BaseSignalVector<TVectorItem> *vec)
-    {
-        this->vector_ = vec;
-
-        auto insert = [this](const SignalVectorItemArgs<TVectorItem> &args) {
-            if (args.caller == this)
-            {
-                return;
-            }
-            // get row index
-            int index = this->getModelIndexFromVectorIndex(args.index);
-            assert(index >= 0 && index <= this->rows_.size());
-
-            // get row items
-            std::vector<QStandardItem *> row = this->createRow();
-            this->getRowFromItem(args.item, row);
-
-            // insert row
-            index = this->beforeInsert(args.item, row, index);
-
-            this->beginInsertRows(QModelIndex(), index, index);
-            this->rows_.insert(this->rows_.begin() + index,
-                               Row(row, args.item));
-            this->endInsertRows();
-        };
-
-        int i = 0;
-        for (const TVectorItem &item : vec->getVector())
-        {
-            SignalVectorItemArgs<TVectorItem> args{item, i++, 0};
-
-            insert(args);
-        }
-
-        this->managedConnect(vec->itemInserted, insert);
-
-        this->managedConnect(vec->itemRemoved, [this](auto args) {
-            if (args.caller == this)
-            {
-                return;
-            }
-
-            int row = this->getModelIndexFromVectorIndex(args.index);
-            assert(row >= 0 && row <= this->rows_.size());
-
-            // remove row
-            std::vector<QStandardItem *> items =
-                std::move(this->rows_[row].items);
-
-            this->beginRemoveRows(QModelIndex(), row, row);
-            this->rows_.erase(this->rows_.begin() + row);
-            this->endRemoveRows();
-
-            this->afterRemoved(args.item, items, row);
-
-            for (QStandardItem *item : items)
-            {
-                delete item;
-            }
-        });
-
-        this->afterInit();
-    }
-
-    virtual ~SignalVectorModel()
-    {
-        for (Row &row : this->rows_)
-        {
-            for (QStandardItem *item : row.items)
-            {
-                delete item;
-            }
-        }
-    }
-
-    int rowCount(const QModelIndex &parent) const override
-    {
-        return this->rows_.size();
-    }
-
-    int columnCount(const QModelIndex &parent) const override
-    {
-        return this->columnCount_;
-    }
-
-    QVariant data(const QModelIndex &index, int role) const override
-    {
-        int row = index.row(), column = index.column();
-        assert(row >= 0 && row < this->rows_.size() && column >= 0 &&
-               column < this->columnCount_);
-
-        return rows_[row].items[column]->data(role);
-    }
-
-    bool setData(const QModelIndex &index, const QVariant &value,
-                 int role) override
-    {
-        int row = index.row(), column = index.column();
-        assert(row >= 0 && row < this->rows_.size() && column >= 0 &&
-               column < this->columnCount_);
-
-        Row &rowItem = this->rows_[row];
-
-        rowItem.items[column]->setData(value, role);
-
-        if (rowItem.isCustomRow)
-        {
-            this->customRowSetData(rowItem.items, column, value, role, row);
-        }
-        else
-        {
-            int vecRow = this->getVectorIndexFromModelIndex(row);
-            this->vector_->removeItem(vecRow, this);
-
-            assert(this->rows_[row].original);
-            TVectorItem item = this->getItemFromRow(
-                this->rows_[row].items, this->rows_[row].original.get());
-            this->vector_->insertItem(item, vecRow, this);
-        }
-
-        return true;
-    }
-
-    QVariant headerData(int section, Qt::Orientation orientation,
-                        int role) const override
-    {
-        if (orientation != Qt::Horizontal)
-        {
-            return QVariant();
-        }
-
-        auto it = this->headerData_[section].find(role);
-        if (it == this->headerData_[section].end())
-        {
-            return QVariant();
-        }
-        else
-        {
-            return it.value();
-        }
-    }
-
-    bool setHeaderData(int section, Qt::Orientation orientation,
-                       const QVariant &value,
-                       int role = Qt::DisplayRole) override
-    {
-        if (orientation != Qt::Horizontal)
-        {
-            return false;
-        }
-
-        this->headerData_[section][role] = value;
-
-        emit this->headerDataChanged(Qt::Horizontal, section, section);
-        return true;
-    }
-
-    Qt::ItemFlags flags(const QModelIndex &index) const override
-    {
-        int row = index.row(), column = index.column();
-        assert(row >= 0 && row < this->rows_.size() && column >= 0 &&
-               column < this->columnCount_);
-
-        return this->rows_[row].items[column]->flags();
-    }
-
-    QStandardItem *getItem(int row, int column)
-    {
-        assert(row >= 0 && row < this->rows_.size() && column >= 0 &&
-               column < this->columnCount_);
-
-        return rows_[row].items[column];
-    }
-
-    void deleteRow(int row)
-    {
-        int signalVectorRow = this->getVectorIndexFromModelIndex(row);
-        this->vector_->removeItem(signalVectorRow);
-    }
-
-    bool removeRows(int row, int count, const QModelIndex &parent) override
-    {
-        if (count != 1)
-        {
-            return false;
-        }
-
-        assert(row >= 0 && row < this->rows_.size());
-
-        int signalVectorRow = this->getVectorIndexFromModelIndex(row);
-        this->vector_->removeItem(signalVectorRow);
-
-        return true;
-    }
-
-protected:
-    virtual void afterInit()
-    {
-    }
-
-    // turn a vector item into a model row
-    virtual TVectorItem getItemFromRow(std::vector<QStandardItem *> &row,
-                                       const TVectorItem &original) = 0;
-
-    // turns a row in the model into a vector item
-    virtual void getRowFromItem(const TVectorItem &item,
-                                std::vector<QStandardItem *> &row) = 0;
-
-    virtual int beforeInsert(const TVectorItem &item,
-                             std::vector<QStandardItem *> &row,
-                             int proposedIndex)
-    {
-        return proposedIndex;
-    }
-
-    virtual void afterRemoved(const TVectorItem &item,
-                              std::vector<QStandardItem *> &row, int index)
-    {
-    }
-
-    virtual void customRowSetData(const std::vector<QStandardItem *> &row,
-                                  int column, const QVariant &value, int role,
-                                  int rowIndex)
-    {
-    }
-
-    void insertCustomRow(std::vector<QStandardItem *> row, int index)
-    {
-        assert(index >= 0 && index <= this->rows_.size());
-
-        this->beginInsertRows(QModelIndex(), index, index);
-        this->rows_.insert(this->rows_.begin() + index,
-                           Row(std::move(row), true));
-        this->endInsertRows();
-    }
-
-    void removeCustomRow(int index)
-    {
-        assert(index >= 0 && index <= this->rows_.size());
-        assert(this->rows_[index].isCustomRow);
-
-        this->beginRemoveRows(QModelIndex(), index, index);
-        this->rows_.erase(this->rows_.begin() + index);
-        this->endRemoveRows();
-    }
-
-    std::vector<QStandardItem *> createRow()
-    {
-        std::vector<QStandardItem *> row;
-        for (int i = 0; i < this->columnCount_; i++)
-        {
-            row.push_back(new QStandardItem());
-        }
-        return row;
-    }
-
-    struct Row {
-        std::vector<QStandardItem *> items;
-        boost::optional<TVectorItem> original;
-        bool isCustomRow;
-
-        Row(std::vector<QStandardItem *> _items, bool _isCustomRow = false)
-            : items(std::move(_items))
-            , isCustomRow(_isCustomRow)
-        {
-        }
-
-        Row(std::vector<QStandardItem *> _items, const TVectorItem &_original,
-            bool _isCustomRow = false)
-            : items(std::move(_items))
-            , original(_original)
-            , isCustomRow(_isCustomRow)
-        {
-        }
-    };
-
-private:
-    std::vector<QMap<int, QVariant>> headerData_;
-    BaseSignalVector<TVectorItem> *vector_;
-    std::vector<Row> rows_;
-
-    int columnCount_;
-
-    // returns the related index of the SignalVector
-    int getVectorIndexFromModelIndex(int index)
-    {
-        int i = 0;
-
-        for (auto &row : this->rows_)
-        {
-            if (row.isCustomRow)
-            {
-                index--;
-                continue;
-            }
-
-            if (i == index)
-            {
-                return i;
-            }
-            i++;
-        }
-
-        return i;
-    }
-
-    // returns the related index of the model
-    int getModelIndexFromVectorIndex(int index)
-    {
-        int i = 0;
-
-        for (auto &row : this->rows_)
-        {
-            if (row.isCustomRow)
-            {
-                index++;
-            }
-
-            if (i == index)
-            {
-                return i;
-            }
-            i++;
-        }
-
-        return i;
-    }
-};
-
-}  // namespace chatterino
->>>>>>> b06918eb
+}  // namespace chatterino
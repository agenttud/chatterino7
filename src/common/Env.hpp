#pragma once

#include <QString>

namespace chatterino {

class Env
{
    Env();

public:
    static const Env &get();

    const QString recentMessagesApiUrl;
    const QString linkResolverUrl;
    const QString twitchEmoteSetResolverUrl;
<<<<<<< HEAD
    const QString imageUploaderUrl;
=======
    const QString twitchServerHost;
    const uint16_t twitchServerPort;
    const bool twitchServerSecure;
>>>>>>> f02988b6
};

}  // namespace chatterino<|MERGE_RESOLUTION|>--- conflicted
+++ resolved
@@ -14,13 +14,10 @@
     const QString recentMessagesApiUrl;
     const QString linkResolverUrl;
     const QString twitchEmoteSetResolverUrl;
-<<<<<<< HEAD
     const QString imageUploaderUrl;
-=======
     const QString twitchServerHost;
     const uint16_t twitchServerPort;
     const bool twitchServerSecure;
->>>>>>> f02988b6
 };
 
 }  // namespace chatterino
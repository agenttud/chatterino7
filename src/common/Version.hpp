#pragma once

#include <QString>
#include <QtGlobal>

<<<<<<< HEAD
#define CHATTERINO_VERSION "7.4.0"
=======
/**
 * Valid version formats, in order of latest to oldest
 *
 * Stable:
 *  - 2.4.0
 *
 * Release candidate:
 *  - 2.4.0-rc.3
 *  - 2.4.0-rc.2
 *  - 2.4.0-rc
 *
 * Beta:
 *  - 2.4.0-beta.3
 *  - 2.4.0-beta.2
 *  - 2.4.0-beta
 *
 * Alpha:
 *  - 2.4.0-alpha.3
 *  - 2.4.0-alpha.2
 *  - 2.4.0-alpha
 **/
#define CHATTERINO_VERSION "2.4.0"
>>>>>>> bfa899c4

#if defined(Q_OS_WIN)
#    define CHATTERINO_OS "win"
#elif defined(Q_OS_MACOS)
#    define CHATTERINO_OS "macos"
#elif defined(Q_OS_LINUX)
#    define CHATTERINO_OS "linux"
#elif defined(Q_OS_FREEBSD)
#    define CHATTERINO_OS "freebsd"
#else
#    define CHATTERINO_OS "unknown"
#endif

namespace chatterino {

class Version
{
public:
    static const Version &instance();

    const QString &version() const;
    const QString &commitHash() const;
    // Whether or not the vcs tree had any changes at the time of build
    const bool &isModified() const;
    // Date of build file generation (≈ date of build)
    const QString &dateOfBuild() const;
    // "Full" version string, as displayed in window title
    const QString &fullVersion() const;
    const bool &isSupportedOS() const;
    bool isFlatpak() const;

    // Returns a list of tags for this build, e.g. what compiler was used, what Qt version etc
    QStringList buildTags() const;

    // Returns a string containing build information of this Chatterino binary
    const QString &buildString() const;

    // Returns a string about the current running system
    const QString &runningString() const;

private:
    Version();

    QString version_;
    QString commitHash_;
    bool isModified_{false};
    QString dateOfBuild_;
    QString fullVersion_;
    bool isSupportedOS_;

    QString buildString_;
    // Generate a build string (e.g. Chatterino 2.3.5 (commit ...)) and store it in buildString_ for future use
    void generateBuildString();

    QString runningString_;
    // Generate a running string (e.g. Running on Arch Linux, kernel 5.14.3) and store it in runningString_ for future use
    void generateRunningString();
};

};  // namespace chatterino<|MERGE_RESOLUTION|>--- conflicted
+++ resolved
@@ -3,9 +3,6 @@
 #include <QString>
 #include <QtGlobal>
 
-<<<<<<< HEAD
-#define CHATTERINO_VERSION "7.4.0"
-=======
 /**
  * Valid version formats, in order of latest to oldest
  *
@@ -27,8 +24,7 @@
  *  - 2.4.0-alpha.2
  *  - 2.4.0-alpha
  **/
-#define CHATTERINO_VERSION "2.4.0"
->>>>>>> bfa899c4
+#define CHATTERINO_VERSION "7.4.0"
 
 #if defined(Q_OS_WIN)
 #    define CHATTERINO_OS "win"

#pragma once

#include <QString>
#include <QtGlobal>

/**
 * Valid version formats, in order of latest to oldest
 *
 * Stable:
 *  - 2.4.0
 *
 * Release candidate:
 *  - 2.4.0-rc.3
 *  - 2.4.0-rc.2
 *  - 2.4.0-rc
 *
 * Beta:
 *  - 2.4.0-beta.3
 *  - 2.4.0-beta.2
 *  - 2.4.0-beta
 *
 * Alpha:
 *  - 2.4.0-alpha.3
 *  - 2.4.0-alpha.2
 *  - 2.4.0-alpha
 **/
<<<<<<< HEAD
#define CHATTERINO_VERSION "7.4.1"
=======
#define CHATTERINO_VERSION "2.4.2"
>>>>>>> c8204ef7

#if defined(Q_OS_WIN)
#    define CHATTERINO_OS "win"
#elif defined(Q_OS_MACOS)
#    define CHATTERINO_OS "macos"
#elif defined(Q_OS_LINUX)
#    define CHATTERINO_OS "linux"
#elif defined(Q_OS_FREEBSD)
#    define CHATTERINO_OS "freebsd"
#else
#    define CHATTERINO_OS "unknown"
#endif

namespace chatterino {

class Version
{
public:
    static const Version &instance();

    const QString &version() const;
    const QString &commitHash() const;
    // Whether or not the vcs tree had any changes at the time of build
    const bool &isModified() const;
    // Date of build file generation (≈ date of build)
    const QString &dateOfBuild() const;
    // "Full" version string, as displayed in window title
    const QString &fullVersion() const;
    const bool &isSupportedOS() const;
    bool isFlatpak() const;

    // Returns a list of tags for this build, e.g. what compiler was used, what Qt version etc
    QStringList buildTags() const;

    // Returns a string containing build information of this Chatterino binary
    const QString &buildString() const;

    // Returns a string about the current running system
    const QString &runningString() const;

private:
    Version();

    QString version_;
    QString commitHash_;
    bool isModified_{false};
    QString dateOfBuild_;
    QString fullVersion_;
    bool isSupportedOS_;

    QString buildString_;
    // Generate a build string (e.g. Chatterino 2.3.5 (commit ...)) and store it in buildString_ for future use
    void generateBuildString();

    QString runningString_;
    // Generate a running string (e.g. Running on Arch Linux, kernel 5.14.3) and store it in runningString_ for future use
    void generateRunningString();
};

};  // namespace chatterino<|MERGE_RESOLUTION|>--- conflicted
+++ resolved
@@ -24,11 +24,7 @@
  *  - 2.4.0-alpha.2
  *  - 2.4.0-alpha
  **/
-<<<<<<< HEAD
-#define CHATTERINO_VERSION "7.4.1"
-=======
-#define CHATTERINO_VERSION "2.4.2"
->>>>>>> c8204ef7
+#define CHATTERINO_VERSION "7.4.2"
 
 #if defined(Q_OS_WIN)
 #    define CHATTERINO_OS "win"

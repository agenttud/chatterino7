#include "Application.hpp"

#include "common/Args.hpp"
#include "common/QLogging.hpp"
#include "common/Version.hpp"
#include "controllers/accounts/AccountController.hpp"
#include "controllers/commands/Command.hpp"
#include "controllers/commands/CommandController.hpp"
#include "controllers/highlights/HighlightController.hpp"
#include "controllers/hotkeys/HotkeyController.hpp"
#include "controllers/ignores/IgnoreController.hpp"
#include "controllers/notifications/NotificationController.hpp"
#include "controllers/sound/ISoundController.hpp"
#include "providers/bttv/BttvEmotes.hpp"
#include "providers/ffz/FfzEmotes.hpp"
#include "providers/irc/AbstractIrcServer.hpp"
#include "providers/links/LinkResolver.hpp"
#include "providers/seventv/SeventvAPI.hpp"
#include "providers/seventv/SeventvEmotes.hpp"
#include "providers/twitch/TwitchBadges.hpp"
#include "singletons/ImageUploader.hpp"
#ifdef CHATTERINO_HAVE_PLUGINS
#    include "controllers/plugins/PluginController.hpp"
#endif
#include "common/Modes.hpp"
#include "controllers/sound/MiniaudioBackend.hpp"
#include "controllers/sound/NullBackend.hpp"
#include "controllers/twitch/LiveController.hpp"
#include "controllers/userdata/UserDataController.hpp"
#include "debug/AssertInGuiThread.hpp"
#include "messages/Message.hpp"
#include "messages/MessageBuilder.hpp"
#include "providers/bttv/BttvLiveUpdates.hpp"
#include "providers/chatterino/ChatterinoBadges.hpp"
#include "providers/ffz/FfzBadges.hpp"
#include "providers/irc/Irc2.hpp"
#include "providers/seventv/eventapi/Dispatch.hpp"
#include "providers/seventv/eventapi/Subscription.hpp"
#include "providers/seventv/SeventvBadges.hpp"
#include "providers/seventv/SeventvEventAPI.hpp"
#include "providers/seventv/SeventvPaints.hpp"
#include "providers/seventv/SeventvPersonalEmotes.hpp"
#include "providers/twitch/ChannelPointReward.hpp"
#include "providers/twitch/PubSubActions.hpp"
#include "providers/twitch/PubSubManager.hpp"
#include "providers/twitch/PubSubMessages.hpp"
#include "providers/twitch/pubsubmessages/LowTrustUsers.hpp"
#include "providers/twitch/TwitchChannel.hpp"
#include "providers/twitch/TwitchIrcServer.hpp"
#include "providers/twitch/TwitchMessageBuilder.hpp"
#include "singletons/CrashHandler.hpp"
#include "singletons/Emotes.hpp"
#include "singletons/Fonts.hpp"
#include "singletons/helper/LoggingChannel.hpp"
#include "singletons/Logging.hpp"
#include "singletons/Paths.hpp"
#include "singletons/Settings.hpp"
#include "singletons/StreamerMode.hpp"
#include "singletons/Theme.hpp"
#include "singletons/Toasts.hpp"
#include "singletons/Updates.hpp"
#include "singletons/WindowManager.hpp"
#include "util/Helpers.hpp"
#include "util/PostToThread.hpp"
#include "widgets/Notebook.hpp"
#include "widgets/splits/Split.hpp"
#include "widgets/Window.hpp"

#include <miniaudio.h>
#include <QDesktopServices>

#include <atomic>

namespace {

using namespace chatterino;

ISoundController *makeSoundController(Settings &settings)
{
    SoundBackend soundBackend = settings.soundBackend;
    switch (soundBackend)
    {
        case SoundBackend::Miniaudio: {
            return new MiniaudioBackend();
        }
        break;

        case SoundBackend::Null: {
            return new NullBackend();
        }
        break;

        default: {
            return new MiniaudioBackend();
        }
        break;
    }
}

const QString TWITCH_PUBSUB_URL = "wss://pubsub-edge.twitch.tv";

}  // namespace

namespace chatterino {

static std::atomic<bool> isAppInitialized{false};

Application *Application::instance = nullptr;
IApplication *IApplication::instance = nullptr;

IApplication::IApplication()
{
    IApplication::instance = this;
}

// this class is responsible for handling the workflow of Chatterino
// It will create the instances of the major classes, and connect their signals
// to each other

Application::Application(Settings &_settings, const Paths &paths,
                         const Args &_args, Updates &_updates)
    : paths_(paths)
    , args_(_args)
    , themes(&this->emplace<Theme>())
    , fonts(new Fonts(_settings))
    , emotes(&this->emplace<Emotes>())
    , accounts(&this->emplace<AccountController>())
    , hotkeys(&this->emplace<HotkeyController>())
    , windows(&this->emplace(new WindowManager(paths)))
    , toasts(&this->emplace<Toasts>())
    , imageUploader(&this->emplace<ImageUploader>())
    , seventvAPI(&this->emplace<SeventvAPI>())
    , crashHandler(&this->emplace(new CrashHandler(paths)))

    , commands(&this->emplace<CommandController>())
    , notifications(&this->emplace<NotificationController>())
    , highlights(&this->emplace<HighlightController>())
    , twitch(new TwitchIrcServer)
    , ffzBadges(&this->emplace<FfzBadges>())
    , seventvBadges(&this->emplace<SeventvBadges>())
    , seventvPaints(&this->emplace<SeventvPaints>())
    , seventvPersonalEmotes(&this->emplace<SeventvPersonalEmotes>())
    , userData(&this->emplace(new UserDataController(paths)))
    , sound(&this->emplace<ISoundController>(makeSoundController(_settings)))
    , twitchLiveController(&this->emplace<TwitchLiveController>())
    , twitchPubSub(new PubSub(TWITCH_PUBSUB_URL))
    , twitchBadges(new TwitchBadges)
    , chatterinoBadges(new ChatterinoBadges)
    , bttvEmotes(new BttvEmotes)
    , ffzEmotes(new FfzEmotes)
    , seventvEmotes(new SeventvEmotes)
    , logging(new Logging(_settings))
    , linkResolver(new LinkResolver)
    , streamerMode(new StreamerMode)
#ifdef CHATTERINO_HAVE_PLUGINS
    , plugins(&this->emplace(new PluginController(paths)))
#endif
    , updates(_updates)
{
    Application::instance = this;

    // We can safely ignore this signal's connection since the Application will always
    // be destroyed after fonts
    std::ignore = this->fonts->fontChanged.connect([this]() {
        this->windows->layoutChannelViews();
    });
}

Application::~Application() = default;

void Application::fakeDtor()
{
    this->twitchPubSub.reset();
    this->twitchBadges.reset();
    this->chatterinoBadges.reset();
    this->bttvEmotes.reset();
    this->ffzEmotes.reset();
    this->seventvEmotes.reset();
    // this->twitch.reset();
    this->fonts.reset();
}

void Application::initialize(Settings &settings, const Paths &paths)
{
    assert(isAppInitialized == false);
    isAppInitialized = true;

    // Show changelog
    if (!this->args_.isFramelessEmbed &&
        getSettings()->currentVersion.getValue() != "" &&
        getSettings()->currentVersion.getValue() != CHATTERINO_VERSION)
    {
#if defined(Q_OS_MACOS) && defined(Q_PROCESSOR_X86)
        if (Version::instance().isRunningInRosetta())
        {
            auto *armBox =
                new QMessageBox(QMessageBox::Information, "Chatterino 7",
                                "It looks like you're running the x86-64 "
                                "version of Chatterio on "
                                "Apple Silicon (ARM) using Rosetta2 emulation. "
                                "There are native "
                                "builds "
                                "available (suffix: arm64).<br>Do you want to "
                                "switch to the native "
                                "version?",
                                QMessageBox::Yes | QMessageBox::No);
            armBox->setAttribute(Qt::WA_DeleteOnClose);
            if (armBox->exec() == QMessageBox::Yes)
            {
                auto url = [] {
                    if (Modes::instance().isNightly)
                    {
                        return QStringLiteral(
                            "https://github.com/SevenTV/chatterino7/"
                            "releases/tag/nightly-build");
                    }

                    return QStringLiteral(
                               "https://github.com/SevenTV/chatterino7/"
                               "releases/tag/v") +
                           Version::instance().version();
                }();
                QDesktopServices::openUrl(url);
                _Exit(0);
            }
        }
#endif

        auto *box = new QMessageBox(QMessageBox::Information, "Chatterino 7",
                                    "Show changelog?",
                                    QMessageBox::Yes | QMessageBox::No);
        box->setAttribute(Qt::WA_DeleteOnClose);
        if (box->exec() == QMessageBox::Yes)
        {
            QDesktopServices::openUrl(
                QUrl("https://www.chatterino.com/changelog"));
        }
    }

    if (!this->args_.isFramelessEmbed)
    {
        getSettings()->currentVersion.setValue(CHATTERINO_VERSION);

        if (getSettings()->enableExperimentalIrc)
        {
            Irc::instance().load();
        }
    }

    for (auto &singleton : this->singletons_)
    {
        singleton->initialize(settings, paths);
    }

    // XXX: Loading Twitch badges after Helix has been initialized, which only happens after
    // the AccountController initialize has been called
    this->twitchBadges->loadTwitchBadges();

    // Show crash message.
    // On Windows, the crash message was already shown.
#ifndef Q_OS_WIN
    if (!this->args_.isFramelessEmbed && this->args_.crashRecovery)
    {
        if (auto *selected =
                this->windows->getMainWindow().getNotebook().getSelectedPage())
        {
            if (auto *container = dynamic_cast<SplitContainer *>(selected))
            {
                for (auto &&split : container->getSplits())
                {
                    if (auto channel = split->getChannel(); !channel->isEmpty())
                    {
                        channel->addMessage(makeSystemMessage(
                            "Chatterino unexpectedly crashed and restarted. "
                            "You can disable automatic restarts in the "
                            "settings."));
                    }
                }
            }
        }
    }
#endif

    this->windows->updateWordTypeMask();

    if (!this->args_.isFramelessEmbed)
    {
        this->initNm(paths);
    }
    this->initPubSub();

    this->initBttvLiveUpdates();
    this->initSeventvEventAPI();
}

int Application::run(QApplication &qtApp)
{
    assert(isAppInitialized);

    this->twitch->connect();

    if (!this->args_.isFramelessEmbed)
    {
        this->windows->getMainWindow().show();
    }

    getSettings()->betaUpdates.connect(
        [this] {
            this->updates.checkForUpdates();
        },
        false);

    // We can safely ignore the signal connections since Application will always live longer than
    // everything else, including settings. right?
    // NOTE: SETTINGS_LIFETIME
    std::ignore =
        getSettings()->moderationActions.delayedItemsChanged.connect([this] {
            this->windows->forceLayoutChannelViews();
        });

    std::ignore =
        getSettings()->highlightedMessages.delayedItemsChanged.connect([this] {
            this->windows->forceLayoutChannelViews();
        });
    std::ignore =
        getSettings()->highlightedUsers.delayedItemsChanged.connect([this] {
            this->windows->forceLayoutChannelViews();
        });
    std::ignore =
        getSettings()->highlightedBadges.delayedItemsChanged.connect([this] {
            this->windows->forceLayoutChannelViews();
        });

    getSettings()->removeSpacesBetweenEmotes.connect([this] {
        this->windows->forceLayoutChannelViews();
    });

    getSettings()->enableBTTVGlobalEmotes.connect(
        [this] {
            this->twitch->reloadBTTVGlobalEmotes();
        },
        false);
    getSettings()->enableBTTVChannelEmotes.connect(
        [this] {
            this->twitch->reloadAllBTTVChannelEmotes();
        },
        false);
    getSettings()->enableFFZGlobalEmotes.connect(
        [this] {
            this->twitch->reloadFFZGlobalEmotes();
        },
        false);
    getSettings()->enableFFZChannelEmotes.connect(
        [this] {
            this->twitch->reloadAllFFZChannelEmotes();
        },
        false);
    getSettings()->enableSevenTVGlobalEmotes.connect(
        [this] {
            this->twitch->reloadSevenTVGlobalEmotes();
        },
        false);
    getSettings()->enableSevenTVChannelEmotes.connect(
        [this] {
            this->twitch->reloadAllSevenTVChannelEmotes();
        },
        false);

    return qtApp.exec();
}

Theme *Application::getThemes()
{
    assertInGuiThread();

    return this->themes;
}

Fonts *Application::getFonts()
{
    assertInGuiThread();
    assert(this->fonts);

    return this->fonts.get();
}

IEmotes *Application::getEmotes()
{
    assertInGuiThread();

    return this->emotes;
}

AccountController *Application::getAccounts()
{
    assertInGuiThread();

    return this->accounts;
}

HotkeyController *Application::getHotkeys()
{
    assertInGuiThread();

    return this->hotkeys;
}

WindowManager *Application::getWindows()
{
    assertInGuiThread();
    assert(this->windows);

    return this->windows;
}

Toasts *Application::getToasts()
{
    assertInGuiThread();

    return this->toasts;
}

CrashHandler *Application::getCrashHandler()
{
    assertInGuiThread();

    return this->crashHandler;
}

CommandController *Application::getCommands()
{
    assertInGuiThread();

    return this->commands;
}

NotificationController *Application::getNotifications()
{
    assertInGuiThread();

    return this->notifications;
}

HighlightController *Application::getHighlights()
{
    assertInGuiThread();

    return this->highlights;
}

FfzBadges *Application::getFfzBadges()
{
    assertInGuiThread();

    return this->ffzBadges;
}

SeventvBadges *Application::getSeventvBadges()
{
    // SeventvBadges handles its own locks, so we don't need to assert that this is called in the GUI thread

    return this->seventvBadges;
}

IUserDataController *Application::getUserData()
{
    assertInGuiThread();

    return this->userData;
}

ISoundController *Application::getSound()
{
    assertInGuiThread();

    return this->sound;
}

ITwitchLiveController *Application::getTwitchLiveController()
{
    assertInGuiThread();

    return this->twitchLiveController;
}

TwitchBadges *Application::getTwitchBadges()
{
    assertInGuiThread();
    assert(this->twitchBadges);

    return this->twitchBadges.get();
}

IChatterinoBadges *Application::getChatterinoBadges()
{
    assertInGuiThread();
    assert(this->chatterinoBadges);

    return this->chatterinoBadges.get();
}

ImageUploader *Application::getImageUploader()
{
    assertInGuiThread();

    return this->imageUploader;
}

SeventvAPI *Application::getSeventvAPI()
{
    assertInGuiThread();

    return this->seventvAPI;
}

#ifdef CHATTERINO_HAVE_PLUGINS
PluginController *Application::getPlugins()
{
    assertInGuiThread();

    return this->plugins;
}
#endif

ITwitchIrcServer *Application::getTwitch()
{
    assertInGuiThread();

    return this->twitch.get();
}

IAbstractIrcServer *Application::getTwitchAbstract()
{
    assertInGuiThread();

    return this->twitch.get();
}

PubSub *Application::getTwitchPubSub()
{
    assertInGuiThread();

    return this->twitchPubSub.get();
}

Logging *Application::getChatLogger()
{
    assertInGuiThread();

    return this->logging.get();
}

ILinkResolver *Application::getLinkResolver()
{
    assertInGuiThread();

    return this->linkResolver.get();
}

IStreamerMode *Application::getStreamerMode()
{
    return this->streamerMode.get();
}

BttvEmotes *Application::getBttvEmotes()
{
    assertInGuiThread();
    assert(this->bttvEmotes);

    return this->bttvEmotes.get();
}

FfzEmotes *Application::getFfzEmotes()
{
    assertInGuiThread();
    assert(this->ffzEmotes);

    return this->ffzEmotes.get();
}

SeventvEmotes *Application::getSeventvEmotes()
{
    assertInGuiThread();
    assert(this->seventvEmotes);

    return this->seventvEmotes.get();
}

void Application::save()
{
    for (auto &singleton : this->singletons_)
    {
        singleton->save();
    }
}

void Application::initNm(const Paths &paths)
{
    (void)paths;

#ifdef Q_OS_WIN
#    if defined QT_NO_DEBUG || defined CHATTERINO_DEBUG_NM
    registerNmHost(paths);
    this->nmServer.start();
#    endif
#endif
}

void Application::initPubSub()
{
    // We can safely ignore these signal connections since the twitch object will always
    // be destroyed before the Application
    std::ignore = this->twitchPubSub->moderation.chatCleared.connect(
        [this](const auto &action) {
            auto chan = this->twitch->getChannelOrEmptyByID(action.roomID);
            if (chan->isEmpty())
            {
                return;
            }

            QString text =
                QString("%1 cleared the chat.").arg(action.source.login);

            auto msg = makeSystemMessage(text);
            postToThread([chan, msg] {
                chan->addMessage(msg);
            });
        });

    std::ignore = this->twitchPubSub->moderation.modeChanged.connect(
        [this](const auto &action) {
            auto chan = this->twitch->getChannelOrEmptyByID(action.roomID);
            if (chan->isEmpty())
            {
                return;
            }

            QString text =
                QString("%1 turned %2 %3 mode.")
                    .arg(action.source.login)
                    .arg(action.state == ModeChangedAction::State::On ? "on"
                                                                      : "off")
                    .arg(action.getModeName());

            if (action.duration > 0)
            {
                text += QString(" (%1 seconds)").arg(action.duration);
            }

            auto msg = makeSystemMessage(text);
            postToThread([chan, msg] {
                chan->addMessage(msg);
            });
        });

    std::ignore = this->twitchPubSub->moderation.moderationStateChanged.connect(
        [this](const auto &action) {
            auto chan = this->twitch->getChannelOrEmptyByID(action.roomID);
            if (chan->isEmpty())
            {
                return;
            }

            QString text;

            text = QString("%1 %2 %3.")
                       .arg(action.source.login,
                            (action.modded ? "modded" : "unmodded"),
                            action.target.login);

            auto msg = makeSystemMessage(text);
            postToThread([chan, msg] {
                chan->addMessage(msg);
            });
        });

    std::ignore = this->twitchPubSub->moderation.userBanned.connect(
        [&](const auto &action) {
            auto chan = this->twitch->getChannelOrEmptyByID(action.roomID);

            if (chan->isEmpty())
            {
                return;
            }

            postToThread([chan, action] {
                MessageBuilder msg(action);
                msg->flags.set(MessageFlag::PubSub);
                chan->addOrReplaceTimeout(msg.release());
            });
        });
    std::ignore = this->twitchPubSub->moderation.messageDeleted.connect(
        [&](const auto &action) {
            auto chan = this->twitch->getChannelOrEmptyByID(action.roomID);

            if (chan->isEmpty() || getSettings()->hideDeletionActions)
            {
                return;
            }

            MessageBuilder msg;
            TwitchMessageBuilder::deletionMessage(action, &msg);
            msg->flags.set(MessageFlag::PubSub);

            postToThread([chan, msg = msg.release()] {
                auto replaced = false;
                LimitedQueueSnapshot<MessagePtr> snapshot =
                    chan->getMessageSnapshot();
                int snapshotLength = snapshot.size();

                // without parens it doesn't build on windows
                int end = (std::max)(0, snapshotLength - 200);

                for (int i = snapshotLength - 1; i >= end; --i)
                {
                    const auto &s = snapshot[i];
                    if (!s->flags.has(MessageFlag::PubSub) &&
                        s->timeoutUser == msg->timeoutUser)
                    {
                        chan->replaceMessage(s, msg);
                        replaced = true;
                        break;
                    }
                }
                if (!replaced)
                {
                    chan->addMessage(msg);
                }
            });
        });

    std::ignore = this->twitchPubSub->moderation.userUnbanned.connect(
        [&](const auto &action) {
            auto chan = this->twitch->getChannelOrEmptyByID(action.roomID);

            if (chan->isEmpty())
            {
                return;
            }

            auto msg = MessageBuilder(action).release();

            postToThread([chan, msg] {
                chan->addMessage(msg);
            });
        });

    std::ignore =
        this->twitchPubSub->moderation.suspiciousMessageReceived.connect(
            [&](const auto &action) {
                if (action.treatment ==
                    PubSubLowTrustUsersMessage::Treatment::INVALID)
                {
                    qCWarning(chatterinoTwitch)
                        << "Received suspicious message with unknown "
                           "treatment:"
                        << action.treatmentString;
                    return;
                }

                // monitored chats are received over irc; in the future, we will use pubsub instead
                if (action.treatment !=
                    PubSubLowTrustUsersMessage::Treatment::Restricted)
                {
                    return;
                }

                if (getSettings()->streamerModeHideModActions &&
                    this->getStreamerMode()->isEnabled())
                {
                    return;
                }

                auto chan =
                    this->twitch->getChannelOrEmptyByID(action.channelID);

                if (chan->isEmpty())
                {
                    return;
                }

                auto twitchChannel =
                    std::dynamic_pointer_cast<TwitchChannel>(chan);
                if (!twitchChannel)
                {
                    return;
                }

                postToThread([twitchChannel, action] {
                    const auto p =
                        TwitchMessageBuilder::makeLowTrustUserMessage(
                            action, twitchChannel->getName(),
                            twitchChannel.get());
                    twitchChannel->addMessage(p.first);
                    twitchChannel->addMessage(p.second);
                });
            });

    std::ignore =
        this->twitchPubSub->moderation.suspiciousTreatmentUpdated.connect(
            [&](const auto &action) {
                if (action.treatment ==
                    PubSubLowTrustUsersMessage::Treatment::INVALID)
                {
                    qCWarning(chatterinoTwitch)
                        << "Received suspicious user update with unknown "
                           "treatment:"
                        << action.treatmentString;
                    return;
                }

                if (action.updatedByUserLogin.isEmpty())
                {
                    return;
                }

                if (getSettings()->streamerModeHideModActions &&
                    this->getStreamerMode()->isEnabled())
                {
                    return;
                }

                auto chan =
                    this->twitch->getChannelOrEmptyByID(action.channelID);
                if (chan->isEmpty())
                {
                    return;
                }

                postToThread([chan, action] {
                    auto msg =
                        TwitchMessageBuilder::makeLowTrustUpdateMessage(action);
                    chan->addMessage(msg);
                });
            });

    std::ignore = this->twitchPubSub->moderation.autoModMessageCaught.connect(
        [&](const auto &msg, const QString &channelID) {
            auto chan = this->twitch->getChannelOrEmptyByID(channelID);
            if (chan->isEmpty())
            {
                return;
            }

            switch (msg.type)
            {
                case PubSubAutoModQueueMessage::Type::AutoModCaughtMessage: {
                    if (msg.status == "PENDING")
                    {
                        AutomodAction action(msg.data, channelID);
                        action.reason = QString("%1 level %2")
                                            .arg(msg.contentCategory)
                                            .arg(msg.contentLevel);

                        action.msgID = msg.messageID;
                        action.message = msg.messageText;

                        // this message also contains per-word automod data, which could be implemented

                        // extract sender data manually because Twitch loves not being consistent
                        QString senderDisplayName =
                            msg.senderUserDisplayName;  // Might be transformed later
                        bool hasLocalizedName = false;
                        if (!msg.senderUserDisplayName.isEmpty())
                        {
                            // check for non-ascii display names
                            if (QString::compare(msg.senderUserDisplayName,
                                                 msg.senderUserLogin,
                                                 Qt::CaseInsensitive) != 0)
                            {
                                hasLocalizedName = true;
                            }
                        }
                        QColor senderColor = msg.senderUserChatColor;
                        QString senderColor_;
                        if (!senderColor.isValid() &&
                            getSettings()->colorizeNicknames)
                        {
                            // color may be not present if user is a grey-name
                            senderColor = getRandomColor(msg.senderUserID);
                        }

                        // handle username style based on prefered setting
                        switch (getSettings()->usernameDisplayMode.getValue())
                        {
                            case UsernameDisplayMode::Username: {
                                if (hasLocalizedName)
                                {
                                    senderDisplayName = msg.senderUserLogin;
                                }
                                break;
                            }
                            case UsernameDisplayMode::LocalizedName: {
                                break;
                            }
                            case UsernameDisplayMode::
                                UsernameAndLocalizedName: {
                                if (hasLocalizedName)
                                {
                                    senderDisplayName = QString("%1(%2)").arg(
                                        msg.senderUserLogin,
                                        msg.senderUserDisplayName);
                                }
                                break;
                            }
                        }

                        action.target =
                            ActionUser{msg.senderUserID, msg.senderUserLogin,
                                       senderDisplayName, senderColor};
                        postToThread([chan, action] {
                            const auto p =
                                TwitchMessageBuilder::makeAutomodMessage(
                                    action, chan->getName());
                            chan->addMessage(p.first);
                            chan->addMessage(p.second);

                            getIApp()
                                ->getTwitch()
                                ->getAutomodChannel()
                                ->addMessage(p.first);
                            getIApp()
                                ->getTwitch()
                                ->getAutomodChannel()
                                ->addMessage(p.second);

                            if (getSettings()->showAutomodInMentions)
                            {
                                getIApp()
                                    ->getTwitch()
                                    ->getMentionsChannel()
                                    ->addMessage(p.first);
                                getIApp()
                                    ->getTwitch()
                                    ->getMentionsChannel()
                                    ->addMessage(p.second);
                            }
                        });
                    }
                    // "ALLOWED" and "DENIED" statuses remain unimplemented
                    // They are versions of automod_message_(denied|approved) but for mods.
                }
                break;

                case PubSubAutoModQueueMessage::Type::INVALID:
                default: {
                }
                break;
            }
        });

    std::ignore = this->twitchPubSub->moderation.autoModMessageBlocked.connect(
        [&](const auto &action) {
            auto chan = this->twitch->getChannelOrEmptyByID(action.roomID);
            if (chan->isEmpty())
            {
                return;
            }

            postToThread([chan, action] {
                const auto p = TwitchMessageBuilder::makeAutomodMessage(
                    action, chan->getName());
                chan->addMessage(p.first);
                chan->addMessage(p.second);
            });
        });

    std::ignore = this->twitchPubSub->moderation.automodUserMessage.connect(
        [&](const auto &action) {
            if (getSettings()->streamerModeHideModActions &&
                this->getStreamerMode()->isEnabled())
            {
                return;
            }
            auto chan = this->twitch->getChannelOrEmptyByID(action.roomID);

            if (chan->isEmpty())
            {
                return;
            }

            auto msg = MessageBuilder(action).release();

            postToThread([chan, msg] {
                chan->addMessage(msg);
            });
            chan->deleteMessage(msg->id);
        });

    std::ignore = this->twitchPubSub->moderation.automodInfoMessage.connect(
        [&](const auto &action) {
            auto chan = this->twitch->getChannelOrEmptyByID(action.roomID);

            if (chan->isEmpty())
            {
                return;
            }

            postToThread([chan, action] {
                const auto p =
                    TwitchMessageBuilder::makeAutomodInfoMessage(action);
                chan->addMessage(p);
            });
        });

    std::ignore =
        this->twitchPubSub->pointReward.redeemed.connect([&](auto &data) {
            QString channelId = data.value("channel_id").toString();
            if (channelId.isEmpty())
            {
                qCDebug(chatterinoApp)
                    << "Couldn't find channel id of point reward";
                return;
            }

            auto chan = this->twitch->getChannelOrEmptyByID(channelId);

            auto reward = ChannelPointReward(data);

            postToThread([chan, reward] {
                if (auto *channel = dynamic_cast<TwitchChannel *>(chan.get()))
                {
                    channel->addChannelPointReward(reward);
                }
            });
        });

    this->twitchPubSub->start();
    this->twitchPubSub->setAccount(this->accounts->twitch.getCurrent());

    this->accounts->twitch.currentUserChanged.connect(
        [this] {
            this->twitchPubSub->unlistenChannelModerationActions();
            this->twitchPubSub->unlistenAutomod();
            this->twitchPubSub->unlistenLowTrustUsers();
            this->twitchPubSub->unlistenChannelPointRewards();

            this->twitchPubSub->setAccount(this->accounts->twitch.getCurrent());
        },
        boost::signals2::at_front);
}

void Application::initBttvLiveUpdates()
{
    auto &bttvLiveUpdates = this->twitch->getBTTVLiveUpdates();

    if (!bttvLiveUpdates)
    {
        qCDebug(chatterinoBttv)
            << "Skipping initialization of Live Updates as it's disabled";
        return;
    }

    // We can safely ignore these signal connections since the twitch object will always
    // be destroyed before the Application
    std::ignore =
        bttvLiveUpdates->signals_.emoteAdded.connect([&](const auto &data) {
            auto chan = this->twitch->getChannelOrEmptyByID(data.channelID);

            postToThread([chan, data] {
                if (auto *channel = dynamic_cast<TwitchChannel *>(chan.get()))
                {
                    channel->addBttvEmote(data);
                }
            });
        });
    std::ignore =
        bttvLiveUpdates->signals_.emoteUpdated.connect([&](const auto &data) {
            auto chan = this->twitch->getChannelOrEmptyByID(data.channelID);

            postToThread([chan, data] {
                if (auto *channel = dynamic_cast<TwitchChannel *>(chan.get()))
                {
                    channel->updateBttvEmote(data);
                }
            });
        });
    std::ignore =
        bttvLiveUpdates->signals_.emoteRemoved.connect([&](const auto &data) {
            auto chan = this->twitch->getChannelOrEmptyByID(data.channelID);

            postToThread([chan, data] {
                if (auto *channel = dynamic_cast<TwitchChannel *>(chan.get()))
                {
                    channel->removeBttvEmote(data);
                }
            });
        });
    bttvLiveUpdates->start();
}

void Application::initSeventvEventAPI()
{
    auto &seventvEventAPI = this->twitch->getSeventvEventAPI();

    if (!seventvEventAPI)
    {
        qCDebug(chatterinoSeventvEventAPI)
            << "Skipping initialization as the EventAPI is disabled";
        return;
    }

    // We can safely ignore these signal connections since the twitch object will always
    // be destroyed before the Application
<<<<<<< HEAD
    std::ignore = this->twitch->seventvEventAPI->signals_.emoteAdded.connect(
        [&](const auto &data) {
            if (this->seventvPersonalEmotes->hasEmoteSet(data.emoteSetID))
            {
                this->seventvPersonalEmotes->updateEmoteSet(data.emoteSetID,
                                                            data);
            }
            else
            {
                postToThread([this, data] {
                    this->twitch->forEachSeventvEmoteSet(
                        data.emoteSetID, [data](TwitchChannel &chan) {
                            chan.addSeventvEmote(data);
                        });
                });
            }
        });
    std::ignore = this->twitch->seventvEventAPI->signals_.emoteUpdated.connect(
        [&](const auto &data) {
            if (this->seventvPersonalEmotes->hasEmoteSet(data.emoteSetID))
            {
                this->seventvPersonalEmotes->updateEmoteSet(data.emoteSetID,
                                                            data);
            }
            else
            {
                postToThread([this, data] {
                    this->twitch->forEachSeventvEmoteSet(
                        data.emoteSetID, [data](TwitchChannel &chan) {
                            chan.updateSeventvEmote(data);
                        });
                });
            }
        });
    std::ignore = this->twitch->seventvEventAPI->signals_.emoteRemoved.connect(
        [&](const auto &data) {
            if (this->seventvPersonalEmotes->hasEmoteSet(data.emoteSetID))
            {
                this->seventvPersonalEmotes->updateEmoteSet(data.emoteSetID,
                                                            data);
            }
            else
            {
                postToThread([this, data] {
                    this->twitch->forEachSeventvEmoteSet(
                        data.emoteSetID, [data](TwitchChannel &chan) {
                            chan.removeSeventvEmote(data);
                        });
                });
            }
=======
    std::ignore =
        seventvEventAPI->signals_.emoteAdded.connect([&](const auto &data) {
            postToThread([this, data] {
                this->twitch->forEachSeventvEmoteSet(
                    data.emoteSetID, [data](TwitchChannel &chan) {
                        chan.addSeventvEmote(data);
                    });
            });
        });
    std::ignore =
        seventvEventAPI->signals_.emoteUpdated.connect([&](const auto &data) {
            postToThread([this, data] {
                this->twitch->forEachSeventvEmoteSet(
                    data.emoteSetID, [data](TwitchChannel &chan) {
                        chan.updateSeventvEmote(data);
                    });
            });
        });
    std::ignore =
        seventvEventAPI->signals_.emoteRemoved.connect([&](const auto &data) {
            postToThread([this, data] {
                this->twitch->forEachSeventvEmoteSet(
                    data.emoteSetID, [data](TwitchChannel &chan) {
                        chan.removeSeventvEmote(data);
                    });
            });
>>>>>>> b6dc5d9e
        });
    std::ignore =
        seventvEventAPI->signals_.userUpdated.connect([&](const auto &data) {
            this->twitch->forEachSeventvUser(data.userID,
                                             [data](TwitchChannel &chan) {
                                                 chan.updateSeventvUser(data);
                                             });
        });
    std::ignore =
        this->twitch->seventvEventAPI->signals_.personalEmoteSetAdded.connect(
            [&](const auto &data) {
                postToThread([this, data]() {
                    this->twitch->forEachChannelAndSpecialChannels(
                        [=](auto chan) {
                            if (auto *twitchChannel =
                                    dynamic_cast<TwitchChannel *>(chan.get()))
                            {
                                twitchChannel->upsertPersonalSeventvEmotes(
                                    data.first, data.second);
                            }
                        });
                });
            });

    seventvEventAPI->start();
}

Application *getApp()
{
    assert(Application::instance != nullptr);

    return Application::instance;
}

IApplication *getIApp()
{
    assert(IApplication::instance != nullptr);

    return IApplication::instance;
}

}  // namespace chatterino<|MERGE_RESOLUTION|>--- conflicted
+++ resolved
@@ -1102,9 +1102,8 @@
 
     // We can safely ignore these signal connections since the twitch object will always
     // be destroyed before the Application
-<<<<<<< HEAD
-    std::ignore = this->twitch->seventvEventAPI->signals_.emoteAdded.connect(
-        [&](const auto &data) {
+    std::ignore =
+        seventvEventAPI->signals_.emoteAdded.connect([&](const auto &data) {
             if (this->seventvPersonalEmotes->hasEmoteSet(data.emoteSetID))
             {
                 this->seventvPersonalEmotes->updateEmoteSet(data.emoteSetID,
@@ -1120,8 +1119,8 @@
                 });
             }
         });
-    std::ignore = this->twitch->seventvEventAPI->signals_.emoteUpdated.connect(
-        [&](const auto &data) {
+    std::ignore =
+        seventvEventAPI->signals_.emoteUpdated.connect([&](const auto &data) {
             if (this->seventvPersonalEmotes->hasEmoteSet(data.emoteSetID))
             {
                 this->seventvPersonalEmotes->updateEmoteSet(data.emoteSetID,
@@ -1137,8 +1136,8 @@
                 });
             }
         });
-    std::ignore = this->twitch->seventvEventAPI->signals_.emoteRemoved.connect(
-        [&](const auto &data) {
+    std::ignore =
+        seventvEventAPI->signals_.emoteRemoved.connect([&](const auto &data) {
             if (this->seventvPersonalEmotes->hasEmoteSet(data.emoteSetID))
             {
                 this->seventvPersonalEmotes->updateEmoteSet(data.emoteSetID,
@@ -1153,34 +1152,6 @@
                         });
                 });
             }
-=======
-    std::ignore =
-        seventvEventAPI->signals_.emoteAdded.connect([&](const auto &data) {
-            postToThread([this, data] {
-                this->twitch->forEachSeventvEmoteSet(
-                    data.emoteSetID, [data](TwitchChannel &chan) {
-                        chan.addSeventvEmote(data);
-                    });
-            });
-        });
-    std::ignore =
-        seventvEventAPI->signals_.emoteUpdated.connect([&](const auto &data) {
-            postToThread([this, data] {
-                this->twitch->forEachSeventvEmoteSet(
-                    data.emoteSetID, [data](TwitchChannel &chan) {
-                        chan.updateSeventvEmote(data);
-                    });
-            });
-        });
-    std::ignore =
-        seventvEventAPI->signals_.emoteRemoved.connect([&](const auto &data) {
-            postToThread([this, data] {
-                this->twitch->forEachSeventvEmoteSet(
-                    data.emoteSetID, [data](TwitchChannel &chan) {
-                        chan.removeSeventvEmote(data);
-                    });
-            });
->>>>>>> b6dc5d9e
         });
     std::ignore =
         seventvEventAPI->signals_.userUpdated.connect([&](const auto &data) {
@@ -1189,21 +1160,19 @@
                                                  chan.updateSeventvUser(data);
                                              });
         });
-    std::ignore =
-        this->twitch->seventvEventAPI->signals_.personalEmoteSetAdded.connect(
-            [&](const auto &data) {
-                postToThread([this, data]() {
-                    this->twitch->forEachChannelAndSpecialChannels(
-                        [=](auto chan) {
-                            if (auto *twitchChannel =
-                                    dynamic_cast<TwitchChannel *>(chan.get()))
-                            {
-                                twitchChannel->upsertPersonalSeventvEmotes(
-                                    data.first, data.second);
-                            }
-                        });
+    std::ignore = seventvEventAPI->signals_.personalEmoteSetAdded.connect(
+        [&](const auto &data) {
+            postToThread([this, data]() {
+                this->twitch->forEachChannelAndSpecialChannels([=](auto chan) {
+                    if (auto *twitchChannel =
+                            dynamic_cast<TwitchChannel *>(chan.get()))
+                    {
+                        twitchChannel->upsertPersonalSeventvEmotes(data.first,
+                                                                   data.second);
+                    }
                 });
             });
+        });
 
     seventvEventAPI->start();
 }

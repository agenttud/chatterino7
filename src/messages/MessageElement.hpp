#pragma once

#include "common/FlagsEnum.hpp"
#include "messages/ImageSet.hpp"
#include "messages/Link.hpp"
#include "messages/MessageColor.hpp"
#include "providers/links/LinkInfo.hpp"
#include "singletons/Fonts.hpp"

#include <magic_enum/magic_enum.hpp>
#include <pajlada/signals/signalholder.hpp>
#include <QRect>
#include <QString>
#include <QTime>

#include <cstdint>
#include <memory>
#include <vector>

class QJsonObject;

namespace chatterino {
class Channel;
struct MessageLayoutContainer;
class MessageLayoutElement;
struct MessageLayoutContext;

class Image;
using ImagePtr = std::shared_ptr<Image>;

struct Emote;
using EmotePtr = std::shared_ptr<const Emote>;

enum class MessageElementFlag : int64_t {
    None = 0LL,
    Misc = (1LL << 0),
    Text = (1LL << 1),

    Username = (1LL << 2),
    Timestamp = (1LL << 3),

    TwitchEmoteImage = (1LL << 4),
    TwitchEmoteText = (1LL << 5),
    TwitchEmote = TwitchEmoteImage | TwitchEmoteText,

    BttvEmoteImage = (1LL << 6),
    BttvEmoteText = (1LL << 7),
    BttvEmote = BttvEmoteImage | BttvEmoteText,

    ChannelPointReward = (1LL << 8),
    ChannelPointRewardImage = ChannelPointReward | TwitchEmoteImage,

    FfzEmoteImage = (1LL << 9),
    FfzEmoteText = (1LL << 10),
    FfzEmote = FfzEmoteImage | FfzEmoteText,

    SevenTVEmoteImage = (1LL << 34),
    SevenTVEmoteText = (1LL << 35),
    SevenTVEmote = SevenTVEmoteImage | SevenTVEmoteText,

    EmoteImages =
        TwitchEmoteImage | BttvEmoteImage | FfzEmoteImage | SevenTVEmoteImage,
    EmoteText =
        TwitchEmoteText | BttvEmoteText | FfzEmoteText | SevenTVEmoteText,

    BitsStatic = (1LL << 11),
    BitsAnimated = (1LL << 12),

    // Slot 1: Twitch
    // - Staff badge
    // - Admin badge
    // - Global Moderator badge
    BadgeGlobalAuthority = (1LL << 13),

    // Slot 2: Twitch
    // - Predictions badge
    BadgePredictions = (1LL << 14),

    // Slot 3: Twitch
    // - VIP badge
    // - Moderator badge
    // - Broadcaster badge
    BadgeChannelAuthority = (1LL << 15),

    // Slot 4: Twitch
    // - Subscription badges
    BadgeSubscription = (1LL << 16),

    // Slot 5: Twitch
    // - Turbo badge
    // - Prime badge
    // - Bit badges
    // - Game badges
    BadgeVanity = (1LL << 17),

    // Slot 6: Chatterino
    // - Chatterino developer badge
    // - Chatterino contributor badge
    // - Chatterino donator badge
    // - Chatterino top donator badge
    // - Chatterino special pepe badge
    // - Chatterino gnome badge
    BadgeChatterino = (1LL << 18),

    // Slot 7: 7TV
    // - 7TV Admin
    // - 7TV Dungeon Mistress
    // - 7TV Moderator
    // - 7TV Subscriber
    // - 7TV Translator
    // - 7TV Contributor
    BadgeSevenTV = (1LL << 36),

    // Slot 7: FrankerFaceZ
    // - FFZ developer badge
    // - FFZ bot badge
    // - FFZ donator badge
    BadgeFfz = (1LL << 19),

    Badges = BadgeGlobalAuthority | BadgePredictions | BadgeChannelAuthority |
             BadgeSubscription | BadgeVanity | BadgeChatterino | BadgeSevenTV |
             BadgeFfz,

    ChannelName = (1LL << 20),

    BitsAmount = (1LL << 21),

    ModeratorTools = (1LL << 22),

    EmojiImage = (1LL << 23),
    EmojiText = (1LL << 24),
    EmojiAll = EmojiImage | EmojiText,

    AlwaysShow = (1LL << 25),

    // used in the ChannelView class to make the collapse buttons visible if
    // needed
    Collapsed = (1LL << 26),

    // A mention of a username that isn't the author of the message
    Mention = (1LL << 27),

    // Unused = (1LL << 28),

    // used to check if links should be lowercased
    LowercaseLinks = (1LL << 29),
    // Unused = (1LL << 30)
    // Unused: (1LL << 31)

    // for elements of the message reply
    RepliedMessage = (1LL << 32),

    // for the reply button element
    ReplyButton = (1LL << 33),

    // (1LL << 34) through (1LL << 36) are occupied by
    // SevenTVEmoteImage, SevenTVEmoteText, and BadgeSevenTV,

    Default = Timestamp | Badges | Username | BitsStatic | FfzEmoteImage |
              BttvEmoteImage | SevenTVEmoteImage | TwitchEmoteImage |
              BitsAmount | Text | AlwaysShow,
};
using MessageElementFlags = FlagsEnum<MessageElementFlag>;

class MessageElement
{
public:
    virtual ~MessageElement();

    MessageElement(const MessageElement &) = delete;
    MessageElement &operator=(const MessageElement &) = delete;

    MessageElement(MessageElement &&) = delete;
    MessageElement &operator=(MessageElement &&) = delete;

    virtual MessageElement *setLink(const Link &link);
    MessageElement *setTooltip(const QString &tooltip);

    MessageElement *setTrailingSpace(bool value);
    const QString &getTooltip() const;

    virtual Link getLink() const;
    bool hasTrailingSpace() const;
    MessageElementFlags getFlags() const;
    void addFlags(MessageElementFlags flags);

    virtual void addToContainer(MessageLayoutContainer &container,
                                const MessageLayoutContext &ctx) = 0;

    virtual QJsonObject toJson() const;

    virtual std::unique_ptr<MessageElement> clone() const = 0;

protected:
    MessageElement(MessageElementFlags flags);
    bool trailingSpace = true;

    void cloneFrom(const MessageElement &source);

private:
    Link link_;
    QString tooltip_;
    MessageElementFlags flags_;
};

// contains a simple image
class ImageElement : public MessageElement
{
public:
    ImageElement(ImagePtr image, MessageElementFlags flags);

    void addToContainer(MessageLayoutContainer &container,
                        const MessageLayoutContext &ctx) override;

    QJsonObject toJson() const override;

    std::unique_ptr<MessageElement> clone() const override;

private:
    ImagePtr image_;
};

// contains a image with a circular background color
class CircularImageElement : public MessageElement
{
public:
    CircularImageElement(ImagePtr image, int padding, QColor background,
                         MessageElementFlags flags);

    void addToContainer(MessageLayoutContainer &container,
                        const MessageLayoutContext &ctx) override;

    QJsonObject toJson() const override;

    std::unique_ptr<MessageElement> clone() const override;

private:
    ImagePtr image_;
    int padding_;
    QColor background_;
};

// contains a text, it will split it into words
class TextElement : public MessageElement
{
public:
    TextElement(const QString &text, MessageElementFlags flags,
                const MessageColor &color = MessageColor::Text,
                FontStyle style = FontStyle::ChatMedium);
    TextElement(QStringList &&words, MessageElementFlags flags,
                const MessageColor &color = MessageColor::Text,
                FontStyle style = FontStyle::ChatMedium);
    ~TextElement() override = default;

    MessageColor color() const;
    FontStyle style() const;

    QStringList words() const;

    void addToContainer(MessageLayoutContainer &container,
                        const MessageLayoutContext &ctx) override;

    QJsonObject toJson() const override;

    std::unique_ptr<MessageElement> clone() const override;

protected:
    QStringList words_;

    MessageColor color_;
    FontStyle style_;
};

// contains a text that will be truncated to one line
class SingleLineTextElement : public MessageElement
{
public:
    SingleLineTextElement(const QString &text, MessageElementFlags flags,
                          const MessageColor &color = MessageColor::Text,
                          FontStyle style = FontStyle::ChatMedium);
    ~SingleLineTextElement() override = default;

    void addToContainer(MessageLayoutContainer &container,
                        const MessageLayoutContext &ctx) override;

    QJsonObject toJson() const override;

    std::unique_ptr<MessageElement> clone() const override;

private:
    MessageColor color_;
    FontStyle style_;

    struct Word {
        QString text;
        int width = -1;
    };
    std::vector<Word> words_;
};

class LinkElement : public TextElement
{
public:
    struct Parsed {
        QString lowercase;
        QString original;
    };

    /// @param parsed The link as it appeared in the message
    /// @param fullUrl A full URL (notably with a protocol)
    LinkElement(const Parsed &parsed, const QString &fullUrl,
                MessageElementFlags flags,
                const MessageColor &color = MessageColor::Text,
                FontStyle style = FontStyle::ChatMedium);
    ~LinkElement() override = default;
    LinkElement(const LinkElement &) = delete;
    LinkElement(LinkElement &&) = delete;
    LinkElement &operator=(const LinkElement &) = delete;
    LinkElement &operator=(LinkElement &&) = delete;

    void addToContainer(MessageLayoutContainer &container,
                        const MessageLayoutContext &ctx) override;

    Link getLink() const override;

    [[nodiscard]] LinkInfo *linkInfo()
    {
        return &this->linkInfo_;
    }

<<<<<<< HEAD
    std::unique_ptr<MessageElement> clone() const override;
=======
    QJsonObject toJson() const override;
>>>>>>> afa8067a

private:
    LinkInfo linkInfo_;
    // these are implicitly shared
    QStringList lowercase_;
    QStringList original_;
};

/**
 * @brief Contains a username mention.
 *
 * Examples of mentions:
 *                      V
 * 13:37 pajlada: hello @forsen
 *
 *                                           V       V
 * 13:37 The moderators of this channel are: forsen, nuuls
 */
class MentionElement : public TextElement
{
public:
    MentionElement(const QString &displayName, QString loginName_,
                   MessageColor fallbackColor_, MessageColor userColor_);
    ~MentionElement() override = default;
    MentionElement(const MentionElement &) = delete;
    MentionElement(MentionElement &&) = delete;
    MentionElement &operator=(const MentionElement &) = delete;
    MentionElement &operator=(MentionElement &&) = delete;

    void addToContainer(MessageLayoutContainer &container,
                        const MessageLayoutContext &ctx) override;

    std::unique_ptr<MessageElement> clone() const override;

    MessageElement *setLink(const Link &link) override;
    Link getLink() const override;

    QJsonObject toJson() const override;

private:
    MentionElement(QStringList &&words, MessageColor fallbackColor,
                   MessageColor userColor);

    /**
     * The color of the element in case the "Colorize @usernames" is disabled
     **/
    MessageColor fallbackColor;

    /**
     * The color of the element in case the "Colorize @usernames" is enabled
     **/
    MessageColor userColor;

    QString userLoginName;
};

// contains emote data and will pick the emote based on :
//   a) are images for the emote type enabled
//   b) which size it wants
class EmoteElement : public MessageElement
{
public:
    EmoteElement(const EmotePtr &data, MessageElementFlags flags_,
                 const MessageColor &textElementColor = MessageColor::Text);

    void addToContainer(MessageLayoutContainer &container,
                        const MessageLayoutContext &ctx) override;
    EmotePtr getEmote() const;

<<<<<<< HEAD
    std::unique_ptr<MessageElement> clone() const override;
=======
    QJsonObject toJson() const override;
>>>>>>> afa8067a

protected:
    virtual MessageLayoutElement *makeImageLayoutElement(const ImagePtr &image,
                                                         const QSize &size);

private:
    std::unique_ptr<TextElement> textElement_;
    EmotePtr emote_;
};

// A LayeredEmoteElement represents multiple Emotes layered on top of each other.
// This class takes care of rendering animated and non-animated emotes in the
// correct order and aligning them in the right way.
class LayeredEmoteElement : public MessageElement
{
public:
    struct Emote {
        EmotePtr ptr;
        MessageElementFlags flags;
    };

    LayeredEmoteElement(
        std::vector<Emote> &&emotes, MessageElementFlags flags,
        const MessageColor &textElementColor = MessageColor::Text);

    void addEmoteLayer(const Emote &emote);

    void addToContainer(MessageLayoutContainer &container,
                        const MessageLayoutContext &ctx) override;

    // Returns a concatenation of each emote layer's cleaned copy string
    QString getCleanCopyString() const;
    const std::vector<Emote> &getEmotes() const;
    std::vector<Emote> getUniqueEmotes() const;
    const std::vector<QString> &getEmoteTooltips() const;
    const MessageColor &textElementColor() const;

    std::unique_ptr<MessageElement> clone() const override;

    QJsonObject toJson() const override;

private:
    MessageLayoutElement *makeImageLayoutElement(
        const std::vector<ImagePtr> &image, const std::vector<QSize> &sizes,
        QSize largestSize);

    QString getCopyString() const;
    void updateTooltips();
    std::vector<ImagePtr> getLoadedImages(float scale);

    std::vector<Emote> emotes_;
    std::vector<QString> emoteTooltips_;

    std::unique_ptr<TextElement> textElement_;
    MessageColor textElementColor_;
};

class BadgeElement : public MessageElement
{
public:
    BadgeElement(const EmotePtr &data, MessageElementFlags flags_);

    void addToContainer(MessageLayoutContainer &container,
                        const MessageLayoutContext &ctx) override;

    EmotePtr getEmote() const;

<<<<<<< HEAD
    std::unique_ptr<MessageElement> clone() const override;
=======
    QJsonObject toJson() const override;
>>>>>>> afa8067a

protected:
    virtual MessageLayoutElement *makeImageLayoutElement(const ImagePtr &image,
                                                         const QSize &size);
    EmotePtr emote_;
};

class ModBadgeElement : public BadgeElement
{
public:
    ModBadgeElement(const EmotePtr &data, MessageElementFlags flags_);

<<<<<<< HEAD
    std::unique_ptr<MessageElement> clone() const override;
=======
    QJsonObject toJson() const override;
>>>>>>> afa8067a

protected:
    MessageLayoutElement *makeImageLayoutElement(const ImagePtr &image,
                                                 const QSize &size) override;
};

class VipBadgeElement : public BadgeElement
{
public:
    VipBadgeElement(const EmotePtr &data, MessageElementFlags flags_);

<<<<<<< HEAD
    std::unique_ptr<MessageElement> clone() const override;
=======
    QJsonObject toJson() const override;
>>>>>>> afa8067a

protected:
    MessageLayoutElement *makeImageLayoutElement(const ImagePtr &image,
                                                 const QSize &size) override;
};

class FfzBadgeElement : public BadgeElement
{
public:
    FfzBadgeElement(const EmotePtr &data, MessageElementFlags flags_,
                    QColor color_);

<<<<<<< HEAD
    std::unique_ptr<MessageElement> clone() const override;
=======
    QJsonObject toJson() const override;
>>>>>>> afa8067a

protected:
    MessageLayoutElement *makeImageLayoutElement(const ImagePtr &image,
                                                 const QSize &size) override;
    const QColor color;
};

// contains a text, formated depending on the preferences
class TimestampElement : public MessageElement
{
public:
    TimestampElement();
    TimestampElement(QTime time_);
    ~TimestampElement() override = default;

    void addToContainer(MessageLayoutContainer &container,
                        const MessageLayoutContext &ctx) override;

    TextElement *formatTime(const QTime &time);

<<<<<<< HEAD
    std::unique_ptr<MessageElement> clone() const override;
=======
    QJsonObject toJson() const override;
>>>>>>> afa8067a

private:
    QTime time_;
    std::unique_ptr<TextElement> element_;
    QString format_;
};

// adds all the custom moderation buttons, adds a variable amount of items
// depending on settings fourtf: implement
class TwitchModerationElement : public MessageElement
{
public:
    TwitchModerationElement();

    void addToContainer(MessageLayoutContainer &container,
<<<<<<< HEAD
                        MessageElementFlags flags) override;

    std::unique_ptr<MessageElement> clone() const override;
=======
                        const MessageLayoutContext &ctx) override;

    QJsonObject toJson() const override;
>>>>>>> afa8067a
};

// Forces a linebreak
class LinebreakElement : public MessageElement
{
public:
    LinebreakElement(MessageElementFlags flags);

    void addToContainer(MessageLayoutContainer &container,
<<<<<<< HEAD
                        MessageElementFlags flags) override;

    std::unique_ptr<MessageElement> clone() const override;
=======
                        const MessageLayoutContext &ctx) override;

    QJsonObject toJson() const override;
>>>>>>> afa8067a
};

// Image element which will pick the quality of the image based on ui scale
class ScalingImageElement : public MessageElement
{
public:
    ScalingImageElement(ImageSet images, MessageElementFlags flags);

    void addToContainer(MessageLayoutContainer &container,
                        const MessageLayoutContext &ctx) override;

    QJsonObject toJson() const override;

    std::unique_ptr<MessageElement> clone() const override;

private:
    ImageSet images_;
};

class ReplyCurveElement : public MessageElement
{
public:
    ReplyCurveElement();

    void addToContainer(MessageLayoutContainer &container,
<<<<<<< HEAD
                        MessageElementFlags flags) override;

    std::unique_ptr<MessageElement> clone() const override;
=======
                        const MessageLayoutContext &ctx) override;

    QJsonObject toJson() const override;
>>>>>>> afa8067a
};

}  // namespace chatterino

template <>
struct magic_enum::customize::enum_range<chatterino::MessageElementFlag> {
    static constexpr bool is_flags = true;  // NOLINT(readability-identifier-*)
};<|MERGE_RESOLUTION|>--- conflicted
+++ resolved
@@ -328,11 +328,9 @@
         return &this->linkInfo_;
     }
 
-<<<<<<< HEAD
-    std::unique_ptr<MessageElement> clone() const override;
-=======
-    QJsonObject toJson() const override;
->>>>>>> afa8067a
+    std::unique_ptr<MessageElement> clone() const override;
+
+    QJsonObject toJson() const override;
 
 private:
     LinkInfo linkInfo_;
@@ -402,11 +400,9 @@
                         const MessageLayoutContext &ctx) override;
     EmotePtr getEmote() const;
 
-<<<<<<< HEAD
-    std::unique_ptr<MessageElement> clone() const override;
-=======
-    QJsonObject toJson() const override;
->>>>>>> afa8067a
+    std::unique_ptr<MessageElement> clone() const override;
+
+    QJsonObject toJson() const override;
 
 protected:
     virtual MessageLayoutElement *makeImageLayoutElement(const ImagePtr &image,
@@ -474,11 +470,9 @@
 
     EmotePtr getEmote() const;
 
-<<<<<<< HEAD
-    std::unique_ptr<MessageElement> clone() const override;
-=======
-    QJsonObject toJson() const override;
->>>>>>> afa8067a
+    std::unique_ptr<MessageElement> clone() const override;
+
+    QJsonObject toJson() const override;
 
 protected:
     virtual MessageLayoutElement *makeImageLayoutElement(const ImagePtr &image,
@@ -491,11 +485,9 @@
 public:
     ModBadgeElement(const EmotePtr &data, MessageElementFlags flags_);
 
-<<<<<<< HEAD
-    std::unique_ptr<MessageElement> clone() const override;
-=======
-    QJsonObject toJson() const override;
->>>>>>> afa8067a
+    std::unique_ptr<MessageElement> clone() const override;
+
+    QJsonObject toJson() const override;
 
 protected:
     MessageLayoutElement *makeImageLayoutElement(const ImagePtr &image,
@@ -507,11 +499,9 @@
 public:
     VipBadgeElement(const EmotePtr &data, MessageElementFlags flags_);
 
-<<<<<<< HEAD
-    std::unique_ptr<MessageElement> clone() const override;
-=======
-    QJsonObject toJson() const override;
->>>>>>> afa8067a
+    std::unique_ptr<MessageElement> clone() const override;
+
+    QJsonObject toJson() const override;
 
 protected:
     MessageLayoutElement *makeImageLayoutElement(const ImagePtr &image,
@@ -524,11 +514,9 @@
     FfzBadgeElement(const EmotePtr &data, MessageElementFlags flags_,
                     QColor color_);
 
-<<<<<<< HEAD
-    std::unique_ptr<MessageElement> clone() const override;
-=======
-    QJsonObject toJson() const override;
->>>>>>> afa8067a
+    std::unique_ptr<MessageElement> clone() const override;
+
+    QJsonObject toJson() const override;
 
 protected:
     MessageLayoutElement *makeImageLayoutElement(const ImagePtr &image,
@@ -549,11 +537,9 @@
 
     TextElement *formatTime(const QTime &time);
 
-<<<<<<< HEAD
-    std::unique_ptr<MessageElement> clone() const override;
-=======
-    QJsonObject toJson() const override;
->>>>>>> afa8067a
+    std::unique_ptr<MessageElement> clone() const override;
+
+    QJsonObject toJson() const override;
 
 private:
     QTime time_;
@@ -569,15 +555,11 @@
     TwitchModerationElement();
 
     void addToContainer(MessageLayoutContainer &container,
-<<<<<<< HEAD
-                        MessageElementFlags flags) override;
-
-    std::unique_ptr<MessageElement> clone() const override;
-=======
-                        const MessageLayoutContext &ctx) override;
-
-    QJsonObject toJson() const override;
->>>>>>> afa8067a
+                        const MessageLayoutContext &ctx) override;
+
+    std::unique_ptr<MessageElement> clone() const override;
+
+    QJsonObject toJson() const override;
 };
 
 // Forces a linebreak
@@ -587,15 +569,11 @@
     LinebreakElement(MessageElementFlags flags);
 
     void addToContainer(MessageLayoutContainer &container,
-<<<<<<< HEAD
-                        MessageElementFlags flags) override;
-
-    std::unique_ptr<MessageElement> clone() const override;
-=======
-                        const MessageLayoutContext &ctx) override;
-
-    QJsonObject toJson() const override;
->>>>>>> afa8067a
+                        const MessageLayoutContext &ctx) override;
+
+    std::unique_ptr<MessageElement> clone() const override;
+
+    QJsonObject toJson() const override;
 };
 
 // Image element which will pick the quality of the image based on ui scale
@@ -621,15 +599,11 @@
     ReplyCurveElement();
 
     void addToContainer(MessageLayoutContainer &container,
-<<<<<<< HEAD
-                        MessageElementFlags flags) override;
-
-    std::unique_ptr<MessageElement> clone() const override;
-=======
-                        const MessageLayoutContext &ctx) override;
-
-    QJsonObject toJson() const override;
->>>>>>> afa8067a
+                        const MessageLayoutContext &ctx) override;
+
+    std::unique_ptr<MessageElement> clone() const override;
+
+    QJsonObject toJson() const override;
 };
 
 }  // namespace chatterino

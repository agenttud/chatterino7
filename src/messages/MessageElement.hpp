--- conflicted
+++ resolved
@@ -174,7 +174,6 @@
     MessageElement *setTrailingSpace(bool value);
     const QString &getTooltip() const;
 
-    const QString &getText() const;
     virtual Link getLink() const;
     bool hasTrailingSpace() const;
     MessageElementFlags getFlags() const;
@@ -197,26 +196,6 @@
     MessageElementFlags flags_;
 };
 
-<<<<<<< HEAD
-// used when layout element doesn't have a creator
-class EmptyElement : public MessageElement
-{
-public:
-    EmptyElement();
-
-    void addToContainer(MessageLayoutContainer &container,
-                        MessageElementFlags flags) override;
-
-    std::unique_ptr<MessageElement> clone() const override;
-
-    static EmptyElement &instance();
-
-private:
-    ImagePtr image_;
-};
-
-=======
->>>>>>> 77cfd139
 // contains a simple image
 class ImageElement : public MessageElement
 {

#pragma once

#include "common/FlagsEnum.hpp"
#include "messages/ImageSet.hpp"
#include "messages/Link.hpp"
#include "messages/MessageColor.hpp"
#include "singletons/Fonts.hpp"

#include <QRect>
#include <QString>
#include <QTime>
#include <boost/noncopyable.hpp>
#include <cstdint>
#include <memory>
#include <pajlada/signals/signalholder.hpp>
#include <vector>

namespace chatterino {
class Channel;
struct MessageLayoutContainer;
class MessageLayoutElement;

class Image;
using ImagePtr = std::shared_ptr<Image>;

struct Emote;
using EmotePtr = std::shared_ptr<const Emote>;

enum class MessageElementFlag : int64_t {
    None = 0LL,
    Misc = (1LL << 0),
    Text = (1LL << 1),

    Username = (1LL << 2),
    Timestamp = (1LL << 3),

    TwitchEmoteImage = (1LL << 4),
    TwitchEmoteText = (1LL << 5),
    TwitchEmote = TwitchEmoteImage | TwitchEmoteText,

    BttvEmoteImage = (1LL << 6),
    BttvEmoteText = (1LL << 7),
    BttvEmote = BttvEmoteImage | BttvEmoteText,

    ChannelPointReward = (1LL << 8),
    ChannelPointRewardImage = ChannelPointReward | TwitchEmoteImage,

    FfzEmoteImage = (1LL << 9),
    FfzEmoteText = (1LL << 10),
    FfzEmote = FfzEmoteImage | FfzEmoteText,

    SeventvEmoteImage = (1LL << 32),
    SeventvEmoteText = (1LL << 33),
    SeventvEmote = SeventvEmoteImage | SeventvEmoteText,

    EmoteImages =
        TwitchEmoteImage | BttvEmoteImage | FfzEmoteImage | SeventvEmoteImage,
    EmoteText =
        TwitchEmoteText | BttvEmoteText | FfzEmoteText | SeventvEmoteText,

    BitsStatic = (1LL << 11),
    BitsAnimated = (1LL << 12),

    // Slot 1: Twitch
    // - Staff badge
    // - Admin badge
    // - Global Moderator badge
    BadgeGlobalAuthority = (1LL << 13),

    // Slot 2: Twitch
    // - Predictions badge
    BadgePredictions = (1LL << 14),

    // Slot 3: Twitch
    // - VIP badge
    // - Moderator badge
    // - Broadcaster badge
    BadgeChannelAuthority = (1LL << 15),

    // Slot 4: Twitch
    // - Subscription badges
    BadgeSubscription = (1LL << 16),

    // Slot 5: Twitch
    // - Turbo badge
    // - Prime badge
    // - Bit badges
    // - Game badges
    BadgeVanity = (1LL << 17),

    // Slot 6: Chatterino
    // - Chatterino developer badge
    // - Chatterino contributor badge
    // - Chatterino donator badge
    // - Chatterino top donator badge
    // - Chatterino special pepe badge
    // - Chatterino gnome badge
    BadgeChatterino = (1LL << 18),

    // Slot 7: Seventv
    // - Seventv Admin
    // - Seventv Dungeon Mistress
    // - Seventv Moderator
    // - Seventv Subscriber
    BadgeSeventv = (1LL << 40),

    // Slot 8: FrankerFaceZ
    // - FFZ developer badge
    // - FFZ bot badge
    // - FFZ donator badge
    BadgeFfz = (1LL << 19),

    Badges = BadgeGlobalAuthority | BadgePredictions | BadgeChannelAuthority |
             BadgeSubscription | BadgeVanity | BadgeChatterino | BadgeSeventv |
             BadgeFfz,

    ChannelName = (1LL << 20),

    BitsAmount = (1LL << 21),

    ModeratorTools = (1LL << 22),

    EmojiImage = (1LL << 23),
    EmojiText = (1LL << 24),
    EmojiAll = EmojiImage | EmojiText,

    AlwaysShow = (1LL << 25),

    // used in the ChannelView class to make the collapse buttons visible if
    // needed
    Collapsed = (1LL << 26),

    // used for dynamic bold usernames
    BoldUsername = (1LL << 27),
    NonBoldUsername = (1LL << 28),

    // for links
    LowercaseLink = (1LL << 29),
    OriginalLink = (1LL << 30),

    // ZeroWidthEmotes are emotes that are supposed to overlay over any pre-existing emotes
    // e.g. BTTV's SoSnowy during christmas season or zerowidth 7TV emotes
    ZeroWidthEmote = (1LL << 31),

<<<<<<< HEAD
    // (1LL << 32) is used by SeventvEmoteImage, it is next to FfzEmote
    // (1LL << 33) is used by SeventvEmoteText, it is next to SeventvEmoteImage
=======
    // for elements of the message reply
    RepliedMessage = (1LL << 32),

    // for the reply button element
    ReplyButton = (1LL << 33),
>>>>>>> 109fb5c0

    Default = Timestamp | Badges | Username | BitsStatic | FfzEmoteImage |
              BttvEmoteImage | SeventvEmoteImage | TwitchEmoteImage |
              BitsAmount | Text | AlwaysShow,
};
using MessageElementFlags = FlagsEnum<MessageElementFlag>;

class MessageElement : boost::noncopyable
{
public:
    enum UpdateFlags : char {
        Update_Text = 1,
        Update_Emotes = 2,
        Update_Images = 4,
        Update_All = Update_Text | Update_Emotes | Update_Images
    };
    enum ThumbnailType : char {
        Link_Thumbnail = 1,
    };

    virtual ~MessageElement();

    MessageElement *setLink(const Link &link);
    MessageElement *setText(const QString &text);
    MessageElement *setTooltip(const QString &tooltip);
    MessageElement *setThumbnailType(const ThumbnailType type);
    MessageElement *setThumbnail(const ImagePtr &thumbnail);

    MessageElement *setTrailingSpace(bool value);
    const QString &getTooltip() const;
    const ImagePtr &getThumbnail() const;
    const ThumbnailType &getThumbnailType() const;

    const Link &getLink() const;
    bool hasTrailingSpace() const;
    MessageElementFlags getFlags() const;
    MessageElement *updateLink();

    virtual void addToContainer(MessageLayoutContainer &container,
                                MessageElementFlags flags) = 0;

    pajlada::Signals::NoArgSignal linkChanged;

protected:
    MessageElement(MessageElementFlags flags);
    bool trailingSpace = true;

private:
    QString text_;
    Link link_;
    QString tooltip_;
    ImagePtr thumbnail_;
    ThumbnailType thumbnailType_;
    MessageElementFlags flags_;
};

// used when layout element doesn't have a creator
class EmptyElement : public MessageElement
{
public:
    EmptyElement();

    void addToContainer(MessageLayoutContainer &container,
                        MessageElementFlags flags) override;

    static EmptyElement &instance();

private:
    ImagePtr image_;
};

// contains a simple image
class ImageElement : public MessageElement
{
public:
    ImageElement(ImagePtr image, MessageElementFlags flags);

    void addToContainer(MessageLayoutContainer &container,
                        MessageElementFlags flags) override;

private:
    ImagePtr image_;
};

// contains a image with a circular background color
class CircularImageElement : public MessageElement
{
public:
    CircularImageElement(ImagePtr image, int padding, QColor background,
                         MessageElementFlags flags);

    void addToContainer(MessageLayoutContainer &container,
                        MessageElementFlags flags) override;

private:
    ImagePtr image_;
    int padding_;
    QColor background_;
};

// contains a text, it will split it into words
class TextElement : public MessageElement
{
public:
    TextElement(const QString &text, MessageElementFlags flags,
                const MessageColor &color = MessageColor::Text,
                FontStyle style = FontStyle::ChatMedium);
    ~TextElement() override = default;

    void addToContainer(MessageLayoutContainer &container,
                        MessageElementFlags flags) override;

private:
    MessageColor color_;
    FontStyle style_;

    struct Word {
        QString text;
        int width = -1;
    };
    std::vector<Word> words_;
};

// contains a text that will be truncated to one line
class SingleLineTextElement : public MessageElement
{
public:
    SingleLineTextElement(const QString &text, MessageElementFlags flags,
                          const MessageColor &color = MessageColor::Text,
                          FontStyle style = FontStyle::ChatMedium);
    ~SingleLineTextElement() override = default;

    void addToContainer(MessageLayoutContainer &container,
                        MessageElementFlags flags) override;

private:
    MessageColor color_;
    FontStyle style_;

    struct Word {
        QString text;
        int width = -1;
    };
    std::vector<Word> words_;
};

// contains emote data and will pick the emote based on :
//   a) are images for the emote type enabled
//   b) which size it wants
class EmoteElement : public MessageElement
{
public:
    EmoteElement(const EmotePtr &data, MessageElementFlags flags_,
                 const MessageColor &textElementColor = MessageColor::Text);

    void addToContainer(MessageLayoutContainer &container,
                        MessageElementFlags flags_) override;
    EmotePtr getEmote() const;

protected:
    virtual MessageLayoutElement *makeImageLayoutElement(const ImagePtr &image,
                                                         const QSize &size);

private:
    std::unique_ptr<TextElement> textElement_;
    EmotePtr emote_;
};

class BadgeElement : public MessageElement
{
public:
    BadgeElement(const EmotePtr &data, MessageElementFlags flags_);

    void addToContainer(MessageLayoutContainer &container,
                        MessageElementFlags flags_) override;

    EmotePtr getEmote() const;

protected:
    virtual MessageLayoutElement *makeImageLayoutElement(const ImagePtr &image,
                                                         const QSize &size);

private:
    EmotePtr emote_;
};

class ModBadgeElement : public BadgeElement
{
public:
    ModBadgeElement(const EmotePtr &data, MessageElementFlags flags_);

protected:
    MessageLayoutElement *makeImageLayoutElement(const ImagePtr &image,
                                                 const QSize &size) override;
};

class VipBadgeElement : public BadgeElement
{
public:
    VipBadgeElement(const EmotePtr &data, MessageElementFlags flags_);

protected:
    MessageLayoutElement *makeImageLayoutElement(const ImagePtr &image,
                                                 const QSize &size) override;
};

class FfzBadgeElement : public BadgeElement
{
public:
    FfzBadgeElement(const EmotePtr &data, MessageElementFlags flags_,
                    QColor color_);

protected:
    MessageLayoutElement *makeImageLayoutElement(const ImagePtr &image,
                                                 const QSize &size) override;
    const QColor color;
};

// contains a text, formated depending on the preferences
class TimestampElement : public MessageElement
{
public:
    TimestampElement(QTime time_ = QTime::currentTime());
    ~TimestampElement() override = default;

    void addToContainer(MessageLayoutContainer &container,
                        MessageElementFlags flags) override;

    TextElement *formatTime(const QTime &time);

private:
    QTime time_;
    std::unique_ptr<TextElement> element_;
    QString format_;
};

// adds all the custom moderation buttons, adds a variable amount of items
// depending on settings fourtf: implement
class TwitchModerationElement : public MessageElement
{
public:
    TwitchModerationElement();

    void addToContainer(MessageLayoutContainer &container,
                        MessageElementFlags flags) override;
};

// Forces a linebreak
class LinebreakElement : public MessageElement
{
public:
    LinebreakElement(MessageElementFlags flags);

    void addToContainer(MessageLayoutContainer &container,
                        MessageElementFlags flags) override;
};

// Image element which will pick the quality of the image based on ui scale
class ScalingImageElement : public MessageElement
{
public:
    ScalingImageElement(ImageSet images, MessageElementFlags flags);

    void addToContainer(MessageLayoutContainer &container,
                        MessageElementFlags flags) override;

private:
    ImageSet images_;
};

class ReplyCurveElement : public MessageElement
{
public:
    ReplyCurveElement();

    void addToContainer(MessageLayoutContainer &container,
                        MessageElementFlags flags) override;

private:
    int neededMargin_;
    QSize size_;
};

}  // namespace chatterino<|MERGE_RESOLUTION|>--- conflicted
+++ resolved
@@ -142,16 +142,13 @@
     // e.g. BTTV's SoSnowy during christmas season or zerowidth 7TV emotes
     ZeroWidthEmote = (1LL << 31),
 
-<<<<<<< HEAD
-    // (1LL << 32) is used by SeventvEmoteImage, it is next to FfzEmote
-    // (1LL << 33) is used by SeventvEmoteText, it is next to SeventvEmoteImage
-=======
+    // (1LL << 34) is used by SeventvEmoteImage, it is next to FfzEmote
+    // (1LL << 35) is used by SeventvEmoteText, it is next to SeventvEmoteImage
     // for elements of the message reply
     RepliedMessage = (1LL << 32),
 
     // for the reply button element
     ReplyButton = (1LL << 33),
->>>>>>> 109fb5c0
 
     Default = Timestamp | Badges | Username | BitsStatic | FfzEmoteImage |
               BttvEmoteImage | SeventvEmoteImage | TwitchEmoteImage |

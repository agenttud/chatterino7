--- conflicted
+++ resolved
@@ -41,13 +41,10 @@
     RedeemedChannelPointReward = (1 << 21),
     ShowInMentions = (1 << 22),
     FirstMessage = (1 << 23),
-<<<<<<< HEAD
-    SevenTvEventApiAddEmoteMessage = (1 << 24),
-    SevenTvEventApiRemoveEmoteMessage = (1 << 25),
-    SevenTvEventApiUpdateEmoteMessage = (1 << 26),
-=======
     ReplyMessage = (1 << 24),
->>>>>>> 109fb5c0
+    SevenTvEventApiAddEmoteMessage = (1 << 25),
+    SevenTvEventApiRemoveEmoteMessage = (1 << 26),
+    SevenTvEventApiUpdateEmoteMessage = (1 << 27),
 };
 using MessageFlags = FlagsEnum<MessageFlag>;
 

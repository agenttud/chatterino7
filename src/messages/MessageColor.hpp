--- conflicted
+++ resolved
@@ -13,18 +13,14 @@
     MessageColor(const QColor &color);
     MessageColor(Type type_ = Text);
 
-<<<<<<< HEAD
     Type type() const
     {
         return this->type_;
     }
 
-    const QColor &getColor(Theme &themeManager) const;
-=======
     const QColor &getColor(const MessageColors &colors) const;
 
     QString toString() const;
->>>>>>> afa8067a
 
 private:
     Type type_;

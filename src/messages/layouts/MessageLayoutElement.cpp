#include "messages/layouts/MessageLayoutElement.hpp"

#include "Application.hpp"
#include "BaseSettings.hpp"
#include "messages/Emote.hpp"
#include "messages/Image.hpp"
#include "messages/MessageElement.hpp"
#include "providers/seventv/SeventvPaints.hpp"
#include "providers/seventv/paints/PaintDropShadow.hpp"
#include "providers/twitch/TwitchEmotes.hpp"
#include "singletons/Theme.hpp"
#include "util/DebugCount.hpp"

#include <QDebug>
#include <QGraphicsDropShadowEffect>
#include <QGraphicsPixmapItem>
#include <QLabel>
#include <QPainter>
<<<<<<< HEAD
#include <QPixmap>
=======
#include <QPainterPath>
>>>>>>> 109fb5c0

namespace chatterino {

const QRect &MessageLayoutElement::getRect() const
{
    return this->rect_;
}

MessageLayoutElement::MessageLayoutElement(MessageElement &creator,
                                           const QSize &size)
    : creator_(creator)
{
    this->rect_.setSize(size);
    DebugCount::increase("message layout elements");
}

MessageLayoutElement::~MessageLayoutElement()
{
    DebugCount::decrease("message layout elements");
}

MessageElement &MessageLayoutElement::getCreator() const
{
    return this->creator_;
}

void MessageLayoutElement::setPosition(QPoint point)
{
    this->rect_.moveTopLeft(point);
}

bool MessageLayoutElement::hasTrailingSpace() const
{
    return this->trailingSpace;
}

int MessageLayoutElement::getLine() const
{
    return this->line_;
}

void MessageLayoutElement::setLine(int line)
{
    this->line_ = line;
}

MessageLayoutElement *MessageLayoutElement::setTrailingSpace(bool value)
{
    this->trailingSpace = value;

    return this;
}

MessageLayoutElement *MessageLayoutElement::setLink(const Link &_link)
{
    this->link_ = _link;
    return this;
}

MessageLayoutElement *MessageLayoutElement::setText(const QString &_text)
{
    this->text_ = _text;
    return this;
}

const Link &MessageLayoutElement::getLink() const
{
    return this->link_;
}

const QString &MessageLayoutElement::getText() const
{
    return this->text_;
}

FlagsEnum<MessageElementFlag> MessageLayoutElement::getFlags() const
{
    return this->creator_.getFlags();
}

//
// IMAGE
//

ImageLayoutElement::ImageLayoutElement(MessageElement &creator, ImagePtr image,
                                       const QSize &size)
    : MessageLayoutElement(creator, size)
    , image_(std::move(image))
{
    this->trailingSpace = creator.hasTrailingSpace();
}

void ImageLayoutElement::addCopyTextToString(QString &str, int from,
                                             int to) const
{
    const auto *emoteElement =
        dynamic_cast<EmoteElement *>(&this->getCreator());
    if (emoteElement)
    {
        str += emoteElement->getEmote()->getCopyString();
        str = TwitchEmotes::cleanUpEmoteCode(str);
        if (this->hasTrailingSpace())
        {
            str += " ";
        }
    }
}

int ImageLayoutElement::getSelectionIndexCount() const
{
    return this->trailingSpace ? 2 : 1;
}

void ImageLayoutElement::paint(QPainter &painter)
{
    if (this->image_ == nullptr)
    {
        return;
    }

    auto pixmap = this->image_->pixmapOrLoad();
    if (pixmap && !this->image_->animated())
    {
        // fourtf: make it use qreal values
        painter.drawPixmap(QRectF(this->getRect()), *pixmap, QRectF());
    }
}

void ImageLayoutElement::paintAnimated(QPainter &painter, int yOffset)
{
    if (this->image_ == nullptr)
    {
        return;
    }

    if (this->image_->animated())
    {
        if (auto pixmap = this->image_->pixmapOrLoad())
        {
            auto rect = this->getRect();
            rect.moveTop(rect.y() + yOffset);
            painter.drawPixmap(QRectF(rect), *pixmap, QRectF());
        }
    }
}

int ImageLayoutElement::getMouseOverIndex(const QPoint &abs) const
{
    return 0;
}

int ImageLayoutElement::getXFromIndex(int index)
{
    if (index <= 0)
    {
        return this->getRect().left();
    }
    else if (index == 1)
    {
        // fourtf: remove space width
        return this->getRect().right();
    }
    else
    {
        return this->getRect().right();
    }
}

//
// IMAGE WITH BACKGROUND
//
ImageWithBackgroundLayoutElement::ImageWithBackgroundLayoutElement(
    MessageElement &creator, ImagePtr image, const QSize &size, QColor color)
    : ImageLayoutElement(creator, image, size)
    , color_(color)
{
}

void ImageWithBackgroundLayoutElement::paint(QPainter &painter)
{
    if (this->image_ == nullptr)
    {
        return;
    }

    auto pixmap = this->image_->pixmapOrLoad();
    if (pixmap && !this->image_->animated())
    {
        painter.fillRect(QRectF(this->getRect()), this->color_);

        // fourtf: make it use qreal values
        painter.drawPixmap(QRectF(this->getRect()), *pixmap, QRectF());
    }
}

//
// IMAGE WITH CIRCLE BACKGROUND
//
ImageWithCircleBackgroundLayoutElement::ImageWithCircleBackgroundLayoutElement(
    MessageElement &creator, ImagePtr image, const QSize &imageSize,
    QColor color, int padding)
    : ImageLayoutElement(creator, image,
                         imageSize + QSize(padding, padding) * 2)
    , color_(color)
    , imageSize_(imageSize)
    , padding_(padding)
{
}

void ImageWithCircleBackgroundLayoutElement::paint(QPainter &painter)
{
    if (this->image_ == nullptr)
    {
        return;
    }

    auto pixmap = this->image_->pixmapOrLoad();
    if (pixmap && !this->image_->animated())
    {
        QRectF boxRect(this->getRect());
        painter.setPen(Qt::NoPen);
        painter.setBrush(QBrush(this->color_, Qt::SolidPattern));
        painter.drawEllipse(boxRect);

        QRectF imgRect;
        imgRect.setTopLeft(boxRect.topLeft());
        imgRect.setSize(this->imageSize_);
        imgRect.translate(this->padding_, this->padding_);

        painter.drawPixmap(imgRect, *pixmap, QRectF());
    }
}

//
// TEXT
//

TextLayoutElement::TextLayoutElement(MessageElement &_creator, QString &_text,
                                     const QSize &_size, QColor _color,
                                     FontStyle _style, float _scale)
    : MessageLayoutElement(_creator, _size)
    , color_(_color)
    , style_(_style)
    , scale_(_scale)
{
    this->setText(_text);
}

void TextLayoutElement::listenToLinkChanges()
{
    this->managedConnections_.managedConnect(
        static_cast<TextElement &>(this->getCreator()).linkChanged, [this]() {
            this->setLink(this->getCreator().getLink());
        });
}

void TextLayoutElement::addCopyTextToString(QString &str, int from,
                                            int to) const
{
    str += this->getText().mid(from, to - from);

    if (this->hasTrailingSpace())
    {
        str += " ";
    }
}

int TextLayoutElement::getSelectionIndexCount() const
{
    return this->getText().length() + (this->trailingSpace ? 1 : 0);
}

void TextLayoutElement::paint(QPainter &painter)
{
    if (this->getRect().isEmpty())
        return;

    const auto font = getApp()->getFonts()->getFont(this->style_, this->scale_);

    const bool isNametag =
        this->getLink().type == chatterino::Link::UserInfo ||
        this->getLink().type == chatterino::Link::UserWhisper;
    const bool drawPaint = isNametag && getSettings()->displaySevenTVPaints;
    const auto seventvPaint =
        getApp()->seventvPaints->getPaint(this->getLink().value.toLower());
    if (drawPaint && seventvPaint.has_value())
    {
        if (seventvPaint.value()->animated())
            return;

        const auto paint = seventvPaint.value();

        const auto paintPixmap =
            paint->getPixmap(this->getText(), font, this->color_,
                             this->getRect().size(), this->scale_);

        painter.drawPixmap(QRect(this->getRect().x(), this->getRect().y(),
                                 paintPixmap.width(), paintPixmap.height()),
                           paintPixmap);
    }
    else
    {
        painter.setPen(this->color_);
        painter.setFont(font);

        painter.drawText(
            QRectF(this->getRect().x(), this->getRect().y(), 10000, 10000),
            this->getText(), QTextOption(Qt::AlignLeft | Qt::AlignTop));
    }
}

void TextLayoutElement::paintAnimated(QPainter &painter, const int yOffset)
{
    if (this->getRect().isEmpty())
        return;

    const auto font = getApp()->getFonts()->getFont(this->style_, this->scale_);

    const bool isNametag =
        this->getLink().type == chatterino::Link::UserInfo ||
        this->getLink().type == chatterino::Link::UserWhisper;
    const bool drawPaint = isNametag && getSettings()->displaySevenTVPaints;
    const auto seventvPaint =
        getApp()->seventvPaints->getPaint(this->getLink().value.toLower());

    if (drawPaint && seventvPaint.has_value() &&
        seventvPaint.value()->animated())
    {
        const auto paint = seventvPaint.value();

        const auto paintPixmap =
            paint->getPixmap(this->getText(), font, this->color_,
                             this->getRect().size(), this->scale_);

        auto rect = this->getRect();
        rect.moveTop(rect.y() + yOffset);
        painter.drawPixmap(rect, paintPixmap, QRectF());
    }
}

int TextLayoutElement::getMouseOverIndex(const QPoint &abs) const
{
    if (abs.x() < this->getRect().left())
    {
        return 0;
    }

    auto app = getApp();

    auto metrics = app->fonts->getFontMetrics(this->style_, this->scale_);
    auto x = this->getRect().left();

    for (auto i = 0; i < this->getText().size(); i++)
    {
        auto &&text = this->getText();
        auto width = metrics.horizontalAdvance(this->getText()[i]);

        if (x + width > abs.x())
        {
            if (text.size() > i + 1 && QChar::isLowSurrogate(text[i].unicode()))
            {
                i++;
            }

            return i;
        }

        x += width;
    }

    //    if (this->hasTrailingSpace() && abs.x() < this->getRect().right())
    //    {
    //        return this->getSelectionIndexCount() - 1;
    //    }

    return this->getSelectionIndexCount() - (this->hasTrailingSpace() ? 1 : 0);
}

int TextLayoutElement::getXFromIndex(int index)
{
    auto app = getApp();

    QFontMetrics metrics =
        app->fonts->getFontMetrics(this->style_, this->scale_);

    if (index <= 0)
    {
        return this->getRect().left();
    }
    else if (index < this->getText().size())
    {
        int x = 0;
        for (int i = 0; i < index; i++)
        {
            x += metrics.horizontalAdvance(this->getText()[i]);
        }
        return x + this->getRect().left();
    }
    else
    {
        return this->getRect().right();
    }
}

// TEXT ICON
TextIconLayoutElement::TextIconLayoutElement(MessageElement &creator,
                                             const QString &_line1,
                                             const QString &_line2,
                                             float _scale, const QSize &size)
    : MessageLayoutElement(creator, size)
    , scale(_scale)
    , line1(_line1)
    , line2(_line2)
{
}

void TextIconLayoutElement::addCopyTextToString(QString &str, int from,
                                                int to) const
{
}

int TextIconLayoutElement::getSelectionIndexCount() const
{
    return this->trailingSpace ? 2 : 1;
}

void TextIconLayoutElement::paint(QPainter &painter)
{
    auto app = getApp();

    QFont font = app->fonts->getFont(FontStyle::Tiny, this->scale);

    painter.setPen(app->themes->messages.textColors.system);
    painter.setFont(font);

    QTextOption option;
    option.setAlignment(Qt::AlignHCenter);

    if (this->line2.isEmpty())
    {
        QRect _rect(this->getRect());
        painter.drawText(_rect, this->line1, option);
    }
    else
    {
        painter.drawText(
            QPoint(this->getRect().x(),
                   this->getRect().y() + this->getRect().height() / 2),
            this->line1);
        painter.drawText(QPoint(this->getRect().x(),
                                this->getRect().y() + this->getRect().height()),
                         this->line2);
    }
}

void TextIconLayoutElement::paintAnimated(QPainter &painter, int yOffset)
{
}

int TextIconLayoutElement::getMouseOverIndex(const QPoint &abs) const
{
    return 0;
}

int TextIconLayoutElement::getXFromIndex(int index)
{
    if (index <= 0)
    {
        return this->getRect().left();
    }
    else if (index == 1)
    {
        // fourtf: remove space width
        return this->getRect().right();
    }
    else
    {
        return this->getRect().right();
    }
}

ReplyCurveLayoutElement::ReplyCurveLayoutElement(MessageElement &creator,
                                                 const QSize &size,
                                                 float thickness,
                                                 float neededMargin)
    : MessageLayoutElement(creator, size)
    , pen_(QColor("#888"), thickness, Qt::SolidLine, Qt::RoundCap)
    , neededMargin_(neededMargin)
{
}

void ReplyCurveLayoutElement::paint(QPainter &painter)
{
    QRectF paintRect(this->getRect());
    QPainterPath bezierPath;

    qreal top = paintRect.top() + paintRect.height() * 0.25;  // 25% from top
    qreal left = paintRect.left() + this->neededMargin_;
    qreal bottom = paintRect.bottom() - this->neededMargin_;
    QPointF startPoint(left, bottom);
    QPointF controlPoint(left, top);
    QPointF endPoint(paintRect.right(), top);

    // Create curve path
    bezierPath.moveTo(startPoint);
    bezierPath.quadTo(controlPoint, endPoint);

    // Render curve
    painter.setPen(this->pen_);
    painter.setRenderHint(QPainter::Antialiasing);
    painter.drawPath(bezierPath);
}

void ReplyCurveLayoutElement::paintAnimated(QPainter &painter, int yOffset)
{
}

int ReplyCurveLayoutElement::getMouseOverIndex(const QPoint &abs) const
{
    return 0;
}

int ReplyCurveLayoutElement::getXFromIndex(int index)
{
    if (index <= 0)
    {
        return this->getRect().left();
    }
    else
    {
        return this->getRect().right();
    }
}

void ReplyCurveLayoutElement::addCopyTextToString(QString &str, int from,
                                                  int to) const
{
}

int ReplyCurveLayoutElement::getSelectionIndexCount() const
{
    return 1;
}

}  // namespace chatterino<|MERGE_RESOLUTION|>--- conflicted
+++ resolved
@@ -16,11 +16,8 @@
 #include <QGraphicsPixmapItem>
 #include <QLabel>
 #include <QPainter>
-<<<<<<< HEAD
 #include <QPixmap>
-=======
 #include <QPainterPath>
->>>>>>> 109fb5c0
 
 namespace chatterino {
 

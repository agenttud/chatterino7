#include "messages/layouts/MessageLayoutElement.hpp"

#include "Application.hpp"
#include "messages/Emote.hpp"
#include "messages/Image.hpp"
#include "messages/layouts/MessageLayoutContext.hpp"
#include "messages/MessageElement.hpp"
#include "providers/seventv/paints/PaintDropShadow.hpp"
#include "providers/seventv/SeventvPaints.hpp"
#include "providers/twitch/TwitchEmotes.hpp"
#include "singletons/Settings.hpp"
#include "util/DebugCount.hpp"

#include <QDebug>
#include <QGraphicsDropShadowEffect>
#include <QGraphicsPixmapItem>
#include <QLabel>
#include <QPainter>
#include <QPainterPath>
#include <QPixmap>

namespace {

const QChar RTL_EMBED(0x202B);

void alignRectBottomCenter(QRectF &rect, const QRectF &reference)
{
    QPointF newCenter(reference.center().x(),
                      reference.bottom() - (rect.height() / 2.0));
    rect.moveCenter(newCenter);
}

}  // namespace

namespace chatterino {

const QRect &MessageLayoutElement::getRect() const
{
    return this->rect_;
}

MessageLayoutElement::MessageLayoutElement(MessageElement &creator,
                                           const QSize &size)
    : creator_(creator)
{
    this->rect_.setSize(size);
    DebugCount::increase("message layout elements");
}

MessageLayoutElement::~MessageLayoutElement()
{
    DebugCount::decrease("message layout elements");
}

MessageElement &MessageLayoutElement::getCreator() const
{
    return this->creator_;
}

void MessageLayoutElement::setPosition(QPoint point)
{
    this->rect_.moveTopLeft(point);
}

bool MessageLayoutElement::hasTrailingSpace() const
{
    return this->trailingSpace;
}

size_t MessageLayoutElement::getLine() const
{
    return this->line_;
}

void MessageLayoutElement::setLine(size_t line)
{
    this->line_ = line;
}

MessageLayoutElement *MessageLayoutElement::setTrailingSpace(bool value)
{
    this->trailingSpace = value;

    return this;
}

MessageLayoutElement *MessageLayoutElement::setLink(const Link &_link)
{
    this->link_ = _link;
    return this;
}

MessageLayoutElement *MessageLayoutElement::setText(const QString &_text)
{
    this->text_ = _text;
    return this;
}

const Link &MessageLayoutElement::getLink() const
{
    return this->link_;
}

const QString &MessageLayoutElement::getText() const
{
    return this->text_;
}

FlagsEnum<MessageElementFlag> MessageLayoutElement::getFlags() const
{
    return this->creator_.getFlags();
}

//
// IMAGE
//

ImageLayoutElement::ImageLayoutElement(MessageElement &creator, ImagePtr image,
                                       const QSize &size)
    : MessageLayoutElement(creator, size)
    , image_(std::move(image))
{
    this->trailingSpace = creator.hasTrailingSpace();
}

void ImageLayoutElement::addCopyTextToString(QString &str, uint32_t from,
                                             uint32_t to) const
{
    const auto *emoteElement =
        dynamic_cast<EmoteElement *>(&this->getCreator());
    if (emoteElement)
    {
        str += emoteElement->getEmote()->getCopyString();
        str = TwitchEmotes::cleanUpEmoteCode(str);
        if (this->hasTrailingSpace() && to >= 2)
        {
            str += ' ';
        }
    }
}

size_t ImageLayoutElement::getSelectionIndexCount() const
{
    return this->trailingSpace ? 2 : 1;
}

void ImageLayoutElement::paint(QPainter &painter,
                               const MessageColors & /*messageColors*/)
{
    if (this->image_ == nullptr)
    {
        return;
    }

    auto pixmap = this->image_->pixmapOrLoad();
    if (pixmap && !this->image_->animated())
    {
        // fourtf: make it use qreal values
        painter.drawPixmap(QRectF(this->getRect()), *pixmap, QRectF());
    }
}

bool ImageLayoutElement::paintAnimated(QPainter &painter, int yOffset)
{
    if (this->image_ == nullptr)
    {
        return false;
    }

    if (this->image_->animated())
    {
        if (auto pixmap = this->image_->pixmapOrLoad())
        {
            auto rect = this->getRect();
            rect.moveTop(rect.y() + yOffset);
            painter.drawPixmap(QRectF(rect), *pixmap, QRectF());
            return true;
        }
    }
    return false;
}

int ImageLayoutElement::getMouseOverIndex(const QPoint &abs) const
{
    return 0;
}

int ImageLayoutElement::getXFromIndex(size_t index)
{
    if (index <= 0)
    {
        return this->getRect().left();
    }
    else if (index == 1)
    {
        // fourtf: remove space width
        return this->getRect().right();
    }
    else
    {
        return this->getRect().right();
    }
}

//
// LAYERED IMAGE
//

LayeredImageLayoutElement::LayeredImageLayoutElement(
    MessageElement &creator, std::vector<ImagePtr> images,
    std::vector<QSize> sizes, QSize largestSize)
    : MessageLayoutElement(creator, largestSize)
    , images_(std::move(images))
    , sizes_(std::move(sizes))
{
    assert(this->images_.size() == this->sizes_.size());
    this->trailingSpace = creator.hasTrailingSpace();
}

void LayeredImageLayoutElement::addCopyTextToString(QString &str, uint32_t from,
                                                    uint32_t to) const
{
    const auto *layeredEmoteElement =
        dynamic_cast<LayeredEmoteElement *>(&this->getCreator());
    if (layeredEmoteElement)
    {
        // cleaning is taken care in call
        str += layeredEmoteElement->getCleanCopyString();
        if (this->hasTrailingSpace() && to >= 2)
        {
            str += ' ';
        }
    }
}

size_t LayeredImageLayoutElement::getSelectionIndexCount() const
{
    return this->trailingSpace ? 2 : 1;
}

void LayeredImageLayoutElement::paint(QPainter &painter,
                                      const MessageColors & /*messageColors*/)
{
    auto fullRect = QRectF(this->getRect());

    for (size_t i = 0; i < this->images_.size(); ++i)
    {
        auto &img = this->images_[i];
        if (img == nullptr)
        {
            continue;
        }

        auto pixmap = img->pixmapOrLoad();
        if (img->animated())
        {
            // As soon as we see an animated emote layer, we can stop rendering
            // the static emotes. The paintAnimated function will render any
            // static emotes layered on top of the first seen animated emote.
            return;
        }

        if (pixmap)
        {
            // Matching the web chat behavior, we center the emote within the overall
            // binding box. E.g. small overlay emotes like cvMask will sit in the direct
            // center of even wide emotes.
            auto &size = this->sizes_[i];
            QRectF destRect(0, 0, size.width(), size.height());
            alignRectBottomCenter(destRect, fullRect);

            painter.drawPixmap(destRect, *pixmap, QRectF());
        }
    }
}

bool LayeredImageLayoutElement::paintAnimated(QPainter &painter, int yOffset)
{
    auto fullRect = QRectF(this->getRect());
    fullRect.moveTop(fullRect.y() + yOffset);
    bool animatedFlag = false;

    for (size_t i = 0; i < this->images_.size(); ++i)
    {
        auto &img = this->images_[i];
        if (img == nullptr)
        {
            continue;
        }

        // If we have a static emote layered on top of an animated emote, we need
        // to render the static emote again after animating anything below it.
        if (img->animated() || animatedFlag)
        {
            if (auto pixmap = img->pixmapOrLoad())
            {
                // Matching the web chat behavior, we center the emote within the overall
                // binding box. E.g. small overlay emotes like cvMask will sit in the direct
                // center of even wide emotes.
                auto &size = this->sizes_[i];
                QRectF destRect(0, 0, size.width(), size.height());
                alignRectBottomCenter(destRect, fullRect);

                painter.drawPixmap(destRect, *pixmap, QRectF());
                animatedFlag = true;
            }
        }
    }
    return animatedFlag;
}

int LayeredImageLayoutElement::getMouseOverIndex(const QPoint &abs) const
{
    return 0;
}

int LayeredImageLayoutElement::getXFromIndex(size_t index)
{
    if (index <= 0)
    {
        return this->getRect().left();
    }
    else if (index == 1)
    {
        // fourtf: remove space width
        return this->getRect().right();
    }
    else
    {
        return this->getRect().right();
    }
}

//
// IMAGE WITH BACKGROUND
//
ImageWithBackgroundLayoutElement::ImageWithBackgroundLayoutElement(
    MessageElement &creator, ImagePtr image, const QSize &size, QColor color)
    : ImageLayoutElement(creator, image, size)
    , color_(color)
{
}

void ImageWithBackgroundLayoutElement::paint(
    QPainter &painter, const MessageColors & /*messageColors*/)
{
    if (this->image_ == nullptr)
    {
        return;
    }

    auto pixmap = this->image_->pixmapOrLoad();
    if (pixmap && !this->image_->animated())
    {
        painter.fillRect(QRectF(this->getRect()), this->color_);

        // fourtf: make it use qreal values
        painter.drawPixmap(QRectF(this->getRect()), *pixmap, QRectF());
    }
}

//
// IMAGE WITH CIRCLE BACKGROUND
//
ImageWithCircleBackgroundLayoutElement::ImageWithCircleBackgroundLayoutElement(
    MessageElement &creator, ImagePtr image, const QSize &imageSize,
    QColor color, int padding)
    : ImageLayoutElement(creator, image,
                         imageSize + QSize(padding, padding) * 2)
    , color_(color)
    , imageSize_(imageSize)
    , padding_(padding)
{
}

void ImageWithCircleBackgroundLayoutElement::paint(
    QPainter &painter, const MessageColors & /*messageColors*/)
{
    if (this->image_ == nullptr)
    {
        return;
    }

    auto pixmap = this->image_->pixmapOrLoad();
    if (pixmap && !this->image_->animated())
    {
        QRectF boxRect(this->getRect());
        painter.setPen(Qt::NoPen);
        painter.setBrush(QBrush(this->color_, Qt::SolidPattern));
        painter.drawEllipse(boxRect);

        QRectF imgRect;
        imgRect.setTopLeft(boxRect.topLeft());
        imgRect.setSize(this->imageSize_);
        imgRect.translate(this->padding_, this->padding_);

        painter.drawPixmap(imgRect, *pixmap, QRectF());
    }
}

//
// TEXT
//

TextLayoutElement::TextLayoutElement(MessageElement &_creator, QString &_text,
                                     const QSize &_size, QColor _color,
                                     FontStyle _style, float _scale)
    : MessageLayoutElement(_creator, _size)
    , color_(_color)
    , style_(_style)
    , scale_(_scale)
{
    this->setText(_text);
}

void TextLayoutElement::listenToLinkChanges()
{
    this->managedConnections_.managedConnect(
        static_cast<TextElement &>(this->getCreator()).linkChanged, [this]() {
            this->setLink(this->getCreator().getLink());
        });
}

void TextLayoutElement::addCopyTextToString(QString &str, uint32_t from,
                                            uint32_t to) const
{
    str += this->getText().mid(from, to - from);

    if (this->hasTrailingSpace() && to > this->getText().length())
    {
        str += ' ';
    }
}

size_t TextLayoutElement::getSelectionIndexCount() const
{
    return this->getText().length() + (this->trailingSpace ? 1 : 0);
}

void TextLayoutElement::paint(QPainter &painter,
                              const MessageColors & /*messageColors*/)
{
    auto app = getApp();
    QString text = this->getText();
    if (text.isRightToLeft() || this->reversedNeutral)
    {
        text.prepend(RTL_EMBED);
    }

    auto font = getApp()->getFonts()->getFont(this->style_, this->scale_);

    bool isNametag = this->getLink().type == chatterino::Link::UserInfo ||
                     this->getLink().type == chatterino::Link::UserWhisper;
    bool drawPaint = isNametag && getSettings()->displaySevenTVPaints;
    auto seventvPaint =
        getApp()->seventvPaints->getPaint(this->getLink().value.toLower());
    if (drawPaint && seventvPaint.has_value())
    {
        if (seventvPaint.value()->animated())
        {
            return;
        }

        const auto &paint = seventvPaint.value();

        auto paintPixmap =
            paint->getPixmap(this->getText(), font, this->color_,
                             this->getRect().size(), this->scale_);

        painter.drawPixmap(QRect(this->getRect().x(), this->getRect().y(),
                                 paintPixmap.width(), paintPixmap.height()),
                           paintPixmap);
    }
    else
    {
        painter.setPen(this->color_);
        painter.setFont(font);

        painter.drawText(
            QRectF(this->getRect().x(), this->getRect().y(), 10000, 10000),
            text, QTextOption(Qt::AlignLeft | Qt::AlignTop));
    }
}

<<<<<<< HEAD
void TextLayoutElement::paintAnimated(QPainter &painter, const int yOffset)
{
    if (this->getRect().isEmpty())
        return;

    const auto font = getApp()->getFonts()->getFont(this->style_, this->scale_);

    const bool isNametag =
        this->getLink().type == chatterino::Link::UserInfo ||
        this->getLink().type == chatterino::Link::UserWhisper;
    const bool drawPaint = isNametag && getSettings()->displaySevenTVPaints;
    const auto seventvPaint =
        getApp()->seventvPaints->getPaint(this->getLink().value.toLower());

    if (drawPaint && seventvPaint.has_value() &&
        seventvPaint.value()->animated())
    {
        const auto paint = seventvPaint.value();

        const auto paintPixmap =
            paint->getPixmap(this->getText(), font, this->color_,
                             this->getRect().size(), this->scale_);

        auto rect = this->getRect();
        rect.moveTop(rect.y() + yOffset);
        painter.drawPixmap(rect, paintPixmap, QRectF());
    }
=======
bool TextLayoutElement::paintAnimated(QPainter & /*painter*/, int /*yOffset*/)
{
    return false;
>>>>>>> 1006bf95
}

int TextLayoutElement::getMouseOverIndex(const QPoint &abs) const
{
    if (abs.x() < this->getRect().left())
    {
        return 0;
    }

    auto app = getApp();

    auto metrics = app->fonts->getFontMetrics(this->style_, this->scale_);
    auto x = this->getRect().left();

    for (auto i = 0; i < this->getText().size(); i++)
    {
        auto &&text = this->getText();
        auto width = metrics.horizontalAdvance(this->getText()[i]);

        // accept mouse to be at only 50%+ of character width to increase index
        if (x + (width * 0.5) > abs.x())
        {
            if (text.size() > i + 1 && QChar::isLowSurrogate(text[i].unicode()))
            {
                i++;
            }

            return i;
        }

        x += width;
    }

    //    if (this->hasTrailingSpace() && abs.x() < this->getRect().right())
    //    {
    //        return this->getSelectionIndexCount() - 1;
    //    }

    return this->getSelectionIndexCount() - (this->hasTrailingSpace() ? 1 : 0);
}

int TextLayoutElement::getXFromIndex(size_t index)
{
    auto app = getApp();

    QFontMetrics metrics =
        app->fonts->getFontMetrics(this->style_, this->scale_);

    if (index <= 0)
    {
        return this->getRect().left();
    }
    else if (index < this->getText().size())
    {
        int x = 0;
        for (int i = 0; i < index; i++)
        {
            x += metrics.horizontalAdvance(this->getText()[i]);
        }
        return x + this->getRect().left();
    }
    else
    {
        return this->getRect().right();
    }
}

// TEXT ICON
TextIconLayoutElement::TextIconLayoutElement(MessageElement &creator,
                                             const QString &_line1,
                                             const QString &_line2,
                                             float _scale, const QSize &size)
    : MessageLayoutElement(creator, size)
    , scale(_scale)
    , line1(_line1)
    , line2(_line2)
{
}

void TextIconLayoutElement::addCopyTextToString(QString &str, uint32_t from,
                                                uint32_t to) const
{
}

size_t TextIconLayoutElement::getSelectionIndexCount() const
{
    return this->trailingSpace ? 2 : 1;
}

void TextIconLayoutElement::paint(QPainter &painter,
                                  const MessageColors &messageColors)
{
    auto *app = getApp();

    QFont font = app->fonts->getFont(FontStyle::Tiny, this->scale);

    painter.setPen(messageColors.system);
    painter.setFont(font);

    QTextOption option;
    option.setAlignment(Qt::AlignHCenter);

    if (this->line2.isEmpty())
    {
        QRect _rect(this->getRect());
        painter.drawText(_rect, this->line1, option);
    }
    else
    {
        painter.drawText(
            QPoint(this->getRect().x(),
                   this->getRect().y() + this->getRect().height() / 2),
            this->line1);
        painter.drawText(QPoint(this->getRect().x(),
                                this->getRect().y() + this->getRect().height()),
                         this->line2);
    }
}

bool TextIconLayoutElement::paintAnimated(QPainter & /*painter*/,
                                          int /*yOffset*/)
{
    return false;
}

int TextIconLayoutElement::getMouseOverIndex(const QPoint &abs) const
{
    return 0;
}

int TextIconLayoutElement::getXFromIndex(size_t index)
{
    if (index <= 0)
    {
        return this->getRect().left();
    }
    else if (index == 1)
    {
        // fourtf: remove space width
        return this->getRect().right();
    }
    else
    {
        return this->getRect().right();
    }
}

ReplyCurveLayoutElement::ReplyCurveLayoutElement(MessageElement &creator,
                                                 int width, float thickness,
                                                 float radius,
                                                 float neededMargin)
    : MessageLayoutElement(creator, QSize(width, 0))
    , pen_(QColor("#888"), thickness, Qt::SolidLine, Qt::RoundCap)
    , radius_(radius)
    , neededMargin_(neededMargin)
{
}

void ReplyCurveLayoutElement::paint(QPainter &painter,
                                    const MessageColors & /*messageColors*/)
{
    QRectF paintRect(this->getRect());
    QPainterPath path;

    QRectF curveRect = paintRect.marginsRemoved(QMarginsF(
        this->neededMargin_, this->neededMargin_, 0, this->neededMargin_));

    // Make sure that our curveRect can always fit the radius curve
    if (curveRect.height() < this->radius_)
    {
        curveRect.setTop(curveRect.top() -
                         (this->radius_ - curveRect.height()));
    }

    QPointF bStartPoint(curveRect.left(), curveRect.top() + this->radius_);
    QPointF bEndPoint(curveRect.left() + this->radius_, curveRect.top());
    QPointF bControlPoint(curveRect.topLeft());

    // Draw line from bottom left to curve
    path.moveTo(curveRect.bottomLeft());
    path.lineTo(bStartPoint);

    // Draw curve path
    path.quadTo(bControlPoint, bEndPoint);

    // Draw line from curve to top right
    path.lineTo(curveRect.topRight());

    // Render curve
    painter.setPen(this->pen_);
    painter.setRenderHint(QPainter::Antialiasing);
    painter.drawPath(path);
}

bool ReplyCurveLayoutElement::paintAnimated(QPainter & /*painter*/,
                                            int /*yOffset*/)
{
    return false;
}

int ReplyCurveLayoutElement::getMouseOverIndex(const QPoint &abs) const
{
    return 0;
}

int ReplyCurveLayoutElement::getXFromIndex(size_t index)
{
    if (index <= 0)
    {
        return this->getRect().left();
    }

    return this->getRect().right();
}

void ReplyCurveLayoutElement::addCopyTextToString(QString &str, uint32_t from,
                                                  uint32_t to) const
{
}

size_t ReplyCurveLayoutElement::getSelectionIndexCount() const
{
    return 1;
}

}  // namespace chatterino<|MERGE_RESOLUTION|>--- conflicted
+++ resolved
@@ -482,11 +482,12 @@
     }
 }
 
-<<<<<<< HEAD
-void TextLayoutElement::paintAnimated(QPainter &painter, const int yOffset)
+bool TextLayoutElement::paintAnimated(QPainter &painter, const int yOffset)
 {
     if (this->getRect().isEmpty())
-        return;
+    {
+        return false;
+    }
 
     const auto font = getApp()->getFonts()->getFont(this->style_, this->scale_);
 
@@ -509,12 +510,10 @@
         auto rect = this->getRect();
         rect.moveTop(rect.y() + yOffset);
         painter.drawPixmap(rect, paintPixmap, QRectF());
-    }
-=======
-bool TextLayoutElement::paintAnimated(QPainter & /*painter*/, int /*yOffset*/)
-{
+        return true;
+    }
+
     return false;
->>>>>>> 1006bf95
 }
 
 int TextLayoutElement::getMouseOverIndex(const QPoint &abs) const

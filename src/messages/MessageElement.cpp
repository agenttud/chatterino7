#include "messages/MessageElement.hpp"

#include "Application.hpp"
#include "controllers/moderationactions/ModerationAction.hpp"
#include "debug/Benchmark.hpp"
#include "messages/Emote.hpp"
#include "messages/Image.hpp"
#include "messages/layouts/MessageLayoutContainer.hpp"
#include "messages/layouts/MessageLayoutElement.hpp"
#include "providers/emoji/Emojis.hpp"
#include "singletons/Emotes.hpp"
#include "singletons/Settings.hpp"
#include "singletons/Theme.hpp"
#include "util/DebugCount.hpp"
#include "util/Variant.hpp"

#include <memory>

namespace chatterino {

namespace {

    // Computes the bounding box for the given vector of images
    QSize getBoundingBoxSize(const std::vector<ImagePtr> &images)
    {
        int width = 0;
        int height = 0;
        for (const auto &img : images)
        {
            width = std::max(width, img->width());
            height = std::max(height, img->height());
        }

        return QSize(width, height);
    }

}  // namespace

MessageElement::MessageElement(MessageElementFlags flags)
    : flags_(flags)
{
    DebugCount::increase("message elements");
}

MessageElement::~MessageElement()
{
    DebugCount::decrease("message elements");
}

MessageElement *MessageElement::setLink(const Link &link)
{
    this->link_ = link;
    return this;
}

MessageElement *MessageElement::setTooltip(const QString &tooltip)
{
    this->tooltip_ = tooltip;
    return this;
}

MessageElement *MessageElement::setTrailingSpace(bool value)
{
    this->trailingSpace = value;
    return this;
}

const QString &MessageElement::getTooltip() const
{
    return this->tooltip_;
}

Link MessageElement::getLink() const
{
    return this->link_;
}

bool MessageElement::hasTrailingSpace() const
{
    return this->trailingSpace;
}

MessageElementFlags MessageElement::getFlags() const
{
    return this->flags_;
}

void MessageElement::addFlags(MessageElementFlags flags)
{
    this->flags_.set(flags);
}

void MessageElement::cloneFrom(const MessageElement &source)
{
    this->link_ = source.link_;
    this->tooltip_ = source.tooltip_;
    this->flags_ = source.flags_;
}

// IMAGE
ImageElement::ImageElement(ImagePtr image, MessageElementFlags flags)
    : MessageElement(flags)
    , image_(std::move(image))
{
}

void ImageElement::addToContainer(MessageLayoutContainer &container,
                                  MessageElementFlags flags)
{
    if (flags.hasAny(this->getFlags()))
    {
        auto size = QSize(this->image_->width() * container.getScale(),
                          this->image_->height() * container.getScale());

        container.addElement(
            (new ImageLayoutElement(*this, this->image_, size)));
    }
}

std::unique_ptr<MessageElement> ImageElement::clone() const
{
    auto el = std::make_unique<ImageElement>(this->image_, this->getFlags());
    el->cloneFrom(*this);
    return el;
}

CircularImageElement::CircularImageElement(ImagePtr image, int padding,
                                           QColor background,
                                           MessageElementFlags flags)
    : MessageElement(flags)
    , image_(std::move(image))
    , padding_(padding)
    , background_(background)
{
}

void CircularImageElement::addToContainer(MessageLayoutContainer &container,
                                          MessageElementFlags flags)
{
    if (flags.hasAny(this->getFlags()))
    {
        auto imgSize = QSize(this->image_->width(), this->image_->height()) *
                       container.getScale();

        container.addElement(new ImageWithCircleBackgroundLayoutElement(
            *this, this->image_, imgSize, this->background_, this->padding_));
    }
}

std::unique_ptr<MessageElement> CircularImageElement::clone() const
{
    auto el = std::make_unique<CircularImageElement>(
        this->image_, this->padding_, this->background_, this->getFlags());
    el->cloneFrom(*this);
    return el;
}

// EMOTE
EmoteElement::EmoteElement(const EmotePtr &emote, MessageElementFlags flags,
                           const MessageColor &textElementColor)
    : MessageElement(flags)
    , emote_(emote)
{
    this->textElement_.reset(new TextElement(
        emote->getCopyString(), MessageElementFlag::Misc, textElementColor));

    this->setTooltip(emote->tooltip.string);
}

EmotePtr EmoteElement::getEmote() const
{
    return this->emote_;
}

void EmoteElement::addToContainer(MessageLayoutContainer &container,
                                  MessageElementFlags flags)
{
    if (flags.hasAny(this->getFlags()))
    {
        if (flags.has(MessageElementFlag::EmoteImages))
        {
            auto image =
                this->emote_->images.getImageOrLoaded(container.getScale());
            if (image->isEmpty())
            {
                return;
            }

            auto emoteScale = getSettings()->emoteScale.getValue();

            auto size =
                QSize(int(container.getScale() * image->width() * emoteScale),
                      int(container.getScale() * image->height() * emoteScale));

            container.addElement(this->makeImageLayoutElement(image, size));
        }
        else
        {
            if (this->textElement_)
            {
                this->textElement_->addToContainer(container,
                                                   MessageElementFlag::Misc);
            }
        }
    }
}

MessageLayoutElement *EmoteElement::makeImageLayoutElement(
    const ImagePtr &image, const QSize &size)
{
    return new ImageLayoutElement(*this, image, size);
}

std::unique_ptr<MessageElement> EmoteElement::clone() const
{
    auto el = std::make_unique<EmoteElement>(this->emote_, this->getFlags());
    el->textElement_ = std::unique_ptr<TextElement>(
        dynamic_cast<TextElement *>(this->textElement_->clone().release()));
    el->cloneFrom(*this);
    return el;
}

LayeredEmoteElement::LayeredEmoteElement(
    std::vector<LayeredEmoteElement::Emote> &&emotes, MessageElementFlags flags,
    const MessageColor &textElementColor)
    : MessageElement(flags)
    , emotes_(std::move(emotes))
    , textElementColor_(textElementColor)
{
    this->updateTooltips();
}

void LayeredEmoteElement::addEmoteLayer(const LayeredEmoteElement::Emote &emote)
{
    this->emotes_.push_back(emote);
    this->updateTooltips();
}

void LayeredEmoteElement::addToContainer(MessageLayoutContainer &container,
                                         MessageElementFlags flags)
{
    if (flags.hasAny(this->getFlags()))
    {
        if (flags.has(MessageElementFlag::EmoteImages))
        {
            auto images = this->getLoadedImages(container.getScale());
            if (images.empty())
            {
                return;
            }

            auto emoteScale = getSettings()->emoteScale.getValue();
            float overallScale = emoteScale * container.getScale();

            auto largestSize = getBoundingBoxSize(images) * overallScale;
            std::vector<QSize> individualSizes;
            individualSizes.reserve(this->emotes_.size());
            for (auto img : images)
            {
                individualSizes.push_back(QSize(img->width(), img->height()) *
                                          overallScale);
            }

            container.addElement(this->makeImageLayoutElement(
                images, individualSizes, largestSize));
        }
        else
        {
            if (this->textElement_)
            {
                this->textElement_->addToContainer(container,
                                                   MessageElementFlag::Misc);
            }
        }
    }
}

std::vector<ImagePtr> LayeredEmoteElement::getLoadedImages(float scale)
{
    std::vector<ImagePtr> res;
    res.reserve(this->emotes_.size());

    for (const auto &emote : this->emotes_)
    {
        auto image = emote.ptr->images.getImageOrLoaded(scale);
        if (image->isEmpty())
        {
            continue;
        }
        res.push_back(image);
    }
    return res;
}

MessageLayoutElement *LayeredEmoteElement::makeImageLayoutElement(
    const std::vector<ImagePtr> &images, const std::vector<QSize> &sizes,
    QSize largestSize)
{
    return new LayeredImageLayoutElement(*this, images, sizes, largestSize);
}

void LayeredEmoteElement::updateTooltips()
{
    if (!this->emotes_.empty())
    {
        QString copyStr = this->getCopyString();
        this->textElement_.reset(new TextElement(
            copyStr, MessageElementFlag::Misc, this->textElementColor_));
        this->setTooltip(copyStr);
    }

    std::vector<QString> result;
    result.reserve(this->emotes_.size());

    for (const auto &emote : this->emotes_)
    {
        result.push_back(emote.ptr->tooltip.string);
    }

    this->emoteTooltips_ = std::move(result);
}

const std::vector<QString> &LayeredEmoteElement::getEmoteTooltips() const
{
    return this->emoteTooltips_;
}

QString LayeredEmoteElement::getCleanCopyString() const
{
    QString result;
    for (size_t i = 0; i < this->emotes_.size(); ++i)
    {
        if (i != 0)
        {
            result += " ";
        }
        result += TwitchEmotes::cleanUpEmoteCode(
            this->emotes_[i].ptr->getCopyString());
    }
    return result;
}

QString LayeredEmoteElement::getCopyString() const
{
    QString result;
    for (size_t i = 0; i < this->emotes_.size(); ++i)
    {
        if (i != 0)
        {
            result += " ";
        }
        result += this->emotes_[i].ptr->getCopyString();
    }
    return result;
}

const std::vector<LayeredEmoteElement::Emote> &LayeredEmoteElement::getEmotes()
    const
{
    return this->emotes_;
}

std::vector<LayeredEmoteElement::Emote> LayeredEmoteElement::getUniqueEmotes()
    const
{
    // Functor for std::copy_if that keeps track of seen elements
    struct NotDuplicate {
        bool operator()(const Emote &element)
        {
            return seen.insert(element.ptr).second;
        }

    private:
        std::set<EmotePtr> seen;
    };

    // Get unique emotes while maintaining relative layering order
    NotDuplicate dup;
    std::vector<Emote> unique;
    std::copy_if(this->emotes_.begin(), this->emotes_.end(),
                 std::back_insert_iterator(unique), dup);

    return unique;
}

const MessageColor &LayeredEmoteElement::textElementColor() const
{
    return this->textElementColor_;
}

std::unique_ptr<MessageElement> LayeredEmoteElement::clone() const
{
    auto emotes = this->getEmotes();
    auto el = std::make_unique<LayeredEmoteElement>(
        std::move(emotes), this->getFlags(), this->textElementColor());
    el->cloneFrom(*this);
    return el;
}

// BADGE
BadgeElement::BadgeElement(const EmotePtr &emote, MessageElementFlags flags)
    : MessageElement(flags)
    , emote_(emote)
{
    this->setTooltip(emote->tooltip.string);
}

void BadgeElement::addToContainer(MessageLayoutContainer &container,
                                  MessageElementFlags flags)
{
    if (flags.hasAny(this->getFlags()))
    {
        auto image =
            this->emote_->images.getImageOrLoaded(container.getScale());
        if (image->isEmpty())
        {
            return;
        }

        auto size = QSize(int(container.getScale() * image->width()),
                          int(container.getScale() * image->height()));

        container.addElement(this->makeImageLayoutElement(image, size));
    }
}

EmotePtr BadgeElement::getEmote() const
{
    return this->emote_;
}

MessageLayoutElement *BadgeElement::makeImageLayoutElement(
    const ImagePtr &image, const QSize &size)
{
    auto *element = new ImageLayoutElement(*this, image, size);

    return element;
}

std::unique_ptr<MessageElement> BadgeElement::clone() const
{
    auto el = std::make_unique<BadgeElement>(this->emote_, this->getFlags());
    el->cloneFrom(*this);
    return el;
}

// MOD BADGE
ModBadgeElement::ModBadgeElement(const EmotePtr &data,
                                 MessageElementFlags flags_)
    : BadgeElement(data, flags_)
{
}

MessageLayoutElement *ModBadgeElement::makeImageLayoutElement(
    const ImagePtr &image, const QSize &size)
{
    static const QColor modBadgeBackgroundColor("#34AE0A");

    auto *element = new ImageWithBackgroundLayoutElement(
        *this, image, size, modBadgeBackgroundColor);

    return element;
}

std::unique_ptr<MessageElement> ModBadgeElement::clone() const
{
    auto el = std::make_unique<ModBadgeElement>(this->emote_, this->getFlags());
    el->cloneFrom(*this);
    return el;
}

// VIP BADGE
VipBadgeElement::VipBadgeElement(const EmotePtr &data,
                                 MessageElementFlags flags_)
    : BadgeElement(data, flags_)
{
}

MessageLayoutElement *VipBadgeElement::makeImageLayoutElement(
    const ImagePtr &image, const QSize &size)
{
    auto *element = new ImageLayoutElement(*this, image, size);

    return element;
}

std::unique_ptr<MessageElement> VipBadgeElement::clone() const
{
    auto el = std::make_unique<VipBadgeElement>(this->emote_, this->getFlags());
    el->cloneFrom(*this);
    return el;
}

// FFZ Badge
FfzBadgeElement::FfzBadgeElement(const EmotePtr &data,
                                 MessageElementFlags flags_, QColor color_)
    : BadgeElement(data, flags_)
    , color(std::move(color_))
{
}

MessageLayoutElement *FfzBadgeElement::makeImageLayoutElement(
    const ImagePtr &image, const QSize &size)
{
    auto *element =
        new ImageWithBackgroundLayoutElement(*this, image, size, this->color);

    return element;
}

std::unique_ptr<MessageElement> FfzBadgeElement::clone() const
{
    auto el = std::make_unique<FfzBadgeElement>(this->emote_, this->getFlags(),
                                                this->color);
    el->cloneFrom(*this);
    return el;
}

// TEXT
TextElement::TextElement(const QString &text, MessageElementFlags flags,
                         const MessageColor &color, FontStyle style)
    : MessageElement(flags)
    , color_(color)
    , style_(style)
{
    this->words_ = text.split(' ');
    // fourtf: add logic to store multiple spaces after message
}

TextElement::TextElement(QStringList &&words, MessageElementFlags flags,
                         const MessageColor &color, FontStyle style)
    : MessageElement(flags)
    , words_(std::move(words))
    , color_(color)
    , style_(style)
{
}

MessageColor TextElement::color() const
{
    return this->color_;
}

FontStyle TextElement::style() const
{
    return this->style_;
}

QStringList TextElement::words() const
{
    return this->words_;
}

void TextElement::addToContainer(MessageLayoutContainer &container,
                                 MessageElementFlags flags)
{
    auto *app = getIApp();

    if (flags.hasAny(this->getFlags()))
    {
        QFontMetrics metrics =
            app->getFonts()->getFontMetrics(this->style_, container.getScale());

        for (const auto &word : this->words_)
        {
            auto wordId = container.nextWordId();

            auto getTextLayoutElement = [&](QString text, int width,
                                            bool hasTrailingSpace) {
                auto color = this->color_.getColor(*app->getThemes());
                app->getThemes()->normalizeColor(color);

                auto *e = new TextLayoutElement(
                    *this, text, QSize(width, metrics.height()), color,
                    this->style_, container.getScale());
                e->setTrailingSpace(hasTrailingSpace);
                e->setText(text);
                e->setWordId(wordId);

                return e;
            };

            auto width = metrics.horizontalAdvance(word);

            // see if the text fits in the current line
            if (container.fitsInLine(width))
            {
                container.addElementNoLineBreak(getTextLayoutElement(
                    word, width, this->hasTrailingSpace()));
                continue;
            }

            // see if the text fits in the next line
            if (!container.atStartOfLine())
            {
                container.breakLine();

                if (container.fitsInLine(width))
                {
                    container.addElementNoLineBreak(getTextLayoutElement(
                        word, width, this->hasTrailingSpace()));
                    continue;
                }
            }

            // we done goofed, we need to wrap the text
            auto textLength = word.length();
            int wordStart = 0;
            width = 0;

            // QChar::isHighSurrogate(text[0].unicode()) ? 2 : 1

            for (int i = 0; i < textLength; i++)
            {
                auto isSurrogate = word.size() > i + 1 &&
                                   QChar::isHighSurrogate(word[i].unicode());

                auto charWidth = isSurrogate
                                     ? metrics.horizontalAdvance(word.mid(i, 2))
                                     : metrics.horizontalAdvance(word[i]);

                if (!container.fitsInLine(width + charWidth))
                {
                    container.addElementNoLineBreak(getTextLayoutElement(
                        word.mid(wordStart, i - wordStart), width, false));
                    container.breakLine();

                    wordStart = i;
                    width = charWidth;

                    if (isSurrogate)
                    {
                        i++;
                    }
                    continue;
                }

                width += charWidth;

                if (isSurrogate)
                {
                    i++;
                }
            }
            //add the final piece of wrapped text
            container.addElementNoLineBreak(getTextLayoutElement(
                word.mid(wordStart), width, this->hasTrailingSpace()));
        }
    }
}

std::unique_ptr<MessageElement> TextElement::clone() const
{
    auto el = std::make_unique<TextElement>(QString(), this->getFlags(),
                                            this->color_, this->style_);
    el->words_ = this->words_;
    el->cloneFrom(*this);
    return el;
}

SingleLineTextElement::SingleLineTextElement(const QString &text,
                                             MessageElementFlags flags,
                                             const MessageColor &color,
                                             FontStyle style)
    : MessageElement(flags)
    , color_(color)
    , style_(style)
{
    for (const auto &word : text.split(' '))
    {
        this->words_.push_back({word, -1});
    }
}

void SingleLineTextElement::addToContainer(MessageLayoutContainer &container,
                                           MessageElementFlags flags)
{
    auto *app = getApp();

    if (flags.hasAny(this->getFlags()))
    {
        QFontMetrics metrics =
            app->getFonts()->getFontMetrics(this->style_, container.getScale());

        auto getTextLayoutElement = [&](QString text, int width,
                                        bool hasTrailingSpace) {
            auto color = this->color_.getColor(*app->getThemes());
            app->getThemes()->normalizeColor(color);

            auto *e = new TextLayoutElement(
                *this, text, QSize(width, metrics.height()), color,
                this->style_, container.getScale());
            e->setTrailingSpace(hasTrailingSpace);
            e->setText(text);

            return e;
        };

        static const auto ellipsis = QStringLiteral("…");

        // String to continuously append words onto until we place it in the container
        // once we encounter an emote or reach the end of the message text. */
        QString currentText;

        container.first = FirstWord::Neutral;

        bool firstIteration = true;
        for (Word &word : this->words_)
        {
            if (firstIteration)
            {
                firstIteration = false;
            }
            else
            {
                currentText += ' ';
            }

            bool done = false;
            for (const auto &parsedWord :
                 app->getEmotes()->getEmojis()->parse(word.text))
            {
                if (parsedWord.type() == typeid(QString))
                {
                    currentText += boost::get<QString>(parsedWord);
                    QString prev =
                        currentText;  // only increments the ref-count
                    currentText =
                        metrics.elidedText(currentText, Qt::ElideRight,
                                           container.remainingWidth());
                    if (currentText != prev)
                    {
                        done = true;
                        break;
                    }
                }
                else if (parsedWord.type() == typeid(EmotePtr))
                {
                    auto emote = boost::get<EmotePtr>(parsedWord);
                    auto image =
                        emote->images.getImageOrLoaded(container.getScale());
                    if (!image->isEmpty())
                    {
                        auto emoteScale = getSettings()->emoteScale.getValue();

                        int currentWidth =
                            metrics.horizontalAdvance(currentText);
                        auto emoteSize =
                            QSize(image->width(), image->height()) *
                            (emoteScale * container.getScale());

                        if (!container.fitsInLine(currentWidth +
                                                  emoteSize.width()))
                        {
                            currentText += ellipsis;
                            done = true;
                            break;
                        }

                        // Add currently pending text to container, then add the emote after.
                        container.addElementNoLineBreak(getTextLayoutElement(
                            currentText, currentWidth, false));
                        currentText.clear();

                        container.addElementNoLineBreak(
                            (new ImageLayoutElement(*this, image, emoteSize))
                                ->setLink(this->getLink())
                                ->setTrailingSpace(false));
                    }
                }
            }

            if (done)
            {
                break;
            }
        }

        // Add the last of the pending message text to the container.
        if (!currentText.isEmpty())
        {
            int width = metrics.horizontalAdvance(currentText);
            container.addElementNoLineBreak(
                getTextLayoutElement(currentText, width, false));
        }

        container.breakLine();
    }
}

<<<<<<< HEAD
std::unique_ptr<MessageElement> SingleLineTextElement::clone() const
{
    auto el = std::make_unique<SingleLineTextElement>(
        QString(), this->getFlags(), this->color_, this->style_);
    el->words_ = this->words_;
    el->cloneFrom(*this);
    return el;
}

LinkElement::LinkElement(const Parsed &parsed, MessageElementFlags flags,
                         const MessageColor &color, FontStyle style)
    : TextElement(QStringList(), flags, color, style)
    , linkInfo_(parsed.original)
=======
LinkElement::LinkElement(const Parsed &parsed, const QString &fullUrl,
                         MessageElementFlags flags, const MessageColor &color,
                         FontStyle style)
    : TextElement({}, flags, color, style)
    , linkInfo_(fullUrl)
>>>>>>> dfa929e2
    , lowercase_({parsed.lowercase})
    , original_({parsed.original})
{
    this->setTooltip(parsed.original);
}

void LinkElement::addToContainer(MessageLayoutContainer &container,
                                 MessageElementFlags flags)
{
    this->words_ =
        getSettings()->lowercaseDomains ? this->lowercase_ : this->original_;
    TextElement::addToContainer(container, flags);
}

Link LinkElement::getLink() const
{
    return {Link::Url, this->linkInfo_.url()};
}

std::unique_ptr<MessageElement> LinkElement::clone() const
{
    auto el = std::make_unique<LinkElement>(
        Parsed{
            .lowercase = this->lowercase_.at(0),
            .original = this->original_.at(0),
        },
        this->getFlags(), this->color(), this->style());
    el->cloneFrom(*this);
    return el;
}

// TIMESTAMP
TimestampElement::TimestampElement(QTime time)
    : MessageElement(MessageElementFlag::Timestamp)
    , time_(time)
    , element_(this->formatTime(time))
{
    assert(this->element_ != nullptr);
}

void TimestampElement::addToContainer(MessageLayoutContainer &container,
                                      MessageElementFlags flags)
{
    if (flags.hasAny(this->getFlags()))
    {
        if (getSettings()->timestampFormat != this->format_)
        {
            this->format_ = getSettings()->timestampFormat.getValue();
            this->element_.reset(this->formatTime(this->time_));
        }

        this->element_->addToContainer(container, flags);
    }
}

TextElement *TimestampElement::formatTime(const QTime &time)
{
    static QLocale locale("en_US");

    QString format = locale.toString(time, getSettings()->timestampFormat);

    return new TextElement(format, MessageElementFlag::Timestamp,
                           MessageColor::System, FontStyle::ChatMedium);
}

std::unique_ptr<MessageElement> TimestampElement::clone() const
{
    auto el = std::make_unique<TimestampElement>(this->time_);
    el->cloneFrom(*this);
    return el;
}

// TWITCH MODERATION
TwitchModerationElement::TwitchModerationElement()
    : MessageElement(MessageElementFlag::ModeratorTools)
{
}

void TwitchModerationElement::addToContainer(MessageLayoutContainer &container,
                                             MessageElementFlags flags)
{
    if (flags.has(MessageElementFlag::ModeratorTools))
    {
        QSize size(int(container.getScale() * 16),
                   int(container.getScale() * 16));
        auto actions = getSettings()->moderationActions.readOnly();
        for (const auto &action : *actions)
        {
            if (auto image = action.getImage())
            {
                container.addElement(
                    (new ImageLayoutElement(*this, *image, size))
                        ->setLink(Link(Link::UserAction, action.getAction())));
            }
            else
            {
                container.addElement(
                    (new TextIconLayoutElement(*this, action.getLine1(),
                                               action.getLine2(),
                                               container.getScale(), size))
                        ->setLink(Link(Link::UserAction, action.getAction())));
            }
        }
    }
}

std::unique_ptr<MessageElement> TwitchModerationElement::clone() const
{
    auto el = std::make_unique<TwitchModerationElement>();
    el->cloneFrom(*this);
    return el;
}

LinebreakElement::LinebreakElement(MessageElementFlags flags)
    : MessageElement(flags)
{
}

void LinebreakElement::addToContainer(MessageLayoutContainer &container,
                                      MessageElementFlags flags)
{
    if (flags.hasAny(this->getFlags()))
    {
        container.breakLine();
    }
}

std::unique_ptr<MessageElement> LinebreakElement::clone() const
{
    auto el = std::make_unique<LinebreakElement>(this->getFlags());
    el->cloneFrom(*this);
    return el;
}

ScalingImageElement::ScalingImageElement(ImageSet images,
                                         MessageElementFlags flags)
    : MessageElement(flags)
    , images_(std::move(images))
{
}

void ScalingImageElement::addToContainer(MessageLayoutContainer &container,
                                         MessageElementFlags flags)
{
    if (flags.hasAny(this->getFlags()))
    {
        const auto &image =
            this->images_.getImageOrLoaded(container.getScale());
        if (image->isEmpty())
        {
            return;
        }

        auto size = QSize(image->width() * container.getScale(),
                          image->height() * container.getScale());

        container.addElement(new ImageLayoutElement(*this, image, size));
    }
}

std::unique_ptr<MessageElement> ScalingImageElement::clone() const
{
    auto el =
        std::make_unique<ScalingImageElement>(this->images_, this->getFlags());
    el->cloneFrom(*this);
    return el;
}

ReplyCurveElement::ReplyCurveElement()
    : MessageElement(MessageElementFlag::RepliedMessage)
{
}

void ReplyCurveElement::addToContainer(MessageLayoutContainer &container,
                                       MessageElementFlags flags)
{
    static const int width = 18;         // Overall width
    static const float thickness = 1.5;  // Pen width
    static const int radius = 6;         // Radius of the top left corner
    static const int margin = 2;         // Top/Left/Bottom margin

    if (flags.hasAny(this->getFlags()))
    {
        float scale = container.getScale();
        container.addElement(
            new ReplyCurveLayoutElement(*this, width * scale, thickness * scale,
                                        radius * scale, margin * scale));
    }
}

std::unique_ptr<MessageElement> ReplyCurveElement::clone() const
{
    auto el = std::make_unique<ReplyCurveElement>();
    el->cloneFrom(*this);
    return el;
}

}  // namespace chatterino<|MERGE_RESOLUTION|>--- conflicted
+++ resolved
@@ -788,7 +788,6 @@
     }
 }
 
-<<<<<<< HEAD
 std::unique_ptr<MessageElement> SingleLineTextElement::clone() const
 {
     auto el = std::make_unique<SingleLineTextElement>(
@@ -798,17 +797,11 @@
     return el;
 }
 
-LinkElement::LinkElement(const Parsed &parsed, MessageElementFlags flags,
-                         const MessageColor &color, FontStyle style)
-    : TextElement(QStringList(), flags, color, style)
-    , linkInfo_(parsed.original)
-=======
 LinkElement::LinkElement(const Parsed &parsed, const QString &fullUrl,
                          MessageElementFlags flags, const MessageColor &color,
                          FontStyle style)
-    : TextElement({}, flags, color, style)
+    : TextElement(QStringList(), flags, color, style)
     , linkInfo_(fullUrl)
->>>>>>> dfa929e2
     , lowercase_({parsed.lowercase})
     , original_({parsed.original})
 {
@@ -835,7 +828,8 @@
             .lowercase = this->lowercase_.at(0),
             .original = this->original_.at(0),
         },
-        this->getFlags(), this->color(), this->style());
+        this->linkInfo_.originalUrl(), this->getFlags(), this->color(),
+        this->style());
     el->cloneFrom(*this);
     return el;
 }

--- conflicted
+++ resolved
@@ -803,16 +803,10 @@
                     currentText += ' ';
                 }
                 currentText += word.text;
-<<<<<<< HEAD
-                currentText = metrics.elidedText(currentText, Qt::ElideRight,
-                                                 container.remainingWidth());
-                if (currentText.endsWith(QStringLiteral("...")))
-=======
                 QString prev = currentText;  // only increments the ref-count
                 currentText = metrics.elidedText(currentText, Qt::ElideRight,
                                                  container.remainingWidth());
                 if (currentText != prev)
->>>>>>> 337b043b
                 {
                     break;
                 }

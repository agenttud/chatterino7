--- conflicted
+++ resolved
@@ -16,13 +16,11 @@
 #include "util/DebugCount.hpp"
 #include "util/Variant.hpp"
 
-<<<<<<< HEAD
-#include <memory>
-=======
 #include <QJsonArray>
 #include <QJsonObject>
 #include <QJsonValue>
->>>>>>> afa8067a
+
+#include <memory>
 
 namespace chatterino {
 
@@ -100,14 +98,14 @@
     this->flags_.set(flags);
 }
 
-<<<<<<< HEAD
 void MessageElement::cloneFrom(const MessageElement &source)
 {
     this->link_ = source.link_;
     this->tooltip_ = source.tooltip_;
     this->flags_ = source.flags_;
     this->trailingSpace = source.trailingSpace;
-=======
+}
+
 QJsonObject MessageElement::toJson() const
 {
     return {
@@ -122,7 +120,6 @@
         {"tooltip"_L1, this->tooltip_},
         {"flags"_L1, qmagicenum::enumFlagsName(this->flags_.value())},
     };
->>>>>>> afa8067a
 }
 
 // IMAGE
@@ -145,13 +142,13 @@
     }
 }
 
-<<<<<<< HEAD
 std::unique_ptr<MessageElement> ImageElement::clone() const
 {
     auto el = std::make_unique<ImageElement>(this->image_, this->getFlags());
     el->cloneFrom(*this);
     return el;
-=======
+}
+
 QJsonObject ImageElement::toJson() const
 {
     auto base = MessageElement::toJson();
@@ -159,7 +156,6 @@
     base["url"_L1] = this->image_->url().string;
 
     return base;
->>>>>>> afa8067a
 }
 
 CircularImageElement::CircularImageElement(ImagePtr image, int padding,
@@ -185,14 +181,14 @@
     }
 }
 
-<<<<<<< HEAD
 std::unique_ptr<MessageElement> CircularImageElement::clone() const
 {
     auto el = std::make_unique<CircularImageElement>(
         this->image_, this->padding_, this->background_, this->getFlags());
     el->cloneFrom(*this);
     return el;
-=======
+}
+
 QJsonObject CircularImageElement::toJson() const
 {
     auto base = MessageElement::toJson();
@@ -202,7 +198,6 @@
     base["background"_L1] = this->background_.name(QColor::HexArgb);
 
     return base;
->>>>>>> afa8067a
 }
 
 // EMOTE
@@ -262,7 +257,6 @@
     return new ImageLayoutElement(*this, image, size);
 }
 
-<<<<<<< HEAD
 std::unique_ptr<MessageElement> EmoteElement::clone() const
 {
     auto el = std::make_unique<EmoteElement>(this->emote_, this->getFlags());
@@ -270,7 +264,8 @@
         dynamic_cast<TextElement *>(this->textElement_->clone().release()));
     el->cloneFrom(*this);
     return el;
-=======
+}
+
 QJsonObject EmoteElement::toJson() const
 {
     auto base = MessageElement::toJson();
@@ -282,7 +277,6 @@
     }
 
     return base;
->>>>>>> afa8067a
 }
 
 LayeredEmoteElement::LayeredEmoteElement(
@@ -449,7 +443,6 @@
     return unique;
 }
 
-<<<<<<< HEAD
 const MessageColor &LayeredEmoteElement::textElementColor() const
 {
     return this->textElementColor_;
@@ -462,7 +455,8 @@
         std::move(emotes), this->getFlags(), this->textElementColor());
     el->cloneFrom(*this);
     return el;
-=======
+}
+
 QJsonObject LayeredEmoteElement::toJson() const
 {
     auto base = MessageElement::toJson();
@@ -493,7 +487,6 @@
     base["textElementColor"_L1] = this->textElementColor_.toString();
 
     return base;
->>>>>>> afa8067a
 }
 
 // BADGE
@@ -536,13 +529,13 @@
     return element;
 }
 
-<<<<<<< HEAD
 std::unique_ptr<MessageElement> BadgeElement::clone() const
 {
     auto el = std::make_unique<BadgeElement>(this->emote_, this->getFlags());
     el->cloneFrom(*this);
     return el;
-=======
+}
+
 QJsonObject BadgeElement::toJson() const
 {
     auto base = MessageElement::toJson();
@@ -550,7 +543,6 @@
     base["emote"_L1] = this->emote_->toJson();
 
     return base;
->>>>>>> afa8067a
 }
 
 // MOD BADGE
@@ -571,20 +563,19 @@
     return element;
 }
 
-<<<<<<< HEAD
 std::unique_ptr<MessageElement> ModBadgeElement::clone() const
 {
     auto el = std::make_unique<ModBadgeElement>(this->emote_, this->getFlags());
     el->cloneFrom(*this);
     return el;
-=======
+}
+
 QJsonObject ModBadgeElement::toJson() const
 {
     auto base = BadgeElement::toJson();
     base["type"_L1] = u"ModBadgeElement"_s;
 
     return base;
->>>>>>> afa8067a
 }
 
 // VIP BADGE
@@ -602,20 +593,19 @@
     return element;
 }
 
-<<<<<<< HEAD
 std::unique_ptr<MessageElement> VipBadgeElement::clone() const
 {
     auto el = std::make_unique<VipBadgeElement>(this->emote_, this->getFlags());
     el->cloneFrom(*this);
     return el;
-=======
+}
+
 QJsonObject VipBadgeElement::toJson() const
 {
     auto base = BadgeElement::toJson();
     base["type"_L1] = u"VipBadgeElement"_s;
 
     return base;
->>>>>>> afa8067a
 }
 
 // FFZ Badge
@@ -635,14 +625,14 @@
     return element;
 }
 
-<<<<<<< HEAD
 std::unique_ptr<MessageElement> FfzBadgeElement::clone() const
 {
     auto el = std::make_unique<FfzBadgeElement>(this->emote_, this->getFlags(),
                                                 this->color);
     el->cloneFrom(*this);
     return el;
-=======
+}
+
 QJsonObject FfzBadgeElement::toJson() const
 {
     auto base = BadgeElement::toJson();
@@ -650,7 +640,6 @@
     base["color"_L1] = this->color.name(QColor::HexArgb);
 
     return base;
->>>>>>> afa8067a
 }
 
 // TEXT
@@ -787,7 +776,6 @@
     }
 }
 
-<<<<<<< HEAD
 std::unique_ptr<MessageElement> TextElement::clone() const
 {
     auto el = std::make_unique<TextElement>(QString(), this->getFlags(),
@@ -795,7 +783,8 @@
     el->words_ = this->words_;
     el->cloneFrom(*this);
     return el;
-=======
+}
+
 QJsonObject TextElement::toJson() const
 {
     auto base = MessageElement::toJson();
@@ -805,7 +794,6 @@
     base["style"_L1] = qmagicenum::enumNameString(this->style_);
 
     return base;
->>>>>>> afa8067a
 }
 
 SingleLineTextElement::SingleLineTextElement(const QString &text,
@@ -936,7 +924,6 @@
     }
 }
 
-<<<<<<< HEAD
 std::unique_ptr<MessageElement> SingleLineTextElement::clone() const
 {
     auto el = std::make_unique<SingleLineTextElement>(
@@ -944,7 +931,8 @@
     el->words_ = this->words_;
     el->cloneFrom(*this);
     return el;
-=======
+}
+
 QJsonObject SingleLineTextElement::toJson() const
 {
     auto base = MessageElement::toJson();
@@ -959,7 +947,6 @@
     base["style"_L1] = qmagicenum::enumNameString(this->style_);
 
     return base;
->>>>>>> afa8067a
 }
 
 LinkElement::LinkElement(const Parsed &parsed, const QString &fullUrl,
@@ -986,7 +973,6 @@
     return {Link::Url, this->linkInfo_.url()};
 }
 
-<<<<<<< HEAD
 std::unique_ptr<MessageElement> LinkElement::clone() const
 {
     auto el = std::make_unique<LinkElement>(
@@ -998,7 +984,8 @@
         this->style());
     el->cloneFrom(*this);
     return el;
-=======
+}
+
 QJsonObject LinkElement::toJson() const
 {
     auto base = TextElement::toJson();
@@ -1008,7 +995,6 @@
     base["original"_L1] = QJsonArray::fromStringList(this->original_);
 
     return base;
->>>>>>> afa8067a
 }
 
 MentionElement::MentionElement(const QString &displayName, QString loginName_,
@@ -1134,13 +1120,13 @@
                            MessageColor::System, FontStyle::ChatMedium);
 }
 
-<<<<<<< HEAD
 std::unique_ptr<MessageElement> TimestampElement::clone() const
 {
     auto el = std::make_unique<TimestampElement>(this->time_);
     el->cloneFrom(*this);
     return el;
-=======
+}
+
 QJsonObject TimestampElement::toJson() const
 {
     auto base = MessageElement::toJson();
@@ -1150,7 +1136,6 @@
     base["format"_L1] = this->format_;
 
     return base;
->>>>>>> afa8067a
 }
 
 // TWITCH MODERATION
@@ -1187,20 +1172,19 @@
     }
 }
 
-<<<<<<< HEAD
 std::unique_ptr<MessageElement> TwitchModerationElement::clone() const
 {
     auto el = std::make_unique<TwitchModerationElement>();
     el->cloneFrom(*this);
     return el;
-=======
+}
+
 QJsonObject TwitchModerationElement::toJson() const
 {
     auto base = MessageElement::toJson();
     base["type"_L1] = u"TwitchModerationElement"_s;
 
     return base;
->>>>>>> afa8067a
 }
 
 LinebreakElement::LinebreakElement(MessageElementFlags flags)
@@ -1217,20 +1201,19 @@
     }
 }
 
-<<<<<<< HEAD
 std::unique_ptr<MessageElement> LinebreakElement::clone() const
 {
     auto el = std::make_unique<LinebreakElement>(this->getFlags());
     el->cloneFrom(*this);
     return el;
-=======
+}
+
 QJsonObject LinebreakElement::toJson() const
 {
     auto base = MessageElement::toJson();
     base["type"_L1] = u"LinebreakElement"_s;
 
     return base;
->>>>>>> afa8067a
 }
 
 ScalingImageElement::ScalingImageElement(ImageSet images,
@@ -1259,14 +1242,14 @@
     }
 }
 
-<<<<<<< HEAD
 std::unique_ptr<MessageElement> ScalingImageElement::clone() const
 {
     auto el =
         std::make_unique<ScalingImageElement>(this->images_, this->getFlags());
     el->cloneFrom(*this);
     return el;
-=======
+}
+
 QJsonObject ScalingImageElement::toJson() const
 {
     auto base = MessageElement::toJson();
@@ -1274,7 +1257,6 @@
     base["image"_L1] = this->images_.getImage1()->url().string;
 
     return base;
->>>>>>> afa8067a
 }
 
 ReplyCurveElement::ReplyCurveElement()
@@ -1299,20 +1281,19 @@
     }
 }
 
-<<<<<<< HEAD
 std::unique_ptr<MessageElement> ReplyCurveElement::clone() const
 {
     auto el = std::make_unique<ReplyCurveElement>();
     el->cloneFrom(*this);
     return el;
-=======
+}
+
 QJsonObject ReplyCurveElement::toJson() const
 {
     auto base = MessageElement::toJson();
     base["type"_L1] = u"ReplyCurveElement"_s;
 
     return base;
->>>>>>> afa8067a
 }
 
 }  // namespace chatterino
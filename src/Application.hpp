--- conflicted
+++ resolved
@@ -95,11 +95,8 @@
     ChatterinoBadges *const chatterinoBadges{};
     FfzBadges *const ffzBadges{};
     SeventvBadges *const seventvBadges{};
-<<<<<<< HEAD
     SeventvPaints *const seventvPaints{};
-=======
     UserDataController *const userData{};
->>>>>>> 4b267b9e
 
     /*[[deprecated]]*/ Logging *const logging{};
 
@@ -157,11 +154,7 @@
 private:
     void addSingleton(Singleton *singleton);
     void initPubSub();
-<<<<<<< HEAD
-    void initEventApi();
-=======
     void initSeventvEventAPI();
->>>>>>> 4b267b9e
     void initNm(Paths &paths);
 
     template <typename T,

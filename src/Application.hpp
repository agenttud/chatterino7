--- conflicted
+++ resolved
@@ -43,12 +43,9 @@
 class SeventvPaints;
 class FfzBadges;
 class SeventvBadges;
-<<<<<<< HEAD
 class SeventvPersonalEmotes;
-=======
 class ImageUploader;
 class SeventvAPI;
->>>>>>> 1f09035b
 
 class IApplication
 {
@@ -74,13 +71,10 @@
     virtual SeventvBadges *getSeventvBadges() = 0;
     virtual IUserDataController *getUserData() = 0;
     virtual ITwitchLiveController *getTwitchLiveController() = 0;
-<<<<<<< HEAD
 
     virtual SeventvPersonalEmotes *getSeventvPersonalEmotes() = 0;
-=======
     virtual ImageUploader *getImageUploader() = 0;
     virtual SeventvAPI *getSeventvAPI() = 0;
->>>>>>> 1f09035b
 };
 
 class Application : public IApplication

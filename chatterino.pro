# Exposed build flags:
# from lib/websocketpp.pri
#  - WEBSOCKETPP_PREFIX ($$PWD by default)
#  - WEBSOCKETPP_SYSTEM (1 = true) (unix only)
# from lib/rapidjson.pri
#  - RAPIDJSON_PREFIX ($$PWD by default)
#  - RAPIDJSON_SYSTEM (1 = true) (Linux only, uses pkg-config)
# from lib/boost.pri
#  - BOOST_DIRECTORY (C:\local\boost\ by default) (Windows only)

CCACHE_BIN = $$system(which ccache)
!isEmpty(CCACHE_BIN) {
  load(ccache)
  CONFIG+=ccache
}

MINIMUM_REQUIRED_QT_VERSION = 5.12.0

!versionAtLeast(QT_VERSION, $$MINIMUM_REQUIRED_QT_VERSION) {
    error("You're trying to compile with Qt $$QT_VERSION, but minimum required Qt version is $$MINIMUM_REQUIRED_QT_VERSION")
}

QT                += widgets core gui network multimedia svg concurrent
CONFIG            += communi
COMMUNI           += core model util

INCLUDEPATH       += src/
TARGET             = chatterino
TEMPLATE           = app
PRECOMPILED_HEADER = src/PrecompiledHeader.hpp
CONFIG            += precompile_header
DEFINES           += CHATTERINO
DEFINES           += AB_CUSTOM_THEME
DEFINES           += AB_CUSTOM_SETTINGS
CONFIG            += AB_NOT_STANDALONE

useBreakpad {
    LIBS += -L$$PWD/lib/qBreakpad/handler/build
    include(lib/qBreakpad/qBreakpad.pri)
    DEFINES += C_USE_BREAKPAD
}

# use C++17
CONFIG += c++17

# C++17 backwards compatability
win32-msvc* {
    QMAKE_CXXFLAGS += /std:c++17
} else {
    QMAKE_CXXFLAGS += -std=c++17
}

linux {
    LIBS += -lrt
    QMAKE_LFLAGS += -lrt

    # Enable linking libraries using PKGCONFIG += libraryname
    CONFIG += link_pkgconfig
}

macx {
    QMAKE_MACOSX_DEPLOYMENT_TARGET = 10.14

    INCLUDEPATH += /usr/local/include
    INCLUDEPATH += /usr/local/opt/openssl/include
    LIBS += -L/usr/local/opt/openssl/lib
}

# https://bugreports.qt.io/browse/QTBUG-27018
equals(QMAKE_CXX, "clang++")|equals(QMAKE_CXX, "g++") {
    TARGET = bin/chatterino
}

# Icons
macx:ICON = resources/chatterino.icns
win32:RC_FILE = resources/windows.rc

macx {
    LIBS += -L/usr/local/lib
}

# Set C_DEBUG if it's a debug build
CONFIG(debug, debug|release) {
    DEFINES += C_DEBUG
    DEFINES += QT_DEBUG
} else {
    DEFINES += NDEBUG
}

# Submodules
include(lib/warnings.pri)
include(lib/libcommuni.pri)
include(lib/websocketpp.pri)
include(lib/wintoast.pri)
include(lib/signals.pri)
include(lib/settings.pri)
include(lib/serialize.pri)
include(lib/lrucache.pri)
include(lib/winsdk.pri)
include(lib/rapidjson.pri)
include(lib/qtkeychain.pri)

exists( $$OUT_PWD/conanbuildinfo.pri ) {
    message("Using conan packages")
    CONFIG += conan_basic_setup
    include($$OUT_PWD/conanbuildinfo.pri)
    LIBS += -lGdi32
}
else{
    include(lib/boost.pri)
    include(lib/openssl.pri)
}

# Optional feature: QtWebEngine
#exists ($(QTDIR)/include/QtWebEngine/QtWebEngine) {
#    message(Using QWebEngine)
#    QT += webenginewidgets
#    DEFINES += "USEWEBENGINE"
#}

SOURCES += \
    src/Application.cpp \
    src/autogenerated/ResourcesAutogen.cpp \
    src/BaseSettings.cpp \
    src/BaseTheme.cpp \
    src/BrowserExtension.cpp \
    src/common/Args.cpp \
    src/common/Channel.cpp \
    src/common/ChannelChatters.cpp \
    src/common/ChatterinoSetting.cpp \
    src/common/ChatterSet.cpp \
    src/common/CompletionModel.cpp \
    src/common/Credentials.cpp \
    src/common/DownloadManager.cpp \
    src/common/Env.cpp \
    src/common/LinkParser.cpp \
    src/common/Modes.cpp \
    src/common/NetworkCommon.cpp \
    src/common/NetworkManager.cpp \
    src/common/NetworkPrivate.cpp \
    src/common/NetworkRequest.cpp \
    src/common/NetworkResult.cpp \
    src/common/QLogging.cpp \
    src/common/Version.cpp \
    src/common/WindowDescriptors.cpp \
    src/controllers/accounts/Account.cpp \
    src/controllers/accounts/AccountController.cpp \
    src/controllers/accounts/AccountModel.cpp \
    src/controllers/commands/Command.cpp \
    src/controllers/commands/CommandController.cpp \
    src/controllers/commands/CommandModel.cpp \
    src/controllers/filters/FilterModel.cpp \
    src/controllers/filters/parser/FilterParser.cpp \
    src/controllers/filters/parser/Tokenizer.cpp \
    src/controllers/filters/parser/Types.cpp \
    src/controllers/highlights/BadgeHighlightModel.cpp \
    src/controllers/highlights/HighlightBadge.cpp \
    src/controllers/highlights/HighlightBlacklistModel.cpp \
    src/controllers/highlights/HighlightModel.cpp \
    src/controllers/highlights/HighlightPhrase.cpp \
    src/controllers/highlights/UserHighlightModel.cpp \
    src/controllers/ignores/IgnoreModel.cpp \
    src/controllers/moderationactions/ModerationAction.cpp \
    src/controllers/moderationactions/ModerationActionModel.cpp \
    src/controllers/notifications/NotificationController.cpp \
    src/controllers/notifications/NotificationModel.cpp \
    src/controllers/pings/MutedChannelModel.cpp \
    src/controllers/taggedusers/TaggedUser.cpp \
    src/controllers/taggedusers/TaggedUsersModel.cpp \
    src/debug/Benchmark.cpp \
    src/main.cpp \
    src/messages/Emote.cpp \
    src/messages/Image.cpp \
    src/messages/ImageSet.cpp \
    src/messages/layouts/MessageLayout.cpp \
    src/messages/layouts/MessageLayoutContainer.cpp \
    src/messages/layouts/MessageLayoutElement.cpp \
    src/messages/Link.cpp \
    src/messages/Message.cpp \
    src/messages/MessageBuilder.cpp \
    src/messages/MessageColor.cpp \
    src/messages/MessageContainer.cpp \
    src/messages/MessageElement.cpp \
    src/messages/search/AuthorPredicate.cpp \
    src/messages/search/ChannelPredicate.cpp \
    src/messages/search/LinkPredicate.cpp \
    src/messages/search/MessageFlagsPredicate.cpp \
    src/messages/search/SubstringPredicate.cpp \
    src/messages/SharedMessageBuilder.cpp \
    src/providers/bttv/BttvEmotes.cpp \
    src/providers/bttv/LoadBttvChannelEmote.cpp \
    src/providers/chatterino/ChatterinoBadges.cpp \
    src/providers/colors/ColorProvider.cpp \
    src/providers/emoji/Emojis.cpp \
    src/providers/ffz/FfzBadges.cpp \
    src/providers/ffz/FfzEmotes.cpp \
    src/providers/irc/AbstractIrcServer.cpp \
    src/providers/irc/Irc2.cpp \
    src/providers/irc/IrcAccount.cpp \
    src/providers/irc/IrcChannel2.cpp \
    src/providers/irc/IrcCommands.cpp \
    src/providers/irc/IrcConnection2.cpp \
    src/providers/irc/IrcMessageBuilder.cpp \
    src/providers/irc/IrcServer.cpp \
    src/providers/IvrApi.cpp \
    src/providers/LinkResolver.cpp \
<<<<<<< HEAD
    src/providers/seventv/SeventvBadges.cpp \
    src/providers/seventv/SeventvEmotes.cpp \
    src/providers/seventv/SeventvWebSocket.cpp \
    src/providers/twitch/ChannelPointReward.cpp \
=======
>>>>>>> 6355742b
    src/providers/twitch/api/Helix.cpp \
    src/providers/twitch/api/Kraken.cpp \
    src/providers/twitch/ChannelPointReward.cpp \
    src/providers/twitch/IrcMessageHandler.cpp \
    src/providers/twitch/PubsubActions.cpp \
    src/providers/twitch/PubsubClient.cpp \
    src/providers/twitch/PubsubHelpers.cpp \
    src/providers/twitch/TwitchAccount.cpp \
    src/providers/twitch/TwitchAccountManager.cpp \
    src/providers/twitch/TwitchBadge.cpp \
    src/providers/twitch/TwitchBadges.cpp \
    src/providers/twitch/TwitchChannel.cpp \
    src/providers/twitch/TwitchEmotes.cpp \
    src/providers/twitch/TwitchHelpers.cpp \
    src/providers/twitch/TwitchIrcServer.cpp \
    src/providers/twitch/TwitchMessageBuilder.cpp \
    src/providers/twitch/TwitchUser.cpp \
    src/RunGui.cpp \
    src/singletons/Badges.cpp \
    src/singletons/Emotes.cpp \
    src/singletons/Fonts.cpp \
    src/singletons/helper/GifTimer.cpp \
    src/singletons/helper/LoggingChannel.cpp \
    src/singletons/Logging.cpp \
    src/singletons/NativeMessaging.cpp \
    src/singletons/Paths.cpp \
    src/singletons/Resources.cpp \
    src/singletons/Settings.cpp \
    src/singletons/Theme.cpp \
    src/singletons/Toasts.cpp \
    src/singletons/TooltipPreviewImage.cpp \
    src/singletons/Updates.cpp \
    src/singletons/WindowManager.cpp \
    src/util/AttachToConsole.cpp \
    src/util/Clipboard.cpp \
    src/util/DebugCount.cpp \
    src/util/DisplayBadge.cpp \
    src/util/FormatTime.cpp \
    src/util/FunctionEventFilter.cpp \
    src/util/FuzzyConvert.cpp \
    src/util/Helpers.cpp \
    src/util/IncognitoBrowser.cpp \
    src/util/InitUpdateButton.cpp \
    src/util/JsonQuery.cpp \
    src/util/LayoutHelper.cpp \
    src/util/NuulsUploader.cpp \
    src/util/RapidjsonHelpers.cpp \
    src/util/SplitCommand.cpp \
    src/util/StreamerMode.cpp \
    src/util/StreamLink.cpp \
    src/util/Twitch.cpp \
    src/util/WindowsHelper.cpp \
    src/widgets/AccountSwitchPopup.cpp \
    src/widgets/AccountSwitchWidget.cpp \
    src/widgets/AttachedWindow.cpp \
    src/widgets/BasePopup.cpp \
    src/widgets/BaseWidget.cpp \
    src/widgets/BaseWindow.cpp \
    src/widgets/dialogs/BadgePickerDialog.cpp \
    src/widgets/dialogs/ChannelFilterEditorDialog.cpp \
    src/widgets/dialogs/ColorPickerDialog.cpp \
    src/widgets/dialogs/EmotePopup.cpp \
    src/widgets/dialogs/IrcConnectionEditor.cpp \
    src/widgets/dialogs/LastRunCrashDialog.cpp \
    src/widgets/dialogs/LoginDialog.cpp \
    src/widgets/dialogs/NotificationPopup.cpp \
    src/widgets/dialogs/QualityPopup.cpp \
    src/widgets/dialogs/SelectChannelDialog.cpp \
    src/widgets/dialogs/SelectChannelFiltersDialog.cpp \
    src/widgets/dialogs/SettingsDialog.cpp \
    src/widgets/dialogs/switcher/NewTabItem.cpp \
    src/widgets/dialogs/switcher/QuickSwitcherModel.cpp \
    src/widgets/dialogs/switcher/QuickSwitcherPopup.cpp \
    src/widgets/dialogs/switcher/SwitchSplitItem.cpp \
    src/widgets/dialogs/UpdateDialog.cpp \
    src/widgets/dialogs/UserInfoPopup.cpp \
    src/widgets/dialogs/WelcomeDialog.cpp \
    src/widgets/FramelessEmbedWindow.cpp \
    src/widgets/helper/Button.cpp \
    src/widgets/helper/ChannelView.cpp \
    src/widgets/helper/ColorButton.cpp \
    src/widgets/helper/ComboBoxItemDelegate.cpp \
    src/widgets/helper/DebugPopup.cpp \
    src/widgets/helper/EditableModelView.cpp \
    src/widgets/helper/EffectLabel.cpp \
    src/widgets/helper/NotebookButton.cpp \
    src/widgets/helper/NotebookTab.cpp \
    src/widgets/helper/QColorPicker.cpp \
    src/widgets/helper/ResizingTextEdit.cpp \
    src/widgets/helper/ScrollbarHighlight.cpp \
    src/widgets/helper/SearchPopup.cpp \
    src/widgets/helper/SettingsDialogTab.cpp \
    src/widgets/helper/SignalLabel.cpp \
    src/widgets/helper/TitlebarButton.cpp \
    src/widgets/Label.cpp \
    src/widgets/listview/GenericItemDelegate.cpp \
    src/widgets/listview/GenericListItem.cpp \
    src/widgets/listview/GenericListModel.cpp \
    src/widgets/listview/GenericListView.cpp \
    src/widgets/Notebook.cpp \
    src/widgets/Scrollbar.cpp \
    src/widgets/settingspages/AboutPage.cpp \
    src/widgets/settingspages/AccountsPage.cpp \
    src/widgets/settingspages/CommandPage.cpp \
    src/widgets/settingspages/ExternalToolsPage.cpp \
    src/widgets/settingspages/FiltersPage.cpp \
    src/widgets/settingspages/GeneralPage.cpp \
    src/widgets/settingspages/GeneralPageView.cpp \
    src/widgets/settingspages/HighlightingPage.cpp \
    src/widgets/settingspages/IgnoresPage.cpp \
    src/widgets/settingspages/KeyboardSettingsPage.cpp \
    src/widgets/settingspages/ModerationPage.cpp \
    src/widgets/settingspages/NotificationPage.cpp \
    src/widgets/settingspages/SettingsPage.cpp \
    src/widgets/splits/ClosedSplits.cpp \
    src/widgets/splits/InputCompletionItem.cpp \
    src/widgets/splits/InputCompletionPopup.cpp \
    src/widgets/splits/Split.cpp \
    src/widgets/splits/SplitContainer.cpp \
    src/widgets/splits/SplitHeader.cpp \
    src/widgets/splits/SplitInput.cpp \
    src/widgets/splits/SplitOverlay.cpp \
    src/widgets/StreamView.cpp \
    src/widgets/TooltipWidget.cpp \
    src/widgets/Window.cpp \

HEADERS += \
    src/Application.hpp \
    src/autogenerated/ResourcesAutogen.hpp \
    src/BaseSettings.hpp \
    src/BaseTheme.hpp \
    src/BrowserExtension.hpp \
    src/common/Aliases.hpp \
    src/common/Args.hpp \
    src/common/Atomic.hpp \
    src/common/Channel.hpp \
    src/common/ChannelChatters.hpp \
    src/common/ChatterinoSetting.hpp \
    src/common/ChatterSet.hpp \
    src/common/Common.hpp \
    src/common/CompletionModel.hpp \
    src/common/ConcurrentMap.hpp \
    src/common/Credentials.hpp \
    src/common/DownloadManager.hpp \
    src/common/Env.hpp \
    src/common/FlagsEnum.hpp \
    src/common/IrcColors.hpp \
    src/common/LinkParser.hpp \
    src/common/Modes.hpp \
    src/common/NetworkCommon.hpp \
    src/common/NetworkManager.hpp \
    src/common/NetworkPrivate.hpp \
    src/common/NetworkRequest.hpp \
    src/common/NetworkResult.hpp \
    src/common/NullablePtr.hpp \
    src/common/Outcome.hpp \
    src/common/ProviderId.hpp \
    src/common/QLogging.hpp \
    src/common/SignalVector.hpp \
    src/common/SignalVectorModel.hpp \
    src/common/Singleton.hpp \
    src/common/UniqueAccess.hpp \
    src/common/Version.hpp \
    src/common/WindowDescriptors.hpp \
    src/controllers/accounts/Account.hpp \
    src/controllers/accounts/AccountController.hpp \
    src/controllers/accounts/AccountModel.hpp \
    src/controllers/commands/Command.hpp \
    src/controllers/commands/CommandController.hpp \
    src/controllers/commands/CommandModel.hpp \
    src/controllers/filters/FilterModel.hpp \
    src/controllers/filters/FilterRecord.hpp \
    src/controllers/filters/FilterSet.hpp \
    src/controllers/filters/parser/FilterParser.hpp \
    src/controllers/filters/parser/Tokenizer.hpp \
    src/controllers/filters/parser/Types.hpp \
    src/controllers/highlights/BadgeHighlightModel.hpp \
    src/controllers/highlights/HighlightBadge.hpp \
    src/controllers/highlights/HighlightBlacklistModel.hpp \
    src/controllers/highlights/HighlightBlacklistUser.hpp \
    src/controllers/highlights/HighlightModel.hpp \
    src/controllers/highlights/HighlightPhrase.hpp \
    src/controllers/highlights/UserHighlightModel.hpp \
    src/controllers/ignores/IgnoreController.hpp \
    src/controllers/ignores/IgnoreModel.hpp \
    src/controllers/ignores/IgnorePhrase.hpp \
    src/controllers/moderationactions/ModerationAction.hpp \
    src/controllers/moderationactions/ModerationActionModel.hpp \
    src/controllers/notifications/NotificationController.hpp \
    src/controllers/notifications/NotificationModel.hpp \
    src/controllers/pings/MutedChannelModel.hpp \
    src/controllers/taggedusers/TaggedUser.hpp \
    src/controllers/taggedusers/TaggedUsersModel.hpp \
    src/debug/AssertInGuiThread.hpp \
    src/debug/Benchmark.hpp \
    src/ForwardDecl.hpp \
    src/messages/Emote.hpp \
    src/messages/Image.hpp \
    src/messages/ImageSet.hpp \
    src/messages/layouts/MessageLayout.hpp \
    src/messages/layouts/MessageLayoutContainer.hpp \
    src/messages/layouts/MessageLayoutElement.hpp \
    src/messages/LimitedQueue.hpp \
    src/messages/LimitedQueueSnapshot.hpp \
    src/messages/Link.hpp \
    src/messages/Message.hpp \
    src/messages/MessageBuilder.hpp \
    src/messages/MessageColor.hpp \
    src/messages/MessageContainer.hpp \
    src/messages/MessageElement.hpp \
    src/messages/MessageParseArgs.hpp \
    src/messages/search/AuthorPredicate.hpp \
    src/messages/search/ChannelPredicate.hpp \
    src/messages/search/LinkPredicate.hpp \
    src/messages/search/MessageFlagsPredicate.hpp \
    src/messages/search/MessagePredicate.hpp \
    src/messages/search/SubstringPredicate.hpp \
    src/messages/Selection.hpp \
    src/messages/SharedMessageBuilder.hpp \
    src/PrecompiledHeader.hpp \
    src/providers/bttv/BttvEmotes.hpp \
    src/providers/bttv/LoadBttvChannelEmote.hpp \
    src/providers/chatterino/ChatterinoBadges.hpp \
    src/providers/colors/ColorProvider.hpp \
    src/providers/emoji/Emojis.hpp \
    src/providers/ffz/FfzBadges.hpp \
    src/providers/ffz/FfzEmotes.hpp \
    src/providers/irc/AbstractIrcServer.hpp \
    src/providers/irc/Irc2.hpp \
    src/providers/irc/IrcAccount.hpp \
    src/providers/irc/IrcChannel2.hpp \
    src/providers/irc/IrcCommands.hpp \
    src/providers/irc/IrcConnection2.hpp \
    src/providers/irc/IrcMessageBuilder.hpp \
    src/providers/irc/IrcServer.hpp \
    src/providers/IvrApi.hpp \
    src/providers/LinkResolver.hpp \
<<<<<<< HEAD
    src/providers/seventv/SeventvBadges.hpp \
    src/providers/seventv/SeventvEmotes.hpp \
    src/providers/seventv/SeventvWebSocket.h \
    src/providers/twitch/ChannelPointReward.hpp \
    src/providers/twitch/ChatterinoWebSocketppLogger.hpp \
=======
>>>>>>> 6355742b
    src/providers/twitch/api/Helix.hpp \
    src/providers/twitch/api/Kraken.hpp \
    src/providers/twitch/ChannelPointReward.hpp \
    src/providers/twitch/ChatterinoWebSocketppLogger.hpp \
    src/providers/twitch/EmoteValue.hpp \
    src/providers/twitch/IrcMessageHandler.hpp \
    src/providers/twitch/PubsubActions.hpp \
    src/providers/twitch/PubsubClient.hpp \
    src/providers/twitch/PubsubHelpers.hpp \
    src/providers/twitch/TwitchAccount.hpp \
    src/providers/twitch/TwitchAccountManager.hpp \
    src/providers/twitch/TwitchBadge.hpp \
    src/providers/twitch/TwitchBadges.hpp \
    src/providers/twitch/TwitchChannel.hpp \
    src/providers/twitch/TwitchCommon.hpp \
    src/providers/twitch/TwitchEmotes.hpp \
    src/providers/twitch/TwitchHelpers.hpp \
    src/providers/twitch/TwitchIrcServer.hpp \
    src/providers/twitch/TwitchMessageBuilder.hpp \
    src/providers/twitch/TwitchUser.hpp \
    src/RunGui.hpp \
    src/singletons/Badges.hpp \
    src/singletons/Emotes.hpp \
    src/singletons/Fonts.hpp \
    src/singletons/helper/GifTimer.hpp \
    src/singletons/helper/LoggingChannel.hpp \
    src/singletons/Logging.hpp \
    src/singletons/NativeMessaging.hpp \
    src/singletons/Paths.hpp \
    src/singletons/Resources.hpp \
    src/singletons/Settings.hpp \
    src/singletons/Theme.hpp \
    src/singletons/Toasts.hpp \
    src/singletons/TooltipPreviewImage.hpp \
    src/singletons/Updates.hpp \
    src/singletons/WindowManager.hpp \
    src/util/AttachToConsole.hpp \
    src/util/Clamp.hpp \
    src/util/Clipboard.hpp \
    src/util/CombinePath.hpp \
    src/util/ConcurrentMap.hpp \
    src/util/DebugCount.hpp \
    src/util/DisplayBadge.hpp \
    src/util/DistanceBetweenPoints.hpp \
    src/util/ExponentialBackoff.hpp \
    src/util/FormatTime.hpp \
    src/util/FunctionEventFilter.hpp \
    src/util/FuzzyConvert.hpp \
    src/util/Helpers.hpp \
    src/util/IncognitoBrowser.hpp \
    src/util/InitUpdateButton.hpp \
    src/util/IrcHelpers.hpp \
    src/util/IsBigEndian.hpp \
    src/util/JsonQuery.hpp \
    src/util/LayoutCreator.hpp \
    src/util/LayoutHelper.hpp \
    src/util/NuulsUploader.hpp \
    src/util/Overloaded.hpp \
    src/util/PersistSignalVector.hpp \
    src/util/PostToThread.hpp \
    src/util/QObjectRef.hpp \
    src/util/QStringHash.hpp \
    src/util/rangealgorithm.hpp \
    src/util/RapidjsonHelpers.hpp \
    src/util/RapidJsonSerializeQString.hpp \
    src/util/RemoveScrollAreaBackground.hpp \
    src/util/SampleCheerMessages.hpp \
    src/util/SampleLinks.hpp \
    src/util/SharedPtrElementLess.hpp \
    src/util/Shortcut.hpp \
    src/util/SplitCommand.hpp \
    src/util/StandardItemHelper.hpp \
    src/util/StreamerMode.hpp \
    src/util/StreamLink.hpp \
    src/util/Twitch.hpp \
    src/util/WindowsHelper.hpp \
    src/widgets/AccountSwitchPopup.hpp \
    src/widgets/AccountSwitchWidget.hpp \
    src/widgets/AttachedWindow.hpp \
    src/widgets/BasePopup.hpp \
    src/widgets/BaseWidget.hpp \
    src/widgets/BaseWindow.hpp \
    src/widgets/dialogs/BadgePickerDialog.hpp \
    src/widgets/dialogs/ChannelFilterEditorDialog.hpp \
    src/widgets/dialogs/ColorPickerDialog.hpp \
    src/widgets/dialogs/EmotePopup.hpp \
    src/widgets/dialogs/IrcConnectionEditor.hpp \
    src/widgets/dialogs/LastRunCrashDialog.hpp \
    src/widgets/dialogs/LoginDialog.hpp \
    src/widgets/dialogs/NotificationPopup.hpp \
    src/widgets/dialogs/QualityPopup.hpp \
    src/widgets/dialogs/SelectChannelDialog.hpp \
    src/widgets/dialogs/SelectChannelFiltersDialog.hpp \
    src/widgets/dialogs/SettingsDialog.hpp \
    src/widgets/dialogs/switcher/AbstractSwitcherItem.hpp \
    src/widgets/dialogs/switcher/NewTabItem.hpp \
    src/widgets/dialogs/switcher/QuickSwitcherModel.hpp \
    src/widgets/dialogs/switcher/QuickSwitcherPopup.hpp \
    src/widgets/dialogs/switcher/SwitchSplitItem.hpp \
    src/widgets/dialogs/UpdateDialog.hpp \
    src/widgets/dialogs/UserInfoPopup.hpp \
    src/widgets/dialogs/WelcomeDialog.hpp \
    src/widgets/FramelessEmbedWindow.hpp \
    src/widgets/helper/Button.hpp \
    src/widgets/helper/ChannelView.hpp \
    src/widgets/helper/ColorButton.hpp \
    src/widgets/helper/ComboBoxItemDelegate.hpp \
    src/widgets/helper/CommonTexts.hpp \
    src/widgets/helper/DebugPopup.hpp \
    src/widgets/helper/EditableModelView.hpp \
    src/widgets/helper/EffectLabel.hpp \
    src/widgets/helper/Line.hpp \
    src/widgets/helper/NotebookButton.hpp \
    src/widgets/helper/NotebookTab.hpp \
    src/widgets/helper/QColorPicker.hpp \
    src/widgets/helper/ResizingTextEdit.hpp \
    src/widgets/helper/ScrollbarHighlight.hpp \
    src/widgets/helper/SearchPopup.hpp \
    src/widgets/helper/SettingsDialogTab.hpp \
    src/widgets/helper/SignalLabel.hpp \
    src/widgets/helper/TitlebarButton.hpp \
    src/widgets/Label.hpp \
    src/widgets/listview/GenericItemDelegate.hpp \
    src/widgets/listview/GenericListItem.hpp \
    src/widgets/listview/GenericListModel.hpp \
    src/widgets/listview/GenericListView.hpp \
    src/widgets/Notebook.hpp \
    src/widgets/Scrollbar.hpp \
    src/widgets/settingspages/AboutPage.hpp \
    src/widgets/settingspages/AccountsPage.hpp \
    src/widgets/settingspages/CommandPage.hpp \
    src/widgets/settingspages/ExternalToolsPage.hpp \
    src/widgets/settingspages/FiltersPage.hpp \
    src/widgets/settingspages/GeneralPage.hpp \
    src/widgets/settingspages/GeneralPageView.hpp \
    src/widgets/settingspages/HighlightingPage.hpp \
    src/widgets/settingspages/IgnoresPage.hpp \
    src/widgets/settingspages/KeyboardSettingsPage.hpp \
    src/widgets/settingspages/ModerationPage.hpp \
    src/widgets/settingspages/NotificationPage.hpp \
    src/widgets/settingspages/SettingsPage.hpp \
    src/widgets/splits/ClosedSplits.hpp \
    src/widgets/splits/InputCompletionItem.hpp \
    src/widgets/splits/InputCompletionPopup.hpp \
    src/widgets/splits/Split.hpp \
    src/widgets/splits/SplitContainer.hpp \
    src/widgets/splits/SplitHeader.hpp \
    src/widgets/splits/SplitInput.hpp \
    src/widgets/splits/SplitOverlay.hpp \
    src/widgets/StreamView.hpp \
    src/widgets/TooltipWidget.hpp \
    src/widgets/Window.hpp \

RESOURCES += \
    resources/resources.qrc \
    resources/resources_autogenerated.qrc

DISTFILES +=

FORMS += \
    src/widgets/dialogs/IrcConnectionEditor.ui

# do not use windows min/max macros
#win32 {
#    DEFINES += NOMINMAX
#}

linux:isEmpty(PREFIX) {
    message("Using default installation prefix (/usr/local). Change PREFIX in qmake command")
    PREFIX = /usr/local
}

linux {
    desktop.files = resources/com.chatterino.chatterino.desktop
    desktop.path = $$PREFIX/share/applications

    build_icons.path = .
    build_icons.commands = @echo $$PWD  && mkdir -p $$PWD/resources/linuxinstall/icons/hicolor/256x256 && cp $$PWD/resources/icon.png $$PWD/resources/linuxinstall/icons/hicolor/256x256/com.chatterino.chatterino.png

    icon.files = $$PWD/resources/linuxinstall/icons/hicolor/256x256/com.chatterino.chatterino.png
    icon.path = $$PREFIX/share/icons/hicolor/256x256/apps

    target.path = $$PREFIX/bin

    INSTALLS += desktop build_icons icon target
}

git_commit=$$(GIT_COMMIT)
git_release=$$(GIT_RELEASE)
# Git data
isEmpty(git_commit) {
git_commit=$$system(git rev-parse HEAD)
}
isEmpty(git_release) {
git_release=$$system(git describe)
}
git_hash = $$str_member($$git_commit, 0, 8)

# Passing strings as defines requires you to use this weird triple-escape then quotation mark syntax.
# https://stackoverflow.com/questions/3348711/add-a-define-to-qmake-with-a-value/18343449#18343449
DEFINES += CHATTERINO_GIT_COMMIT=\\\"$$git_commit\\\"
DEFINES += CHATTERINO_GIT_RELEASE=\\\"$$git_release\\\"
DEFINES += CHATTERINO_GIT_HASH=\\\"$$git_hash\\\"

CONFIG(debug, debug|release) {
    message("Building Chatterino2 DEBUG")
} else {
    message("Building Chatterino2 RELEASE")
    DEFINES += DEBUG_OFF
}

message("Injected git values: $$git_commit ($$git_release) $$git_hash")<|MERGE_RESOLUTION|>--- conflicted
+++ resolved
@@ -204,13 +204,9 @@
     src/providers/irc/IrcServer.cpp \
     src/providers/IvrApi.cpp \
     src/providers/LinkResolver.cpp \
-<<<<<<< HEAD
     src/providers/seventv/SeventvBadges.cpp \
     src/providers/seventv/SeventvEmotes.cpp \
     src/providers/seventv/SeventvWebSocket.cpp \
-    src/providers/twitch/ChannelPointReward.cpp \
-=======
->>>>>>> 6355742b
     src/providers/twitch/api/Helix.cpp \
     src/providers/twitch/api/Kraken.cpp \
     src/providers/twitch/ChannelPointReward.cpp \
@@ -448,14 +444,9 @@
     src/providers/irc/IrcServer.hpp \
     src/providers/IvrApi.hpp \
     src/providers/LinkResolver.hpp \
-<<<<<<< HEAD
     src/providers/seventv/SeventvBadges.hpp \
     src/providers/seventv/SeventvEmotes.hpp \
-    src/providers/seventv/SeventvWebSocket.h \
-    src/providers/twitch/ChannelPointReward.hpp \
-    src/providers/twitch/ChatterinoWebSocketppLogger.hpp \
-=======
->>>>>>> 6355742b
+    src/providers/seventv/SeventvWebSocket.hpp \
     src/providers/twitch/api/Helix.hpp \
     src/providers/twitch/api/Kraken.hpp \
     src/providers/twitch/ChannelPointReward.hpp \

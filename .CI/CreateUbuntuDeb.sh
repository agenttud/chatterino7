#!/bin/sh
set -e

if [ ! -f ./bin/chatterino ] || [ ! -x ./bin/chatterino ]; then
    echo "ERROR: No chatterino binary file found. This script must be run in the build folder, and chatterino must be built first."
    exit 1
fi

<<<<<<< HEAD
chatterino_version=$(git describe --tags | cut -c 2-)
echo "Found Chatterino version $chatterino_version via git"
=======
chatterino_version=$(git describe 2>/dev/null | cut -c 2-) || true
if [ -z "$chatterino_version" ]; then
    chatterino_version="0.0.0-dev"
    echo "Falling back to setting the version to '$chatterino_version'"
else
    echo "Found Chatterino version $chatterino_version via git"
fi
>>>>>>> 4b267b9e

rm -vrf "./package" || true  # delete any old packaging dir

# create ./package/ from scratch
mkdir package/DEBIAN -p
packaging_dir="$(realpath ./package)"

echo "Making control file"
cat >> "$packaging_dir/DEBIAN/control" << EOF
Package: chatterino
Section: net
Priority: optional
Architecture: amd64
Maintainer: Mm2PL <mm2pl@kotmisia.pl>
Description: Testing out chatterino as a Ubuntu package
Depends: libc6, libqt5concurrent5, libqt5core5a, libqt5dbus5, libqt5gui5, libqt5multimedia5, libqt5network5, libqt5svg5, libqt5widgets5, libssl1.1, libstdc++6
EOF
echo "Version: $chatterino_version" >> "$packaging_dir/DEBIAN/control"

echo "Running make install in package dir"
DESTDIR="$packaging_dir" make INSTALL_ROOT="$packaging_dir" -j"$(nproc)" install; find "$packaging_dir/"
echo ""

echo "Building package..."
dpkg-deb --build "$packaging_dir" "Chatterino-x86_64.deb"<|MERGE_RESOLUTION|>--- conflicted
+++ resolved
@@ -6,18 +6,13 @@
     exit 1
 fi
 
-<<<<<<< HEAD
-chatterino_version=$(git describe --tags | cut -c 2-)
-echo "Found Chatterino version $chatterino_version via git"
-=======
-chatterino_version=$(git describe 2>/dev/null | cut -c 2-) || true
+chatterino_version=$(git describe --tags 2>/dev/null | cut -c 2-) || true
 if [ -z "$chatterino_version" ]; then
     chatterino_version="0.0.0-dev"
     echo "Falling back to setting the version to '$chatterino_version'"
 else
     echo "Found Chatterino version $chatterino_version via git"
 fi
->>>>>>> 4b267b9e
 
 rm -vrf "./package" || true  # delete any old packaging dir
 

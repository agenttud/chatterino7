--- conflicted
+++ resolved
@@ -40,16 +40,9 @@
     exit 1
 fi
 
-<<<<<<< HEAD
-chatterino_version=$(git describe --tags 2>/dev/null | cut -c 2-) || true
-if [ -z "$chatterino_version" ]; then
-    chatterino_version="0.0.0-dev"
-    echo "Falling back to setting the version to '$chatterino_version'"
-=======
 chatterino_version=$(git describe 2>/dev/null) || true
 if [ "$(echo "$chatterino_version" | cut -c1-1)" = 'v' ]; then
     chatterino_version="$(echo "$chatterino_version" | cut -c2-)"
->>>>>>> ff53b7cc
 else
     chatterino_version="0.0.0-dev"
 fi
